--- conflicted
+++ resolved
@@ -6,14 +6,9 @@
     {
       "name": "endpoint",
       "from": "submitter",
-	  "placeholder": "e.g. --endpoint=OPS",
-<<<<<<< HEAD
-      "default": "--endpoint=OPS",
-      "optional": true
-=======
-	  "type": "text",
+      "placeholder": "e.g. --endpoint=OPS",
+      "type": "text",
       "default": "--endpoint=OPS"
->>>>>>> 380f5a4e
     },
     {
       "name": "isl_bucket_name",
