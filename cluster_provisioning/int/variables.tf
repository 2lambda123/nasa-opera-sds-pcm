# globals
#
# venue : userId
# counter : 1-n
# private_key_file : the equivalent to .ssh/id_rsa or .pem file
#
variable "artifactory_base_url" {
  default = "https://artifactory-fn.jpl.nasa.gov/artifactory"
}

variable "artifactory_repo" {
  default = "general-develop"
}

variable "artifactory_mirror_url" {
  default = "s3://opera-dev/artifactory_mirror"
}

variable "hysds_release" {
  default = ""
}

variable "pcm_repo" {
  default = "github.com/nasa/opera-sds-pcm.git"
}

variable "pcm_branch" {
  default = ""
}

variable "pcm_commons_repo" {
  default = ""
}

variable "pcm_commons_branch" {
  default = ""
}

variable "product_delivery_repo" {
  default = "github.jpl.nasa.gov/IEMS-SDS/CNM_product_delivery.git"
}

variable "product_delivery_branch" {
  default = ""
}

variable "bach_api_repo" {
  default = "github.com/nasa/opera-sds-bach-api.git"
}

variable "bach_api_branch" {
  default = ""
}

variable "bach_ui_repo" {
  default = "github.com/nasa/opera-sds-bach-ui.git"
}

variable "bach_ui_branch" {
  default = ""
}

variable "venue" {
  default = ""
}

variable "counter" {
  default = ""
}

variable "private_key_file" {
  default = ""
}

variable "git_auth_key" {
  default = ""
}

variable "jenkins_api_user" {
  default = ""
}

variable "keypair_name" {
  default = ""
}

variable "jenkins_api_key" {
  default = ""
}

variable "jenkins_host" {
  default = ""
}

variable "jenkins_enabled" {
  type = bool
  default = false
}

variable "artifactory_fn_api_key" {
  default = ""
}

variable "ops_password" {
  default = ""
}

variable "shared_credentials_file" {
  default = ""
}

#
# "default" links to [default] profile in "shared_credentials_file" above
#
variable "profile" {
  default = ""
}

variable "project" {
  default = ""
}

variable "region" {
  default = ""
}

variable "az" {
  default = ""
}

variable "grq_aws_es" {
  type = bool
  default = false
}

variable "grq_aws_es_host" {
  default = ""
}

variable "grq_aws_es_host_private_verdi" {
  default = ""
}

variable "grq_aws_es_port" {
  default = 443
}

variable "use_grq_aws_es_private_verdi" {
  default = ""
}

variable "subnet_id" {
  default = ""
}

variable "public_verdi_security_group_id" {
  default = ""
}

variable "private_verdi_security_group_id" {
  default = ""
}

variable "cluster_security_group_id" {
  default = ""
}

variable "pcm_cluster_role" {
}

variable "pcm_verdi_role" {
}

# staging area vars

variable "lambda_vpc" {
  default = ""
}

variable "lambda_role_arn" {
  default = ""
}

variable "lambda_job_type" {
  default = "INGEST_STAGED"
}

variable "lambda_job_queue" {
  default = "opera-job_worker-hls_data_ingest"
}

# CNM Response job vars

variable "cnm_r_handler_job_type" {
  default = "process_cnm_response"
}

variable "cnm_r_job_queue" {
  default = "opera-job_worker-rcv_cnm_notify"
}

variable "cnm_r_event_trigger" {
  default = "sns"
}

variable "cnm_r_allowed_account" {
  default = "*"
}

variable "cnm_r_venue" {
  default = "int"
}

####### CNM Response job vars #######
variable "daac_delivery_proxy" {
  default = "arn:aws:sns:us-west-2:337765570207:daac-proxy-for-opera-int"
  #default = "arn:aws:sns:us-west-2:638310961674:podaac-uat-cumulus-provider-input-sns"
}

variable "use_daac_cnm" {
  type = bool
#  default = false
  default = true
}

variable "daac_endpoint_url" {
  default = ""
}
# asg vars
variable "asg_use_role" {
  type = bool
  default = true
}

variable "asg_role" {
  default = ""
}

variable "public_asg_vpc" {
  default = ""
}

variable "private_asg_vpc" {
  default = ""
}

variable "aws_account_id" {
  default = ""
}

variable "lambda_package_release" {
  default = ""
}

variable "job_catalog_url" {
  default = ""
}

variable "delete_old_job_catalog" {
  type = bool
  default = false
}

variable "environment" {
  default = ""
}

# ami vars
variable "amis" {

}

# mozart vars
variable "mozart" {

}

# metrics vars
variable "metrics" {

}

# grq vars
variable "grq" {

}

# factotum vars
variable "factotum" {

}

# ci vars
variable "ci" {

}

variable "common_ci" {

}

# autoscale vars
variable "autoscale" {

}

variable "use_artifactory" {
  type = bool
  default = true
}

variable "event_misfire_trigger_frequency" {
  default = "rate(5 minutes)"
}

variable "event_misfire_delay_threshold_seconds" {
  type = number
  default = 60
}

variable "lambda_log_retention_in_days" {
  type = number
  default = 30
}

variable "docker_registry_bucket" {
  default = ""
}

variable "pge_snapshots_date" {
  default = ""
}

variable "pge_names" {
  default = "opera_pge-dswx_hls"
}

variable "pge_release" {
  default = "1.0.0-rc.1.0"
}

variable "crid" {
  default = ""
}

variable "cluster_type" {
  default = ""
}

variable "hls_download_timer_trigger_frequency" {
  default = "rate(60 minutes)"
}

variable "hlsl30_query_timer_trigger_frequency" {
  default = "rate(60 minutes)"
}

variable "hlss30_query_timer_trigger_frequency" {
  default = "rate(60 minutes)"
}

variable "obs_acct_report_timer_trigger_frequency" {
  default = "cron(0 0 * * ? *)"
}

variable "rs_fwd_bucket_ingested_expiration" {
  default = 14
}

variable "dataset_bucket" {
  default = ""
}

variable "code_bucket" {
  default = ""
}

variable "lts_bucket" {
  default = ""
}

variable "triage_bucket" {
  default = ""
}

variable "isl_bucket" {
  default = ""
}

variable "osl_bucket" {
  default = ""
}

variable "osl_report_staging_area" {
  default = ""
}

variable "use_s3_uri_structure" {
  type = bool
  default = true
}

variable "inactivity_threshold" {
  type = number
  default = 1800
}

variable "run_smoke_test" {
  type = bool
  default = true
}

variable "purge_es_snapshot" {
  type = bool
  default = false
}

variable "es_snapshot_bucket" {
  default = ""
}

variable "es_bucket_role_arn" {
  default = ""
}

variable "artifactory_fn_user" {
  default = ""
}

variable "earthdata_user" {
  default = ""
}

variable "earthdata_pass" {
  default = ""
}

variable "queues" {
  default = {
    "opera-job_worker-small" = {
      "instance_type" = ["t2.medium", "t3a.medium", "t3.medium"]
      "root_dev_size" = 50
      "data_dev_size" = 25
      "max_size" = 100
      "total_jobs_metric" = true
    }
    "opera-job_worker-large" = {
      "instance_type" = ["t2.medium", "t3a.medium", "t3.medium"]
      "root_dev_size" = 50
      "data_dev_size" = 25
      "max_size" = 100
      "total_jobs_metric" = true
    }
    "opera-job_worker-hls_data_ingest" = {
      "instance_type" = ["t2.medium", "t3a.medium", "t3.medium"]
      "root_dev_size" = 50
      "data_dev_size" = 25
      "max_size"      = 10
      "total_jobs_metric" = true
    }
    "opera-job_worker-purge_isl" = {
      "instance_type" = ["t2.medium", "t3a.medium", "t3.medium"]
      "root_dev_size" = 50
      "data_dev_size" = 25
      "max_size"      = 10
      "total_jobs_metric" = true
    }
    "opera-job_worker-l3_dswx_hls_state_config" = {
      "instance_type" = ["t2.medium", "t3a.medium", "t3.medium"]
      "root_dev_size" = 50
      "data_dev_size" = 25
      "max_size"      = 10
      "total_jobs_metric" = true
    }
    "opera-job_worker-sciflo-l3_dswx_hls" = {
      "instance_type" = ["t2.large", "t3a.large", "t3.large"]
      "root_dev_size" = 50
      "data_dev_size" = 25
      "max_size"      = 100
      "total_jobs_metric" = true
    }
    "opera-job_worker-sciflo-l3_dswx_hls" = {
      "instance_type" = ["t2.large", "t3a.large", "t3.large"]
      "root_dev_size" = 50
      "data_dev_size" = 25
      "max_size"      = 100
    }
    "opera-job_worker-send_cnm_notify" = {
      "instance_type" = ["t2.medium", "t3a.medium", "t3.medium"]
      "root_dev_size" = 50
      "data_dev_size" = 25
      "max_size" = 100
      "total_jobs_metric" = true
    }
    "opera-job_worker-rcv_cnm_notify" = {
      "instance_type" = ["t2.medium", "t3a.medium", "t3.medium"]
      "root_dev_size" = 50
      "data_dev_size" = 25
      "max_size"      = 100
      "total_jobs_metric" = true
    }
    "opera-job_worker-hls_data_query" = {
      "instance_type" = ["t2.medium", "t3a.medium", "t3.medium"]
      "root_dev_size" = 50
      "data_dev_size" = 25
      "max_size"      = 10
      "total_jobs_metric" = true
      "use_private_vpc" = false
    }
<<<<<<< HEAD
    "opera-job_worker-hls_data_query" = {
      "instance_type" = ["t2.medium", "t3a.medium", "t3.medium"]
      "root_dev_size" = 50
      "data_dev_size" = 25
      "max_size"      = 10
    }
    "opera-job_worker-hls_data_download" = {
      "instance_type" = ["c5n.large", "m5dn.large"]
      "root_dev_size" = 50
      "data_dev_size" = 25
      "max_size"      = 100
    }
    "opera-workflow_profiler" = {
      "instance_type" = [
        "p2.xlarge",
        "p3.2xlarge",
        "r5.2xlarge",
        "r5.4xlarge",
        "r5.8xlarge",
        "r5.12xlarge",
        "r5.16xlarge",
        "r5.24xlarge",
        "r5.metal"]
=======
    "opera-job_worker-hls_data_download" = {
      "instance_type" = ["c5n.large", "m5dn.large"]
>>>>>>> 2e4992a4
      "root_dev_size" = 50
      "data_dev_size" = 25
      "max_size"      = 100
      "total_jobs_metric" = true
      "use_private_vpc" = false
    }
	"opera-job_worker-timer" = {
      "instance_type" = ["t2.medium", "t3a.medium", "t3.medium"]
      "root_dev_size" = 50
      "data_dev_size" = 100
      "max_size"      = 10
      "total_jobs_metric" = false
    }
  }
}<|MERGE_RESOLUTION|>--- conflicted
+++ resolved
@@ -479,24 +479,18 @@
       "max_size"      = 100
       "total_jobs_metric" = true
     }
-    "opera-job_worker-sciflo-l3_dswx_hls" = {
-      "instance_type" = ["t2.large", "t3a.large", "t3.large"]
+    "opera-job_worker-send_cnm_notify" = {
+      "instance_type" = ["t2.medium", "t3a.medium", "t3.medium"]
+      "root_dev_size" = 50
+      "data_dev_size" = 25
+      "max_size" = 100
+      "total_jobs_metric" = true
+    }
+    "opera-job_worker-rcv_cnm_notify" = {
+      "instance_type" = ["t2.medium", "t3a.medium", "t3.medium"]
       "root_dev_size" = 50
       "data_dev_size" = 25
       "max_size"      = 100
-    }
-    "opera-job_worker-send_cnm_notify" = {
-      "instance_type" = ["t2.medium", "t3a.medium", "t3.medium"]
-      "root_dev_size" = 50
-      "data_dev_size" = 25
-      "max_size" = 100
-      "total_jobs_metric" = true
-    }
-    "opera-job_worker-rcv_cnm_notify" = {
-      "instance_type" = ["t2.medium", "t3a.medium", "t3.medium"]
-      "root_dev_size" = 50
-      "data_dev_size" = 25
-      "max_size"      = 100
       "total_jobs_metric" = true
     }
     "opera-job_worker-hls_data_query" = {
@@ -506,35 +500,9 @@
       "max_size"      = 10
       "total_jobs_metric" = true
       "use_private_vpc" = false
-    }
-<<<<<<< HEAD
-    "opera-job_worker-hls_data_query" = {
-      "instance_type" = ["t2.medium", "t3a.medium", "t3.medium"]
-      "root_dev_size" = 50
-      "data_dev_size" = 25
-      "max_size"      = 10
     }
     "opera-job_worker-hls_data_download" = {
       "instance_type" = ["c5n.large", "m5dn.large"]
-      "root_dev_size" = 50
-      "data_dev_size" = 25
-      "max_size"      = 100
-    }
-    "opera-workflow_profiler" = {
-      "instance_type" = [
-        "p2.xlarge",
-        "p3.2xlarge",
-        "r5.2xlarge",
-        "r5.4xlarge",
-        "r5.8xlarge",
-        "r5.12xlarge",
-        "r5.16xlarge",
-        "r5.24xlarge",
-        "r5.metal"]
-=======
-    "opera-job_worker-hls_data_download" = {
-      "instance_type" = ["c5n.large", "m5dn.large"]
->>>>>>> 2e4992a4
       "root_dev_size" = 50
       "data_dev_size" = 25
       "max_size"      = 100
