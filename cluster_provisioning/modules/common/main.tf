locals {
  counter                           = var.counter != "" ? var.counter : random_id.counter.hex
  default_dataset_bucket            = "${var.project}-${var.environment}-rs-fwd-${var.venue}"
  dataset_bucket                    = var.dataset_bucket != "" ? var.dataset_bucket : local.default_dataset_bucket
  default_code_bucket               = "${var.project}-${var.environment}-cc-fwd-${var.venue}"
  code_bucket                       = var.code_bucket != "" ? var.code_bucket : local.default_code_bucket
  default_isl_bucket                = "${var.project}-${var.environment}-isl-fwd-${var.venue}"
  isl_bucket                        = var.isl_bucket != "" ? var.isl_bucket : local.default_isl_bucket
  default_osl_bucket                = "${var.project}-${var.environment}-osl-fwd-${var.venue}"
  osl_bucket                        = var.osl_bucket != "" ? var.osl_bucket : local.default_osl_bucket
  default_triage_bucket             = "${var.project}-${var.environment}-triage-fwd-${var.venue}"
  triage_bucket                     = var.triage_bucket != "" ? var.triage_bucket : local.default_triage_bucket
  default_lts_bucket                = "${var.project}-${var.environment}-lts-fwd-${var.venue}"
  lts_bucket                        = var.lts_bucket != "" ? var.lts_bucket : local.default_lts_bucket
  clear_s3_aws_es                   = var.clear_s3_aws_es
  key_name                          = var.keypair_name != "" ? var.keypair_name : split(".", basename(var.private_key_file))[0]
  sns_count                         = var.po_daac_cnm_r_event_trigger == "sns" ? 1 : 0
  sqs_count                         = var.asf_daac_cnm_r_event_trigger == "sqs" ? 1 : 0
  cnm_r_kinesis_count               = 0
  lambda_repo                       = "${var.artifactory_base_url}/${var.artifactory_repo}/gov/nasa/jpl/${var.project}/sds/pcm/lambda"
  po_daac_delivery_event_type       = split(":", var.po_daac_delivery_proxy)[2]
  po_daac_delivery_region           = split(":", var.po_daac_delivery_proxy)[3]
  po_daac_delivery_account          = split(":", var.po_daac_delivery_proxy)[4]
  po_daac_delivery_resource_name    = split(":", var.po_daac_delivery_proxy)[5]

  asf_daac_delivery_event_type      = split(":", var.asf_daac_delivery_proxy)[2]
  asf_daac_delivery_region          = split(":", var.asf_daac_delivery_proxy)[3]
  asf_daac_delivery_account         = split(":", var.asf_daac_delivery_proxy)[4]
  asf_daac_delivery_resource_name   = split(":", var.asf_daac_delivery_proxy)[5]
  asf_daac_proxy_cnm_r_sns_count    = var.environment == "dev" && var.venue != "int" && local.sqs_count == 1 ? 1 : 0
  asf_daac_delivery_proxy_maturity  = split("-", var.asf_daac_delivery_proxy)[4]

  pge_artifactory_dev_url           = "${var.artifactory_base_url}/general-develop/gov/nasa/jpl/${var.project}/sds/pge"
  pge_artifactory_release_url       = "${var.artifactory_base_url}/general/gov/nasa/jpl/${var.project}/sds/pge"

#  accountability_report_job_type    = "accountability_report"
  hlsl30_query_job_type             = "hlsl30_query"
  hlss30_query_job_type             = "hlss30_query"
  batch_query_job_type              = "batch_query"
  slcs1a_query_job_type             = "slcs1a_query"

  use_s3_uri_structure              = var.use_s3_uri_structure
  grq_es_url                        = "${var.grq_aws_es ? "https" : "http"}://${var.grq_aws_es ? var.grq_aws_es_host : aws_instance.grq.private_ip}:${var.grq_aws_es ? var.grq_aws_es_port : 9200}"

  cnm_response_queue_name = {
    "dev"  = "${var.project}-dev-daac-cnm-response"
    "int"  = "${var.project}-int-daac-cnm-response"
    "test" = "${var.project}-test-daac-cnm-response"
  }
  cnm_response_dl_queue_name = {
    "dev"  = "${var.project}-dev-daac-cnm-response-dead-letter-queue"
    "int"  = "${var.project}-int-daac-cnm-response-dead-letter-queue"
    "test" = "${var.project}-test-daac-cnm-response-dead-letter-queue"
  }

  e_misfire_metric_alarm_name = "${var.project}-${var.venue}-${local.counter}-event-misfire"
  enable_query_timer = var.cluster_type == "reprocessing" ? false : true
  enable_download_timer = false

  delete_old_job_catalog = true
}
resource "null_resource" "download_lambdas" {
  provisioner "local-exec" {
    #curl -H "X-JFrog-Art-Api:${var.artifactory_fn_api_key}" -O https://artifactory-fn.jpl.nasa.gov/artifactory/general-develop/gov/nasa/jpl/opera/sds/pcm/lambda/develop/lambda-cnm-r-handler-develop.zip
    command = "curl -H \"X-JFrog-Art-Api:${var.artifactory_fn_api_key}\" -O ${local.lambda_repo}/${var.lambda_package_release}/${var.lambda_cnm_r_handler_package_name}-${var.lambda_package_release}.zip"
  }
  provisioner "local-exec" {
    command = "curl -H \"X-JFrog-Art-Api:${var.artifactory_fn_api_key}\" -O ${local.lambda_repo}/${var.lambda_package_release}/${var.lambda_harikiri_handler_package_name}-${var.lambda_package_release}.zip"
  }
  provisioner "local-exec" {
    command = "curl -H \"X-JFrog-Art-Api:${var.artifactory_fn_api_key}\" -O ${local.lambda_repo}/${var.lambda_package_release}/${var.lambda_isl_handler_package_name}-${var.lambda_package_release}.zip"
  }
  provisioner "local-exec" {
    command = "curl -H \"X-JFrog-Art-Api:${var.artifactory_fn_api_key}\" -O ${local.lambda_repo}/${var.lambda_package_release}/${var.lambda_e-misfire_handler_package_name}-${var.lambda_package_release}.zip"
  }
  provisioner "local-exec" {
    command = "curl -H \"X-JFrog-Art-Api:${var.artifactory_fn_api_key}\" -O ${local.lambda_repo}/${var.lambda_package_release}/${var.lambda_timer_handler_package_name}-${var.lambda_package_release}.zip"
  }
  provisioner "local-exec" {
    command = "curl -H \"X-JFrog-Art-Api:${var.artifactory_fn_api_key}\" -O ${local.lambda_repo}/${var.lambda_package_release}/${var.lambda_report_handler_package_name}-${var.lambda_package_release}.zip"
  }
  provisioner "local-exec" {
    command = "curl -H \"X-JFrog-Art-Api:${var.artifactory_fn_api_key}\" -O ${local.lambda_repo}/${var.lambda_package_release}/${var.lambda_data-subscriber-download_handler_package_name}-${var.lambda_package_release}.zip"
  }
  provisioner "local-exec" {
    command = "curl -H \"X-JFrog-Art-Api:${var.artifactory_fn_api_key}\" -O ${local.lambda_repo}/${var.lambda_package_release}/${var.lambda_data-subscriber-query_handler_package_name}-${var.lambda_package_release}.zip"
  }
  provisioner "local-exec" {
    command = "curl -H \"X-JFrog-Art-Api:${var.artifactory_fn_api_key}\" -O ${local.lambda_repo}/${var.lambda_package_release}/${var.lambda_batch-query_handler_package_name}-${var.lambda_package_release}.zip"
  }
}

resource "null_resource" "is_po_daac_cnm_r_event_trigger_value_valid" {
  count = contains(var.cnm_r_event_trigger_values_list, var.po_daac_cnm_r_event_trigger) ? 0 : "ERROR: Invalid po_daac_cnm_r_event_trigger value"
}

resource "null_resource" "is_asf_daac_cnm_r_event_trigger_value_valid" {
  count = contains(var.cnm_r_event_trigger_values_list, var.asf_daac_cnm_r_event_trigger) ? 0 : "ERROR: Invalid asf_daac_cnm_r_event_trigger value"
}

resource "null_resource" "is_cluster_type_valid" {
  count = contains(var.valid_cluster_type_values, var.cluster_type) ? 0 : "ERROR: cluster_type must be one of the following: ${var.valid_cluster_type_values}"
}

resource "random_id" "counter" {
  byte_length = 2
}

##############################
## CloudWatch Dashboard
##############################

resource "aws_cloudwatch_dashboard" "terraform-dashboard" {
  dashboard_name = "${var.project}-${var.venue}-${local.counter}-dashboard"

  dashboard_body = <<EOF
 {
   "widgets": [
       {
          "type":"metric",
          "x":0,
          "y":0,
          "width":12,
          "height":6,
          "properties":{
             "metrics":[
                [
                   "AWS/EC2",
                   "CPUUtilization",
                   "InstanceId",
                   "${aws_instance.mozart.id}"
                ]
             ],
             "period":60,
             "stat":"Average",
             "region":"${var.region}",
             "title":"${var.project}-${var.venue}-${local.counter}-mozart CPU"
          }
       },
       {
          "type":"metric",
          "x":20,
          "y":0,
          "width":12,
          "height":6,
          "properties":{
             "metrics":[
                [
                   "AWS/EC2",
                   "CPUUtilization",
                   "InstanceId",
                   "${aws_instance.metrics.id}"
                ]
             ],
             "period":60,
             "stat":"Average",
             "region":"${var.region}",
             "title":"${var.project}-${var.venue}-${local.counter}-metrics CPU"
          }
          },
          {
          "type":"metric",
          "x":0,
          "y":20,
          "width":12,
          "height":6,
          "properties":{
             "metrics":[
                [
                   "AWS/EC2",
                   "CPUUtilization",
                   "InstanceId",
                   "${aws_instance.grq.id}"
                ]
             ],
             "period":60,
             "stat":"Average",
             "region":"${var.region}",
             "title":"${var.project}-${var.venue}-${local.counter}-grq CPU"
          }
       },
       {
          "type":"metric",
          "x":20,
          "y":20,
          "width":12,
          "height":6,
          "properties":{
             "metrics":[
                [
                   "AWS/EC2",
                   "CPUUtilization",
                   "InstanceId",
                   "${aws_instance.factotum.id}"
                ]
             ],
             "period":60,
             "stat":"Average",
             "region":"${var.region}",
             "title":"${var.project}-${var.venue}-${local.counter}-factotum CPU"
          }
       },
       {
          "type":"metric",
          "x":0,
          "y":40,
          "width":12,
          "height":6,
          "properties":{
             "metrics":[
                [
                   "CWAgent",
                   "mem_used_percent",
                   "InstanceId",
                   "${aws_instance.mozart.id}",
                   "ImageId",
                   "${var.amis["mozart"]}",
                   "InstanceType",
                   "${var.mozart["instance_type"]}"
                ]
             ],
             "period":300,
             "stat":"Average",
             "region":"${var.region}",
             "title":"CWAgent mozart mem_used_percent"
          }
       },
       {
          "type":"metric",
          "x":20,
          "y":40,
          "width":12,
          "height":6,
          "properties":{
             "metrics":[
                [
                   "CWAgent",
                   "disk_used_percent",
                   "InstanceId",
                   "${aws_instance.mozart.id}",
                   "ImageId",
                   "${var.amis["mozart"]}",
                   "InstanceType",
                   "${var.mozart["instance_type"]}",
                   "fstype",
                   "xfs",
                   "device",
                   "nvme0n1p1",
                   "path",
                   "/"
                ]
             ],
             "period":300,
             "stat":"Average",
             "region":"${var.region}",
             "title":"CWAgent mozart disk usage"
          }
       },
       {
          "type":"metric",
          "x":0,
          "y":80,
          "width":12,
          "height":6,
          "properties":{
             "metrics":[
                [
                   "CWAgent",
                   "cpu_usage_iowait",
                   "InstanceId",
                   "${aws_instance.mozart.id}",
                   "ImageId",
                   "${var.amis["mozart"]}",
                   "InstanceType",
                   "${var.mozart["instance_type"]}",
                   "cpu",
                   "cpu1"
                ],
                [
                   "CWAgent",
                   "cpu_usage_iowait",
                   "InstanceId",
                   "${aws_instance.mozart.id}",
                   "ImageId",
                   "${var.amis["mozart"]}",
                   "InstanceType",
                   "${var.mozart["instance_type"]}",
                   "cpu",
                   "cpu2"
                ],
                                [
                   "CWAgent",
                   "cpu_usage_iowait",
                   "InstanceId",
                   "${aws_instance.mozart.id}",
                   "ImageId",
                   "${var.amis["mozart"]}",
                   "InstanceType",
                   "${var.mozart["instance_type"]}",
                   "cpu",
                   "cpu3"
                ],
                                [
                   "CWAgent",
                   "cpu_usage_iowait",
                   "InstanceId",
                   "${aws_instance.mozart.id}",
                   "ImageId",
                   "${var.amis["mozart"]}",
                   "InstanceType",
                   "${var.mozart["instance_type"]}",
                   "cpu",
                   "cpu4"
                ]
             ],
             "period":300,
             "stat":"Average",
             "region":"${var.region}",
             "title":"CWAgent cpu_usage_iowait"
          }
       }
   ]
 }
 EOF
}


##############################
## Alarms
##############################

resource "aws_cloudwatch_metric_alarm" "mozart_cpualarm" {
  alarm_name                = "${var.project}-${var.venue}-${local.counter}-mozart CPU"
  comparison_operator       = "GreaterThanOrEqualToThreshold"
  evaluation_periods        = "2"
  metric_name               = "CPUUtilization"
  namespace                 = "AWS/EC2"
  period                    = "120"
  statistic                 = "Average"
  threshold                 = "90"
  alarm_description         = "This metric monitors mozart cpu utilization"
  insufficient_data_actions = []
  dimensions = {
    InstanceId = aws_instance.mozart.id
  }
}

resource "aws_cloudwatch_metric_alarm" "metrics_cpualarm" {
  alarm_name                = "${var.project}-${var.venue}-${local.counter}-metrics CPU"
  comparison_operator       = "GreaterThanOrEqualToThreshold"
  evaluation_periods        = "2"
  metric_name               = "CPUUtilization"
  namespace                 = "AWS/EC2"
  period                    = "120"
  statistic                 = "Average"
  threshold                 = "90"
  alarm_description         = "This metric monitors metrics cpu utilization"
  insufficient_data_actions = []
  dimensions = {
    InstanceId = aws_instance.metrics.id
  }
}

resource "aws_cloudwatch_metric_alarm" "grq_cpualarm" {
  alarm_name                = "${var.project}-${var.venue}-${local.counter}-grq CPU"
  comparison_operator       = "GreaterThanOrEqualToThreshold"
  evaluation_periods        = "2"
  metric_name               = "CPUUtilization"
  namespace                 = "AWS/EC2"
  period                    = "120"
  statistic                 = "Average"
  threshold                 = "90"
  alarm_description         = "This metric monitors grq cpu utilization"
  insufficient_data_actions = []
  dimensions = {
    InstanceId = aws_instance.grq.id
  }
}

resource "aws_cloudwatch_metric_alarm" "factotum_cpualarm" {
  alarm_name                = "${var.project}-${var.venue}-${local.counter}-factotum CPU"
  comparison_operator       = "GreaterThanOrEqualToThreshold"
  evaluation_periods        = "2"
  metric_name               = "CPUUtilization"
  namespace                 = "AWS/EC2"
  period                    = "120"
  statistic                 = "Average"
  threshold                 = "90"
  alarm_description         = "This metric monitors factotum cpu utilization"
  insufficient_data_actions = []
  dimensions = {
    InstanceId = aws_instance.factotum.id
  }
}

resource "aws_cloudwatch_metric_alarm" "mozart_memoryalarm" {
  alarm_name                = "CWAgent Memory"
  comparison_operator       = "GreaterThanOrEqualToThreshold"
  evaluation_periods        = "1"
  metric_name               = "mem_used_percent"
  namespace                 = "CWAgent"
  period                    = "120"
  statistic                 = "Average"
  threshold                 = "90"
  alarm_description         = "This metric monitors mozart memory utilization"
  insufficient_data_actions = []
  dimensions = {
    InstanceId   = aws_instance.mozart.id
    ImageId      = var.amis["mozart"]
    InstanceType = var.mozart["instance_type"]
  }
}

resource "aws_cloudwatch_metric_alarm" "mozart_diskalarm" {
  alarm_name                = "${var.project}-${var.venue}-${local.counter}-mozart disk usage"
  comparison_operator       = "GreaterThanOrEqualToThreshold"
  evaluation_periods        = "1"
  metric_name               = "disk_used_percent"
  namespace                 = "CWAgent"
  period                    = "120"
  statistic                 = "Average"
  threshold                 = "75"
  alarm_description         = "This metric monitors mozart disk utilization"
  insufficient_data_actions = []
  dimensions = {
    InstanceId   = aws_instance.mozart.id
    ImageId      = var.amis["mozart"]
    InstanceType = var.mozart["instance_type"]
    device       = "nvme0n1p1"
    fstype       = "xfs"
    path         = "/"
  }
}

resource "aws_cloudwatch_metric_alarm" "sqs_cnm_r_dead_letter_alarm" {
  alarm_name                = "${var.project}-${var.venue}-${local.counter}-mozart CNM-R dead letter queue"
  depends_on                = [aws_sqs_queue.cnm_response_dead_letter_queue]
  comparison_operator       = "GreaterThanOrEqualToThreshold"
  evaluation_periods        = "2"
  metric_name               = "ApproximateNumberOfMessagesVisible"
  namespace                 = "AWS/SQS"
  period                    = "300"
  statistic                 = "Average"
  threshold                 = "5"
  alarm_description         = "This metric monitors size of CNM-R dead letter queue"
  insufficient_data_actions = []
  alarm_actions             = [aws_sns_topic.operator_notify.arn]
  dimensions = {
    QueueName = aws_sqs_queue.cnm_response_dead_letter_queue.name
  }
}

resource "aws_cloudwatch_metric_alarm" "sqs_dead_letter_alarm" {
  alarm_name                = "${var.project}-${var.venue}-${local.counter}-mozart ISL dead letter queue"
  depends_on                = [aws_sqs_queue.isl_dead_letter_queue]
  comparison_operator       = "GreaterThanOrEqualToThreshold"
  evaluation_periods        = "2"
  metric_name               = "ApproximateNumberOfMessagesVisible"
  namespace                 = "AWS/SQS"
  period                    = "300"
  statistic                 = "Average"
  threshold                 = "5"
  alarm_description         = "This metric monitors size of isl dead letter queue"
  insufficient_data_actions = []
  alarm_actions             = [aws_sns_topic.operator_notify.arn]
  dimensions = {
    QueueName = aws_sqs_queue.isl_dead_letter_queue.name
  }
}

resource "aws_cloudwatch_metric_alarm" "sqs_event_misfire_alarm" {
  alarm_name                = "${var.project}-${var.venue}-${local.counter}-event-misfire"
  comparison_operator       = "GreaterThanOrEqualToThreshold"
  evaluation_periods        = "1"
  metric_name               = "NumberOfMissedFiles"
  namespace                 = "AWS/Lambda"
  period                    = "60"
  statistic                 = "Average"
  threshold                 = "1"
  alarm_description         = "This metric monitors size of input files in ${local.isl_bucket} missed for firing events"
  insufficient_data_actions = []
  alarm_actions             = [aws_sns_topic.operator_notify.arn]
  dimensions = {
    LAMBDA_NAME                 = "event-misfire_lambda"
    E_MISFIRE_METRIC_ALARM_NAME = "${var.project}-${var.venue}-${local.counter}-event-misfire"
  }
}


######################
# sns
######################

# SNS Topic that the operator will subscribe to. All failed event messages
# should be sent here
resource "aws_sns_topic" "operator_notify" {
  name = "${var.project}-${var.venue}-${local.counter}-operator-notify"
}

resource "aws_sns_topic_policy" "operator_notify" {
  depends_on = [aws_sns_topic.operator_notify, data.aws_iam_policy_document.operator_notify]
  arn        = aws_sns_topic.operator_notify.arn
  policy     = data.aws_iam_policy_document.operator_notify.json
}

data "aws_iam_policy_document" "operator_notify" {
  depends_on = [aws_sns_topic.operator_notify]
  policy_id  = "__default_policy_ID"
  statement {
    actions = [
      "SNS:Publish",
      "SNS:RemovePermission",
      "SNS:SetTopicAttributes",
      "SNS:DeleteTopic",
      "SNS:ListSubscriptionsByTopic",
      "SNS:GetTopicAttributes",
      "SNS:Receive",
      "SNS:AddPermission",
      "SNS:Subscribe"
    ]

    effect = "Allow"
    principals {
      type        = "AWS"
      identifiers = ["*"]
    }
    resources = [
      aws_sns_topic.operator_notify.arn
    ]
    sid = "__default_statement_ID"
  }
}

######################
# sqs
######################
resource "aws_sqs_queue" "harikiri_queue" {
  name                       = "${var.project}-${var.venue}-${local.counter}-queue"
  delay_seconds              = 0
  max_message_size           = 2048
  message_retention_seconds  = 86400
  receive_wait_time_seconds  = 0
  #sqs_managed_sse_enabled    = true
  visibility_timeout_seconds = 600
}

resource "aws_sqs_queue_policy" "queue_policy" {
  queue_url = aws_sqs_queue.harikiri_queue.id

  policy = <<POLICY
{
  "Version": "2012-10-17",
  "Id": "harikirisqspolicy",
  "Statement": [
    {
      "Sid": "First",
      "Effect": "Allow",
      "Principal": {
          "AWS": "arn:aws:iam::${var.aws_account_id}:role/${var.asg_role}"
      },
      "Action": [
          "SQS:SendMessage",
          "SQS:GetQueueUrl"
      ],
      "Resource": "${aws_sqs_queue.harikiri_queue.arn}"
    }
  ]
}
POLICY
}

resource "aws_sqs_queue" "cnm_response_dead_letter_queue" {
  name                      = "${var.project}-${var.venue}-${local.counter}-daac-cnm-response-dead-letter-queue"
#  name                      = "${var.project}-dev-daac-cnm-response-dead-letter-queue"
  message_retention_seconds = 1209600
  #sqs_managed_sse_enabled   = true
}

resource "aws_sqs_queue" "cnm_response" {
  name = var.use_daac_cnm_r == true ? "${var.project}-${var.cnm_r_venue}-daac-cnm-response" : "${var.project}-${var.venue}-${local.counter}-daac-cnm-response"
  redrive_policy             = "{\"deadLetterTargetArn\":\"${aws_sqs_queue.cnm_response_dead_letter_queue.arn}\", \"maxReceiveCount\": 2}"
  visibility_timeout_seconds = 300
  receive_wait_time_seconds  = 10
  #sqs_managed_sse_enabled    = true
}

data "aws_sqs_queue" "cnm_response" {
  depends_on = [aws_sqs_queue.cnm_response]
  name       = aws_sqs_queue.cnm_response.name
}

resource "aws_lambda_event_source_mapping" "sqs_cnm_response" {
  depends_on       = [aws_sqs_queue.cnm_response, aws_lambda_function.sqs_cnm_response_handler]
  count            = local.sqs_count
  #event_source_arn = var.use_daac_cnm_r == true ? var.cnm_r_sqs_arn[local.asf_daac_delivery_proxy_maturity] : aws_sqs_queue.cnm_response[count.index].arn
  event_source_arn = var.use_daac_cnm_r == true ? var.cnm_r_sqs_arn[local.asf_daac_delivery_proxy_maturity] : aws_sqs_queue.cnm_response.arn
  #event_source_arn = aws_sqs_queue.cnm_response.arn
  function_name    = aws_lambda_function.sqs_cnm_response_handler.arn
}

data "aws_iam_policy_document" "cnm_response" {
  policy_id = "SQSDefaultPolicy"
  statement {
    actions = [
      "SQS:SendMessage"
    ]
    effect = "Allow"
    principals {
      type        = "AWS"
      identifiers = ["*"]
    }
    resources = [
      data.aws_sqs_queue.cnm_response.arn
    ]
    sid = "Sid1571258347580"
  }
}

resource "aws_sqs_queue_policy" "cnm_response" {
  queue_url = data.aws_sqs_queue.cnm_response.url
  policy    = data.aws_iam_policy_document.cnm_response.json
}

resource "aws_sqs_queue" "isl_queue" {
  name                       = "${var.project}-${var.venue}-${local.counter}-isl-queue"
  delay_seconds              = 0
  max_message_size           = 2048
  message_retention_seconds  = 86400
  receive_wait_time_seconds  = 10
  #sqs_managed_sse_enabled    = true
  visibility_timeout_seconds = 60
  redrive_policy = jsonencode({
    deadLetterTargetArn = aws_sqs_queue.isl_dead_letter_queue.arn
    maxReceiveCount     = 2
  })
}
resource "aws_sqs_queue_policy" "isl_queue_policy" {
  queue_url = aws_sqs_queue.isl_queue.id

  policy = <<POLICY
{
  "Version": "2012-10-17",
  "Id": "islsqspolicy",
  "Statement": [
    {
      "Sid": "First",
      "Effect": "Allow",
      "Principal": {
        "Service": "s3.amazonaws.com"
      },
      "Action": "SQS:SendMessage",
      "Resource": "${aws_sqs_queue.isl_queue.arn}",
      "Condition": {
        "ArnLike": { "aws:SourceArn": "arn:aws:s3:*:*:${local.isl_bucket}" }
      }
    }
  ]
}
POLICY
}

# resource "aws_s3_bucket_object" "folder" {
#  bucket = local.isl_bucket
#  acl    = "private"
#  key    = "met_required/"
#  source = "/dev/null"
#}

# resource "aws_s3_bucket_notification" "sqs_isl_notification" {
#  bucket = local.isl_bucket
#
#  queue {
#    id        = "sqs_event"
#    queue_arn = aws_sqs_queue.isl_queue.arn
#    events    = ["s3:ObjectCreated:*"]
#  }

#}

resource "aws_sqs_queue" "isl_dead_letter_queue" {
  name                       = "${var.project}-${var.venue}-${local.counter}-isl-dead-letter-queue"
  delay_seconds              = 0
  max_message_size           = 2048
  message_retention_seconds  = 86400
  receive_wait_time_seconds  = 0
  #sqs_managed_sse_enabled    = true
  visibility_timeout_seconds = 500
}

######################
# lambda
######################
resource "aws_lambda_function" "harikiri_lambda" {
  depends_on    = [null_resource.download_lambdas]
  filename      = "${var.lambda_harikiri_handler_package_name}-${var.lambda_package_release}.zip"
  description   = "Lambda function to terminate & decrement instances from their ASG"
  function_name = "${var.project}-${var.venue}-${local.counter}-harikiri-autoscaling"
  role          = var.lambda_role_arn
  handler       = "lambda_function.lambda_handler"
  runtime       = "python3.7"
  timeout       = 600
}

resource "aws_cloudwatch_log_group" "harikiri_lambda" {
  name              = "/aws/lambda/${var.project}-${var.venue}-${local.counter}-harikiri-autoscaling"
  retention_in_days = var.lambda_log_retention_in_days
}


resource "aws_lambda_event_source_mapping" "harikiri_queue_event_source_mapping" {
  batch_size       = 1
  enabled          = true
  event_source_arn = aws_sqs_queue.harikiri_queue.arn
  function_name    = aws_lambda_function.harikiri_lambda.arn
}

data "aws_subnet_ids" "lambda_vpc" {
  vpc_id = var.lambda_vpc
}

resource "aws_lambda_function" "isl_lambda" {
  depends_on    = [null_resource.download_lambdas, aws_sns_topic.operator_notify]
  filename      = "${var.lambda_isl_handler_package_name}-${var.lambda_package_release}.zip"
  description   = "Lambda function to process data from ISL bucket"
  function_name = "${var.project}-${var.venue}-${local.counter}-isl-lambda"
  handler       = "lambda_function.lambda_handler"
  role          = var.lambda_role_arn
  runtime       = "python3.8"
  timeout       = 60
  vpc_config {
    security_group_ids = [var.cluster_security_group_id]
    subnet_ids         = data.aws_subnet_ids.lambda_vpc.ids
  }
  environment {
    variables = {
      "JOB_TYPE"            = var.lambda_job_type
      "JOB_RELEASE"         = var.pcm_branch
      "JOB_QUEUE"           = var.lambda_job_queue
      "MOZART_URL"          = "https://${aws_instance.mozart.private_ip}/mozart"
      "DATASET_S3_ENDPOINT" = "s3-us-west-2.amazonaws.com"
      "SIGNAL_FILE_SUFFIX"  = "{\"met_required\":{\"ext\":\".signal\"}}"
      "ISL_SNS_TOPIC"       = aws_sns_topic.operator_notify.arn
      "MET_REQUIRED"        = "met_required"
    }
  }
}

resource "aws_cloudwatch_log_group" "isl_lambda" {
  name              = "/aws/lambda/${var.project}-${var.venue}-${local.counter}-isl-lambda"
  retention_in_days = var.lambda_log_retention_in_days
}

resource "aws_lambda_event_source_mapping" "isl_queue_event_source_mapping" {
  batch_size       = 10
  enabled          = true
  event_source_arn = aws_sqs_queue.isl_queue.arn
  function_name    = aws_lambda_function.isl_lambda.arn
}

#####################################
# sds config  QUEUE block generation
#####################################
data "template_file" "config" {
  template = file("${path.module}/config.tmpl")
  count    = length(var.queues)
  #the spacing in inst is determined by trial and error, so the resulting terraform generated YAML is valid
  vars = {
    queue = element(keys(var.queues), count.index)
    inst  = join("\n      - ", lookup(lookup(var.queues, element(keys(var.queues), count.index)), "instance_type"))
    tot_jobs_met  = lookup(lookup(var.queues, element(keys(var.queues), count.index)), "total_jobs_metric", false)
  }
}

data "template_file" "q_config" {
  template = file("${path.module}/config2.tmpl")
  #the spacing in queue is determined by trial and error, so the resulting terraform generated YAML is valid
  vars = {
    queue = join("\n", data.template_file.config.*.rendered)
  }
}

######################
# mozart
######################
resource "aws_instance" "mozart" {
  depends_on           = [aws_instance.metrics, aws_autoscaling_group.autoscaling_group]
  ami                  = var.amis["mozart"]
  instance_type        = var.mozart["instance_type"]
  key_name             = local.key_name
  availability_zone    = var.az
  iam_instance_profile = var.pcm_cluster_role["name"]
  private_ip           = var.mozart["private_ip"] != "" ? var.mozart["private_ip"] : null
  user_data            = <<-EOT
              #!/bin/bash

              FACTOTUMIP=${aws_instance.factotum.private_ip}
              GRQIP=${aws_instance.grq.private_ip}
              METRICSIP=${aws_instance.metrics.private_ip}
              PROJECT=${var.project}
              ENVIRONMENT=${var.environment}

              echo "PASS" >> /tmp/user_data_test.txt

              mkdir -p /opt/aws/amazon-cloudwatch-agent/etc/
              touch /opt/aws/amazon-cloudwatch-agent/etc/amazon-cloudwatch-agent.json
              echo '{
                "agent": {
                  "metrics_collection_interval": 10,
                  "logfile": "/opt/aws/amazon-cloudwatch-agent/logs/amazon-cloudwatch-agent.log"
                },
                "logs": {
                  "logs_collected": {
                    "files": {
                      "collect_list": [
                        {
                          "file_path": "/opt/aws/amazon-cloudwatch-agent/logs/amazon-cloudwatch-agent.log",
                          "log_group_name": "/opera/sds/${var.project}-${var.venue}-${local.counter}/amazon-cloudwatch-agent.log",
                          "timezone": "UTC"
                        }
                      ]
                    }
                  },
                  "force_flush_interval" : 15
                }
              }' > /opt/aws/amazon-cloudwatch-agent/etc/amazon-cloudwatch-agent.json
              /opt/aws/amazon-cloudwatch-agent/bin/amazon-cloudwatch-agent-ctl -a fetch-config -m ec2 -s -c file:/opt/aws/amazon-cloudwatch-agent/etc/amazon-cloudwatch-agent.json
              EOT
  tags = {
    Name  = "${var.project}-${var.venue}-${local.counter}-pcm-${var.mozart["name"]}",
    Bravo = "pcm"
  }
  volume_tags = {
    Bravo = "pcm"
  }
  #This is very important, as it tells terraform to not mess with tags
  lifecycle {
#    ignore_changes = [tags]
    ignore_changes = [tags, volume_tags]
  }
  subnet_id              = var.subnet_id
  vpc_security_group_ids = [var.cluster_security_group_id]

  root_block_device {
    volume_size           = var.mozart["root_dev_size"]
    volume_type           = "gp2"
    delete_on_termination = true
  }

  connection {
    type        = "ssh"
    host        = aws_instance.mozart.private_ip
    user        = "hysdsops"
    private_key = file(var.private_key_file)
  }

  provisioner "local-exec" {
    command = "echo export MOZART_IP=${aws_instance.mozart.private_ip} > mozart_ip.sh"
  }

  provisioner "file" {
    source      = var.private_key_file
    destination = ".ssh/${basename(var.private_key_file)}"
  }

  provisioner "file" {
    content     = templatefile("${path.module}/bash_profile.mozart.tmpl", {})
    destination = ".bash_profile"
  }

  provisioner "file" {
    content     = data.template_file.q_config.rendered
    destination = "q_config"
  }

  provisioner "file" {
    source      = "${path.module}/../../../tools/download_artifact.sh"
    destination = "download_artifact.sh"
  }

  provisioner "remote-exec" {
    inline = [<<-EOT
      while [ ! -f /var/lib/cloud/instance/boot-finished ]; do echo 'Waiting for cloud-init...'; sleep 5; done
      set -ex
      chmod 755 ~/download_artifact.sh
      chmod 400 ~/.ssh/${basename(var.private_key_file)}
      mkdir ~/.sds

      for i in {1..18}; do
        if [[ `grep "redis single-password" ~/.creds` != "" ]]; then
          echo "redis password found in ~/.creds"
          break
        else
          echo "redis password NOT found in ~/.creds, sleeping 10 sec."
          sleep 10
        fi
      done

      scp -o StrictHostKeyChecking=no -q -i ~/.ssh/${basename(var.private_key_file)} hysdsops@${aws_instance.metrics.private_ip}:~/.creds ~/.creds_metrics
      echo TYPE: hysds > ~/.sds/config
      echo >> ~/.sds/config

      echo MOZART_PVT_IP: ${aws_instance.mozart.private_ip} >> ~/.sds/config
      echo MOZART_PUB_IP: ${aws_instance.mozart.private_ip} >> ~/.sds/config
      echo MOZART_FQDN: ${aws_instance.mozart.private_ip} >> ~/.sds/config
      echo >> ~/.sds/config

      echo MOZART_RABBIT_PVT_IP: ${aws_instance.mozart.private_ip} >> ~/.sds/config
      echo MOZART_RABBIT_PUB_IP: ${aws_instance.mozart.private_ip} >> ~/.sds/config
      echo MOZART_RABBIT_FQDN: ${aws_instance.mozart.private_ip} >> ~/.sds/config
      echo MOZART_RABBIT_USER: $(awk 'NR==1{print $2; exit}' .creds) >> ~/.sds/config
      echo MOZART_RABBIT_PASSWORD: $(awk 'NR==1{print $3; exit}' .creds)>> ~/.sds/config
      echo >> ~/.sds/config

      echo MOZART_REDIS_PVT_IP: ${aws_instance.mozart.private_ip} >> ~/.sds/config
      echo MOZART_REDIS_PUB_IP: ${aws_instance.mozart.private_ip} >> ~/.sds/config
      echo MOZART_REDIS_FQDN: ${aws_instance.mozart.private_ip} >> ~/.sds/config
      echo MOZART_REDIS_PASSWORD: $(awk 'NR==2{print $3; exit}' .creds) >> ~/.sds/config
      echo >> ~/.sds/config

      echo MOZART_ES_PVT_IP: ${aws_instance.mozart.private_ip} >> ~/.sds/config
      echo MOZART_ES_PUB_IP: ${aws_instance.mozart.private_ip} >> ~/.sds/config
      echo MOZART_ES_FQDN: ${aws_instance.mozart.private_ip} >> ~/.sds/config
      echo OPS_USER: hysdsops >> ~/.sds/config
      echo OPS_HOME: $${HOME} >> ~/.sds/config
      echo OPS_PASSWORD_HASH: $(echo -n ${var.ops_password} | sha224sum |awk '{ print $1}') >> ~/.sds/config
      echo LDAP_GROUPS: ${var.project}-pcm-dev >> ~/.sds/config
      echo KEY_FILENAME: $${HOME}/.ssh/${basename(var.private_key_file)} >> ~/.sds/config
      echo JENKINS_USER: jenkins >> ~/.sds/config
      echo JENKINS_DIR: /var/lib/jenkins >> ~/.sds/config
      echo >> ~/.sds/config

      echo METRICS_PVT_IP: ${aws_instance.metrics.private_ip} >> ~/.sds/config
      echo METRICS_PUB_IP: ${aws_instance.metrics.private_ip} >> ~/.sds/config
      echo METRICS_FQDN: ${aws_instance.metrics.private_ip} >> ~/.sds/config
      echo >> ~/.sds/config

      echo METRICS_REDIS_PVT_IP: ${aws_instance.metrics.private_ip} >> ~/.sds/config
      echo METRICS_REDIS_PUB_IP: ${aws_instance.metrics.private_ip} >> ~/.sds/config
      echo METRICS_REDIS_FQDN: ${aws_instance.metrics.private_ip} >> ~/.sds/config
      echo METRICS_REDIS_PASSWORD: $(awk 'NR==1{print $3; exit}' .creds_metrics) >> ~/.sds/config
      echo >> ~/.sds/config

      echo METRICS_ES_PVT_IP: ${aws_instance.metrics.private_ip} >> ~/.sds/config
      echo METRICS_ES_PUB_IP: ${aws_instance.metrics.private_ip} >> ~/.sds/config
      echo METRICS_ES_FQDN: ${aws_instance.metrics.private_ip} >> ~/.sds/config
      echo >> ~/.sds/config

      echo GRQ_PVT_IP: ${aws_instance.grq.private_ip} >> ~/.sds/config
      echo GRQ_PUB_IP: ${aws_instance.grq.private_ip} >> ~/.sds/config
      echo GRQ_FQDN: ${aws_instance.grq.private_ip} >> ~/.sds/config
      echo GRQ_PORT: 8878 >> ~/.sds/config
      echo >> ~/.sds/config

      echo GRQ_AWS_ES: ${var.grq_aws_es ? var.grq_aws_es : false} >> ~/.sds/config
      echo GRQ_ES_PROTOCOL: ${var.grq_aws_es ? "https" : "http"} >> ~/.sds/config
      echo GRQ_ES_PVT_IP: ${var.grq_aws_es ? var.grq_aws_es_host : aws_instance.grq.private_ip} >> ~/.sds/config
      echo GRQ_ES_PUB_IP: ${var.grq_aws_es ? var.grq_aws_es_host : aws_instance.grq.private_ip} >> ~/.sds/config
      echo GRQ_ES_FQDN: ${var.grq_aws_es ? var.grq_aws_es_host : aws_instance.grq.private_ip} >> ~/.sds/config
      echo GRQ_ES_PORT: ${var.grq_aws_es ? var.grq_aws_es_port : 9200} >> ~/.sds/config
      echo >> ~/.sds/config

      if [ "${var.grq_aws_es}" = true ] && [ "${var.use_grq_aws_es_private_verdi}" = true ]; then
        echo GRQ_AWS_ES_PRIVATE_VERDI: ${var.grq_aws_es_host_private_verdi} >> ~/.sds/config
        echo GRQ_ES_PVT_IP_VERDI: ${var.grq_aws_es_host_private_verdi} >> ~/.sds/config
        echo GRQ_ES_PUB_IP_VERDI: ${var.grq_aws_es_host_private_verdi} >> ~/.sds/config
        echo GRQ_ES_FQDN_PVT_IP_VERDI: ${var.grq_aws_es_host_private_verdi} >> ~/.sds/config
        echo ARTIFACTORY_REPO: ${var.artifactory_repo} >> ~/.sds/config
        echo >> ~/.sds/config
      fi

      echo FACTOTUM_PVT_IP: ${aws_instance.factotum.private_ip} >> ~/.sds/config
      echo FACTOTUM_PUB_IP: ${aws_instance.factotum.private_ip} >> ~/.sds/config
      echo FACTOTUM_FQDN: ${aws_instance.factotum.private_ip} >> ~/.sds/config
      echo >> ~/.sds/config

      echo CI_PVT_IP: ${var.common_ci["private_ip"]} >> ~/.sds/config
      echo CI_PUB_IP: ${var.common_ci["private_ip"]} >> ~/.sds/config
      echo CI_FQDN: ${var.common_ci["private_ip"]} >> ~/.sds/config
      echo >> ~/.sds/config

      echo JENKINS_HOST: ${var.jenkins_host} >> ~/.sds/config
      echo JENKINS_ENABLED: ${var.jenkins_enabled} >> ~/.sds/config
      echo JENKINS_API_USER: ${var.jenkins_api_user != "" ? var.jenkins_api_user : var.venue} >> ~/.sds/config
      echo JENKINS_API_KEY: ${var.jenkins_api_key} >> ~/.sds/config
      echo >> ~/.sds/config

      echo VERDI_PVT_IP: ${var.common_ci["private_ip"]} >> ~/.sds/config
      echo VERDI_PUB_IP: ${var.common_ci["private_ip"]} >> ~/.sds/config
      echo VERDI_FQDN: ${var.common_ci["private_ip"]} >> ~/.sds/config
      echo OTHER_VERDI_HOSTS: >> ~/.sds/config
      echo '  - VERDI_PVT_IP:' >> ~/.sds/config
      echo '    VERDI_PUB_IP:' >> ~/.sds/config
      echo '    VERDI_FQDN:' >> ~/.sds/config
      echo >> ~/.sds/config

      echo DAV_SERVER: None >> ~/.sds/config
      echo DAV_USER: None >> ~/.sds/config
      echo DAV_PASSWORD: None >> ~/.sds/config
      echo >> ~/.sds/config

      echo DATASET_AWS_REGION: us-west-2 >> ~/.sds/config
      echo DATASET_AWS_ACCESS_KEY: >> ~/.sds/config
      echo DATASET_AWS_SECRET_KEY: >> ~/.sds/config
      echo DATASET_S3_ENDPOINT: s3-us-west-2.amazonaws.com >> ~/.sds/config
      echo DATASET_S3_WEBSITE_ENDPOINT: s3-website-us-west-2.amazonaws.com >> ~/.sds/config
      echo DATASET_BUCKET: ${local.dataset_bucket} >> ~/.sds/config
      echo OSL_BUCKET: ${local.osl_bucket} >> ~/.sds/config
      echo TRIAGE_BUCKET: ${local.triage_bucket} >> ~/.sds/config
      echo LTS_BUCKET: ${local.lts_bucket} >> ~/.sds/config
      echo >> ~/.sds/config

      echo AWS_REGION: us-west-2 >> ~/.sds/config
      echo AWS_ACCESS_KEY: >> ~/.sds/config
      echo AWS_SECRET_KEY: >> ~/.sds/config
      echo S3_ENDPOINT: s3-us-west-2.amazonaws.com >> ~/.sds/config
      echo CODE_BUCKET: ${local.code_bucket} >> ~/.sds/config
      echo VERDI_PRIMER_IMAGE: s3://${local.code_bucket}/hysds-verdi-${var.hysds_release}.tar.gz >> ~/.sds/config
      echo VERDI_TAG: ${var.hysds_release} >> ~/.sds/config
      echo VERDI_UID: 1002 >> ~/.sds/config
      echo VERDI_GID: 1002 >> ~/.sds/config
      echo VENUE: ${var.project}-${var.venue}-${local.counter} >> ~/.sds/config
      echo >> ~/.sds/config

      echo ASG: >> ~/.sds/config
      echo '  AMI: ${var.amis["autoscale"]}' >> ~/.sds/config
      echo '  KEYPAIR: ${local.key_name}' >> ~/.sds/config
      echo '  USE_ROLE: ${var.asg_use_role}' >> ~/.sds/config
      echo '  ROLE: ${var.asg_role}' >> ~/.sds/config

      echo STAGING_AREA: >> ~/.sds/config
      echo '  LAMBDA_SECURITY_GROUPS:' >> ~/.sds/config
      echo '    - ${var.cluster_security_group_id}' >> ~/.sds/config
      echo '  LAMBDA_VPC: ${var.lambda_vpc}' >> ~/.sds/config
      echo '  LAMBDA_ROLE: "${var.lambda_role_arn}"' >> ~/.sds/config
      echo '  JOB_TYPE: ${var.lambda_job_type}' >> ~/.sds/config
      echo '  JOB_RELEASE: ${var.pcm_branch}' >> ~/.sds/config
      echo '  JOB_QUEUE: ${var.lambda_job_queue}' >> ~/.sds/config
      echo >> ~/.sds/config

      echo CNM_RESPONSE_HANDLER: >> ~/.sds/config
      echo '  LAMBDA_SECURITY_GROUPS:' >> ~/.sds/config
      echo '    - ${var.cluster_security_group_id}' >> ~/.sds/config
      echo '  LAMBDA_VPC: ${var.lambda_vpc}' >> ~/.sds/config
      echo '  LAMBDA_ROLE: "${var.lambda_role_arn}"' >> ~/.sds/config
      echo '  JOB_TYPE: "${var.cnm_r_handler_job_type}"' >> ~/.sds/config
      echo '  JOB_RELEASE: ${var.product_delivery_branch}' >> ~/.sds/config
      echo '  JOB_QUEUE: ${var.cnm_r_job_queue}' >> ~/.sds/config
      echo '  PO_DAAC_CNM_R_EVENT_TRIGGER: ${var.po_daac_cnm_r_event_trigger}' >> ~/.sds/config
      echo '  ASF_DAAC_CNM_R_EVENT_TRIGGER: ${var.asf_daac_cnm_r_event_trigger}' >> ~/.sds/config
      echo '  PRODUCT_TAG: true' >> ~/.sds/config
      echo '  ALLOWED_ACCOUNT: "${var.cnm_r_allowed_account}"' >> ~/.sds/config
      echo >> ~/.sds/config

      echo GIT_OAUTH_TOKEN: ${var.git_auth_key} >> ~/.sds/config
      echo >> ~/.sds/config

      echo PROVES_URL: https://prov-es.jpl.nasa.gov/beta >> ~/.sds/config
      echo PROVES_IMPORT_URL: https://prov-es.jpl.nasa.gov/beta/api/v0.1/prov_es/import/json >> ~/.sds/config
      echo DATASETS_CFG: $${HOME}/verdi/etc/datasets.json >> ~/.sds/config
      echo >> ~/.sds/config

      echo SYSTEM_JOBS_QUEUE: system-jobs-queue >> ~/.sds/config
      echo >> ~/.sds/config

      echo MOZART_ES_CLUSTER: resource_cluster >> ~/.sds/config
      echo METRICS_ES_CLUSTER: metrics_cluster >> ~/.sds/config
      echo DATASET_QUERY_INDEX: grq >> ~/.sds/config
      echo USER_RULES_DATASET_INDEX: user_rules >> ~/.sds/config
      echo EXTRACTOR_HOME: /home/ops/verdi/ops/${var.project}-pcm/extractor >> ~/.sds/config
      echo CONTAINER_REGISTRY: localhost:5050 >> ~/.sds/config
      echo CONTAINER_REGISTRY_BUCKET: ${var.docker_registry_bucket} >> ~/.sds/config

      echo USE_S3_URI: "${var.use_s3_uri_structure}" >> ~/.sds/config

      echo PO_DAAC_PROXY: "${var.po_daac_delivery_proxy}" >> ~/.sds/config
      if [ "${local.po_daac_delivery_event_type}" = "sqs" ]; then
        echo PO_DAAC_SQS_URL: "https://sqs.${local.po_daac_delivery_region}.amazonaws.com/${local.po_daac_delivery_account}/${local.po_daac_delivery_resource_name}" >> ~/.sds/config
        echo PO_DAAC_ENDPOINT_URL: "${var.po_daac_endpoint_url}" >> ~/.sds/config
      else
        echo PO_DAAC_SQS_URL: "" >> ~/.sds/config
      fi

      echo ASF_DAAC_PROXY: "${var.asf_daac_delivery_proxy}" >> ~/.sds/config

      if [ "${local.asf_daac_delivery_event_type}" = "sqs" ]; then
        echo ASF_DAAC_SQS_URL: "https://sqs.${local.asf_daac_delivery_region}.amazonaws.com/${local.asf_daac_delivery_account}/${local.asf_daac_delivery_resource_name}" >> ~/.sds/config
        echo ASF_DAAC_ENDPOINT_URL: "${var.asf_daac_endpoint_url}" >> ~/.sds/config
      else
        echo ASF_DAAC_SQS_URL: "" >> ~/.sds/config
      fi

      echo PCM_COMMONS_REPO: "${var.pcm_commons_repo}" >> ~/.sds/config
      echo PCM_COMMONS_BRANCH: "${var.pcm_commons_branch}" >> ~/.sds/config
      echo CRID: "${var.crid}" >> ~/.sds/config
      cat ~/q_config >> ~/.sds/config
      echo >> ~/.sds/config

      echo INACTIVITY_THRESHOLD: ${var.inactivity_threshold} >> ~/.sds/config
      echo >> ~/.sds/config

      echo EARTHDATA_USER: ${var.earthdata_user} >> ~/.sds/config
      echo EARTHDATA_PASS: ${var.earthdata_pass} >> ~/.sds/config
      echo >> ~/.sds/config
    EOT
    ]
  }

  provisioner "remote-exec" {
    inline = [<<-EOT
      while [ ! -f /var/lib/cloud/instance/boot-finished ]; do echo 'Waiting for cloud-init...'; sleep 5; done
      set -ex
      mv ~/.sds ~/.sds.bak
      rm -rf ~/mozart

      if [ "${var.hysds_release}" = "develop" ]; then
        git clone --quiet --single-branch -b ${var.hysds_release} https://${var.git_auth_key}@github.jpl.nasa.gov/IEMS-SDS/pcm-releaser.git
        cd pcm-releaser
        export release=${var.hysds_release}
        export conda_dir=$HOME/conda
        ./build_conda.sh $conda_dir $release
        cd ..
        rm -rf pcm-releaser

        scp -o StrictHostKeyChecking=no -q -i ~/.ssh/${basename(var.private_key_file)} hysds-conda_env-${var.hysds_release}.tar.gz hysdsops@${aws_instance.metrics.private_ip}:hysds-conda_env-${var.hysds_release}.tar.gz
        ssh -o StrictHostKeyChecking=no -q -i ~/.ssh/${basename(var.private_key_file)} hysdsops@${aws_instance.metrics.private_ip} \
      '
      mkdir -p ~/conda;
      tar xfz hysds-conda_env-${var.hysds_release}.tar.gz -C conda;
      export PATH=$HOME/conda/bin:$PATH;
      conda-unpack;
      rm -rf hysds-conda_env-${var.hysds_release}.tar.gz
      '

        scp -o StrictHostKeyChecking=no -q -i ~/.ssh/${basename(var.private_key_file)} hysds-conda_env-${var.hysds_release}.tar.gz hysdsops@${aws_instance.grq.private_ip}:hysds-conda_env-${var.hysds_release}.tar.gz
        ssh -o StrictHostKeyChecking=no -q -i ~/.ssh/${basename(var.private_key_file)} hysdsops@${aws_instance.grq.private_ip} \
      '
      mkdir -p ~/conda;
      tar xfz hysds-conda_env-${var.hysds_release}.tar.gz -C conda;
      export PATH=$HOME/conda/bin:$PATH;
      conda-unpack;
      rm -rf hysds-conda_env-${var.hysds_release}.tar.gz
      '

        scp -o StrictHostKeyChecking=no -q -i ~/.ssh/${basename(var.private_key_file)} hysds-conda_env-${var.hysds_release}.tar.gz hysdsops@${aws_instance.factotum.private_ip}:hysds-conda_env-${var.hysds_release}.tar.gz
        ssh -o StrictHostKeyChecking=no -q -i ~/.ssh/${basename(var.private_key_file)} hysdsops@${aws_instance.factotum.private_ip} \
      '
      mkdir -p ~/conda;
      tar xfz hysds-conda_env-${var.hysds_release}.tar.gz -C conda;
      export PATH=$HOME/conda/bin:$PATH;
      conda-unpack;
      echo installing gdal for manual execution of daac_data_subscriber.py ;
      conda install gdal=3.4.1 --yes --quiet ;

      rm -rf hysds-conda_env-${var.hysds_release}.tar.gz
      '
        git clone --quiet --single-branch -b ${var.hysds_release} https://github.com/hysds/hysds-framework

        ./install.sh mozart -d
        rm -rf ~/mozart/pkgs/hysds-verdi-latest.tar.gz
     else
        ~/download_artifact.sh -m "${var.artifactory_mirror_url}" -b "${var.artifactory_base_url}" -k "${var.artifactory_fn_api_key}" "${var.artifactory_base_url}/${var.artifactory_repo}/gov/nasa/jpl/${var.project}/sds/pcm/${var.hysds_release}/hysds-conda_env-${var.hysds_release}.tar.gz"
        mkdir -p ~/conda
        tar xfz hysds-conda_env-${var.hysds_release}.tar.gz -C conda
        export PATH=$HOME/conda/bin:$PATH
        conda-unpack
        echo installing gdal for manual execution of daac_data_subscriber.py ;
        conda install gdal=3.4.1 --yes --quiet ;

        rm -rf hysds-conda_env-${var.hysds_release}.tar.gz

        ~/download_artifact.sh -m "${var.artifactory_mirror_url}" -b "${var.artifactory_base_url}" -k "${var.artifactory_fn_api_key}" "${var.artifactory_base_url}/${var.artifactory_repo}/gov/nasa/jpl/${var.project}/sds/pcm/${var.hysds_release}/hysds-mozart_venv-${var.hysds_release}.tar.gz"
        tar xfz hysds-mozart_venv-${var.hysds_release}.tar.gz
        rm -rf hysds-mozart_venv-${var.hysds_release}.tar.gz

        ~/download_artifact.sh -m "${var.artifactory_mirror_url}" -b "${var.artifactory_base_url}" -k "${var.artifactory_fn_api_key}" "${var.artifactory_base_url}/${var.artifactory_repo}/gov/nasa/jpl/${var.project}/sds/pcm/${var.hysds_release}/hysds-verdi_venv-${var.hysds_release}.tar.gz"
        tar xfz hysds-verdi_venv-${var.hysds_release}.tar.gz
        rm -rf hysds-verdi_venv-${var.hysds_release}.tar.gz
      fi
      cd ~/mozart/ops
      if [ "${var.use_artifactory}" = true ]; then

        ~/download_artifact.sh -m "${var.artifactory_mirror_url}" -b "${var.artifactory_base_url}" "${var.artifactory_base_url}/${var.artifactory_repo}/gov/nasa/jpl/${var.project}/sds/pcm/${var.project}-sds-pcm-${var.pcm_branch}.tar.gz"
        tar xfz ${var.project}-sds-pcm-${var.pcm_branch}.tar.gz
        ln -s /export/home/hysdsops/mozart/ops/${var.project}-sds-pcm-${var.pcm_branch} /export/home/hysdsops/mozart/ops/${var.project}-pcm
        rm -rf ${var.project}-sds-pcm-${var.pcm_branch}.tar.gz

        ~/download_artifact.sh -m "${var.artifactory_mirror_url}" -b "${var.artifactory_base_url}" "${var.artifactory_base_url}/${var.artifactory_repo}/gov/nasa/jpl/${var.project}/sds/pcm/CNM_product_delivery-${var.product_delivery_branch}.tar.gz"
        tar xfz CNM_product_delivery-${var.product_delivery_branch}.tar.gz
        ln -s /export/home/hysdsops/mozart/ops/CNM_product_delivery-${var.product_delivery_branch} /export/home/hysdsops/mozart/ops/CNM_product_delivery
        rm -rf CNM_product_delivery-${var.product_delivery_branch}.tar.gz

        ~/download_artifact.sh -m "${var.artifactory_mirror_url}" -b "${var.artifactory_base_url}" "${var.artifactory_base_url}/${var.artifactory_repo}/gov/nasa/jpl/${var.project}/sds/pcm/pcm_commons-${var.pcm_commons_branch}.tar.gz"
        tar xfz pcm_commons-${var.pcm_commons_branch}.tar.gz
        ln -s /export/home/hysdsops/mozart/ops/pcm_commons-${var.pcm_commons_branch} /export/home/hysdsops/mozart/ops/pcm_commons
        rm -rf pcm_commons-${var.pcm_commons_branch}.tar.gz
      else
        git clone --quiet --single-branch -b ${var.pcm_branch} https://${var.git_auth_key}@${var.pcm_repo} ${var.project}-pcm
        git clone --quiet --single-branch -b ${var.product_delivery_branch} https://${var.git_auth_key}@${var.product_delivery_repo}
        git clone --quiet --single-branch -b ${var.pcm_commons_branch} https://${var.git_auth_key}@${var.pcm_commons_repo}
      fi

      cp -rp ${var.project}-pcm/conf/sds ~/.sds
      cp ~/.sds.bak/config ~/.sds
    EOT
    ]
  }

  # sync bach-api and bach-ui code. start bach-ui
  provisioner "remote-exec" {
    inline = [<<-EOT
      while [ ! -f /var/lib/cloud/instance/boot-finished ]; do echo 'Waiting for cloud-init...'; sleep 5; done
      set -ex
      cd ~/mozart/ops
      if [ "${var.use_artifactory}" = true ]; then
        ~/download_artifact.sh -m "${var.artifactory_mirror_url}" -b "${var.artifactory_base_url}" "${var.artifactory_base_url}/${var.artifactory_repo}/gov/nasa/jpl/${var.project}/sds/pcm/${var.project}-sds-bach-api-${var.bach_api_branch}.tar.gz"
        tar xfz ${var.project}-sds-bach-api-${var.bach_api_branch}.tar.gz
        ln -s /export/home/hysdsops/mozart/ops/${var.project}-sds-bach-api-${var.bach_api_branch} /export/home/hysdsops/mozart/ops/bach-api
        rm -rf ${var.project}-sds-bach-api-${var.bach_api_branch}.tar.gz
        ~/download_artifact.sh -m "${var.artifactory_mirror_url}" -b "${var.artifactory_base_url}" "${var.artifactory_base_url}/${var.artifactory_repo}/gov/nasa/jpl/${var.project}/sds/pcm/${var.project}-sds-bach-ui-${var.bach_ui_branch}.tar.gz"
        tar xfz ${var.project}-sds-bach-ui-${var.bach_ui_branch}.tar.gz
        ln -s /export/home/hysdsops/mozart/ops/${var.project}-sds-bach-ui-${var.bach_ui_branch} /export/home/hysdsops/mozart/ops/bach-ui
        rm -rf ${var.project}-sds-bach-ui-${var.bach_ui_branch}.tar.gz
      else
        git clone --quiet --single-branch -b ${var.bach_api_branch} https://${var.git_auth_key}@${var.bach_api_repo} bach-api
        git clone --quiet --single-branch -b ${var.bach_ui_branch} https://${var.git_auth_key}@${var.bach_ui_repo} bach-ui
      fi
      export PATH=~/conda/bin:$PATH
      cd bach-ui
      ~/conda/bin/npm install --silent --no-progress
      sh create_config_simlink.sh ~/.sds/config ~/mozart/ops/bach-ui
      ~/conda/bin/npm run build --silent
    EOT
    ]
  }

  provisioner "remote-exec" {
    inline = [<<-EOT
      while [ ! -f /var/lib/cloud/instance/boot-finished ]; do echo 'Waiting for cloud-init...'; sleep 5; done
      set -ex
      cd ~/mozart/ops
      if [ "${var.grq_aws_es}" = true ]; then
        cp -f ~/.sds/files/supervisord.conf.grq.aws_es ~/.sds/files/supervisord.conf.grq
      fi
      if [ "${var.factotum["instance_type"]}" = "r6i.4xlarge" ]; then
        cp -f ~/.sds/files/supervisord.conf.factotum.small_instance ~/.sds/files/supervisord.conf.factotum
      elif [ "${var.factotum["instance_type"]}" = "r5.8xlarge" ]; then
        cp -f ~/.sds/files/supervisord.conf.factotum.large_instance ~/.sds/files/supervisord.conf.factotum
      fi
    EOT
    ]
  }

  # To test HySDS core development (feature branches), uncomment this block
  # and add lines to perform the mods to test them. Three examples have been
  # left as described below:
  #provisioner "remote-exec" {
  #  inline = [
  #    "set -ex",
  #    "source ~/.bash_profile",

  # Example 1: test a single file update from an sdscli feature branch named hotfix-sighup
  #    "cd ~/mozart/ops/sdscli/sdscli/adapters/hysds",
  #    "mv fabfile.py fabfile.py.bak",
  #    "wget https://raw.githubusercontent.com/sdskit/sdscli/hotfix-sighup/sdscli/adapters/hysds/fabfile.py",

  # Example 2: test an entire feature branch (need HYSDS_RELEASE=develop terraform variable)
  #    "cd ~/mozart/ops/hysds",
  #    "git checkout <dustins_branch>",
  #    "pip install -e .",

  # Example 3: test a custom verdi docker image on the ASGs (need HYSDS_RELEASE=develop terraform variable)
  #    "cd ~/mozart/pkgs",
  #    "mv hysds-verdi-develop.tar.gz hysds-verdi-develop.tar.gz.bak",
  #    "docker pull hysds/verdi:<dustins_branch>",
  #    "docker tag hysds/verdi:<dustins_branch> hysds/verdi:develop",
  #    "docker save hysds/verdi:develop > hysds-verdi-develop.tar",
  #    "pigz hysds-verdi-develop.tar",

  #  ]
  #}

  provisioner "remote-exec" {
    inline = [<<-EOT
     while [ ! -f /var/lib/cloud/instance/boot-finished ]; do echo 'Waiting for cloud-init...'; sleep 5; done
      set -ex
      source ~/.bash_profile
      if [ "${var.hysds_release}" = "develop" ]; then
        sds -d update mozart -f
        sds -d update grq -f
        sds -d update metrics -f
        sds -d update factotum -f
      else
        sds -d update mozart -f -c
        sds -d update grq -f -c
        sds -d update metrics -f -c
        sds -d update factotum -f -c
      fi
      echo buckets are ---- ${local.code_bucket} ${local.dataset_bucket} ${local.isl_bucket}
      if [ "${var.pge_sim_mode}" = false ]; then
        sed -i 's/PGE_SIMULATION_MODE: !!bool true/PGE_SIMULATION_MODE: !!bool false/g' ~/mozart/ops/opera-pcm/conf/settings.yaml
      fi
      if [ "${var.use_artifactory}" = true ]; then
        fab -f ~/.sds/cluster.py -R mozart,grq,metrics,factotum update_${var.project}_packages
      else
        fab -f ~/.sds/cluster.py -R mozart,grq,metrics,factotum update_${var.project}_packages
      fi
      if [ "${var.grq_aws_es}" = true ] && [ "${var.use_grq_aws_es_private_verdi}" = true ]; then
        fab -f ~/.sds/cluster.py -R mozart update_celery_config
      fi
      fab -f ~/.sds/cluster.py -R grq update_es_template
      sds -d ship
      cd ~/mozart/pkgs
      sds -d pkg import container-hysds_lightweight-jobs-*.sdspkg.tar
      aws s3 cp hysds-verdi-${var.hysds_release}.tar.gz s3://${local.code_bucket}/ --no-progress
      aws s3 cp docker-registry-2.tar.gz s3://${local.code_bucket}/ --no-progress
      aws s3 cp logstash-7.9.3.tar.gz s3://${local.code_bucket}/ --no-progress
      sds -d reset all -f
      cd ~/mozart/ops/pcm_commons
      pip install --progress-bar off -e .
      cd ~/mozart/ops/opera-pcm
      echo # download dependencies for CLI execution of daac_data_subscriber.py
      pip install '.[subscriber]'
      pip install --progress-bar off -e .
      echo #if [[ "$${var.pcm_release}" == "develop"* ]]; then
      echo # TODO hyunlee: remove comment after test, we should only create the data_subscriber_catalog when the catalog exists
      echo # create the data subscriber catalog elasticsearch index, delete the existing catalog first
      echo #    python ~/mozart/ops/opera-pcm/data_subscriber/delete_hls_catalog.py
      echo #    python ~/mozart/ops/opera-pcm/data_subscriber/create_hls_catalog.py
      echo #    python ~/mozart/ops/opera-pcm/data_subscriber/delete_slc_catalog.py
      echo #    python ~/mozart/ops/opera-pcm/data_subscriber/create_slc_catalog.py
      echo #fi

      echo create data subscriber Elasticsearch indexes
      if [ "${local.delete_old_job_catalog}" = true ]; then
          python ~/mozart/ops/opera-pcm/data_subscriber/hls/delete_hls_catalog.py
          python ~/mozart/ops/opera-pcm/data_subscriber/hls_spatial/delete_hls_spatial_catalog.py
          python ~/mozart/ops/opera-pcm/data_subscriber/slc/delete_slc_catalog.py
          python ~/mozart/ops/opera-pcm/data_subscriber/slc_spatial/delete_slc_spatial_catalog.py

      fi
      python ~/mozart/ops/opera-pcm/data_subscriber/hls/create_hls_catalog.py
      python ~/mozart/ops/opera-pcm/data_subscriber/hls_spatial/create_hls_spatial_catalog.py
      python ~/mozart/ops/opera-pcm/data_subscriber/slc/create_slc_catalog.py
      python ~/mozart/ops/opera-pcm/data_subscriber/slc_spatial/create_slc_spatial_catalog.py

      echo create accountability Elasticsearch index
      if [ "${local.delete_old_job_catalog}" = true ]; then
          python ~/mozart/ops/opera-pcm/job_accountability/create_job_accountability_catalog.py --delete_old_catalog
      else
          python ~/mozart/ops/opera-pcm/job_accountability/create_job_accountability_catalog.py
      fi
    EOT
    ]
  }

  # deploy PGEs
  provisioner "remote-exec" {
    inline = [<<-EOT
      set -ex
      source ~/.bash_profile
      %{ for pge_name, pge_version in var.pge_releases ~}
      if [[ \"${pge_version}\" == \"develop\"* ]]; then
          python ~/mozart/ops/opera-pcm/tools/deploy_pges.py \
          --image_names opera_pge-${pge_name} \
          --pge_release ${pge_version} \
          --sds_config ~/.sds/config \
          --processes 4 \
          --force \
          --artifactory_url ${local.pge_artifactory_dev_url}/${pge_name} \
          --username ${var.artifactory_fn_user} \
          --api_key ${var.artifactory_fn_api_key}
      else
          python ~/mozart/ops/opera-pcm/tools/deploy_pges.py \
          --image_names opera_pge-${pge_name} \
          --pge_release ${pge_version} \
          --sds_config ~/.sds/config \
          --processes 4 \
          --force \
          --artifactory_url ${local.pge_artifactory_release_url}/${pge_name} \
          --username ${var.artifactory_fn_user} \
          --api_key ${var.artifactory_fn_api_key}
      fi
      %{ endfor ~}
      sds -d kibana import -f
      sds -d cloud storage ship_style --bucket ${local.dataset_bucket}
      sds -d cloud storage ship_style --bucket ${local.osl_bucket}
      sds -d cloud storage ship_style --bucket ${local.triage_bucket}
      sds -d cloud storage ship_style --bucket ${local.lts_bucket}
    EOT
    ]
  }

<<<<<<< HEAD
  # Get test data from the artifactory and put into tests directory
  provisioner "remote-exec" {
    inline = [<<-EOT
      while [ ! -f /var/lib/cloud/instance/boot-finished ]; do echo 'Waiting for cloud-init...'; sleep 5; done
      set -ex
      source ~/.bash_profile
      mkdir -p /export/home/hysdsops/mozart/ops/${var.project}-pcm/tests/L3_DSWx_HLS_PGE/test-files/
      wget --no-verbose ${var.artifactory_base_url}/${var.artifactory_repo}/gov/nasa/jpl/${var.project}/sds/pcm/testdata_R1.0.0/hls_l2.tar.gz \
           -O /export/home/hysdsops/mozart/ops/${var.project}-pcm/tests/L3_DSWx_HLS_PGE/test-files/hls_l2.tar.gz
      cd /export/home/hysdsops/mozart/ops/${var.project}-pcm/tests/L3_DSWx_HLS_PGE/test-files/
      tar xfz hls_l2.tar.gz
      mkdir -p /export/home/hysdsops/mozart/ops/${var.project}-pcm/tests/L2_CSLC_S1_PGE/test-files/
      wget --no-verbose ${var.artifactory_base_url}/${var.artifactory_repo}/gov/nasa/jpl/${var.project}/sds/pcm/testdata_R2.0.0/slc_l1.tar.gz \
           -O /export/home/hysdsops/mozart/ops/${var.project}-pcm/tests/L2_CSLC_S1_PGE/test-files/slc_l1.tar.gz
      cd /export/home/hysdsops/mozart/ops/${var.project}-pcm/tests/L2_CSLC_S1_PGE/test-files/
      tar xfz slc_l1.tar.gz
    EOT
    ]
  }

=======
>>>>>>> 3d4f82f4
  // creating the snapshot repositories and lifecycles for GRQ mozart and metrics ES
  provisioner "remote-exec" {
    inline = [<<-EOT
     while [ ! -f /var/lib/cloud/instance/boot-finished ]; do echo 'Waiting for cloud-init...'; sleep 5; done
      set -ex
      source ~/.bash_profile
      echo // grq
      ~/mozart/bin/snapshot_es_data.py --es-url ${local.grq_es_url} create-repository --repository snapshot-repository --bucket ${var.es_snapshot_bucket} --bucket-path ${var.project}-${var.venue}-${var.counter}/grq --role-arn ${var.es_bucket_role_arn}
      ~/mozart/bin/snapshot_es_data.py --es-url ${local.grq_es_url} create-lifecycle --repository snapshot-repository --policy-id hourly-snapshot --snapshot grq-backup --index-pattern grq_*,*_catalog

      echo // mozart
      ~/mozart/bin/snapshot_es_data.py --es-url http://${aws_instance.mozart.private_ip}:9200 create-repository --repository snapshot-repository --bucket ${var.es_snapshot_bucket} --bucket-path ${var.project}-${var.venue}-${var.counter}/mozart --role-arn ${var.es_bucket_role_arn}
      ~/mozart/bin/snapshot_es_data.py --es-url http://${aws_instance.mozart.private_ip}:9200 create-lifecycle --repository snapshot-repository --policy-id hourly-snapshot --snapshot mozart-backup --index-pattern *_status-*,user_rules-*,job_specs,hysds_ios-*,containers

      echo // metrics
      ~/mozart/bin/snapshot_es_data.py --es-url http://${aws_instance.metrics.private_ip}:9200 create-repository --repository snapshot-repository --bucket ${var.es_snapshot_bucket} --bucket-path ${var.project}-${var.venue}-${var.counter}/metrics --role-arn ${var.es_bucket_role_arn}
      ~/mozart/bin/snapshot_es_data.py --es-url http://${aws_instance.metrics.private_ip}:9200 create-lifecycle --repository snapshot-repository --policy-id hourly-snapshot --snapshot metrics-backup --index-pattern logstash-*,sdswatch-*
    EOT
    ]
  }

}

# Resource to install PCM and its dependencies
resource "null_resource" "install_pcm_and_pges" {
  depends_on = [
    aws_instance.mozart
  ]

  connection {
    type = "ssh"
    host = aws_instance.mozart.private_ip
    user = "hysdsops"
    private_key = file(var.private_key_file)
  }

  provisioner "remote-exec" {
    inline = [<<-EOT
      while [ ! -f /var/lib/cloud/instance/boot-finished ]; do echo 'Waiting for cloud-init...'; sleep 5; done
      set -ex
      source ~/.bash_profile

      echo build/import opera-pcm
      echo Build container

      if [ "${var.use_artifactory}" = true ]; then
          ~/mozart/ops/${var.project}-pcm/tools/download_artifact.sh -m ${var.artifactory_mirror_url} -b ${var.artifactory_base_url} ${var.artifactory_base_url}/${var.artifactory_repo}/gov/nasa/jpl/${var.project}/sds/pcm/hysds_pkgs/container-nasa_${var.project}-sds-pcm-${var.pcm_branch}.sdspkg.tar
	      sds pkg import container-nasa_${var.project}-sds-pcm-${var.pcm_branch}.sdspkg.tar
          rm -rf container-nasa_${var.project}-sds-pcm-${var.pcm_branch}.sdspkg.tar
          fab -f ~/.sds/cluster.py -R mozart load_container_in_registry:"container-nasa_${var.project}-sds-pcm:${lower(var.pcm_branch)}"
      else
          sds -d ci add_job -b ${var.pcm_branch} --token https://${var.pcm_repo} s3
          sds -d ci build_job -b ${var.pcm_branch} https://${var.pcm_repo}
          sds -d ci remove_job -b ${var.pcm_branch} https://${var.pcm_repo}
      fi

      echo build/import CNM product delivery
      if [ "${var.use_artifactory}" = true ]; then
          ~/mozart/ops/${var.project}-pcm/tools/download_artifact.sh -m ${var.artifactory_mirror_url} -b ${var.artifactory_base_url} ${var.artifactory_base_url}/${var.artifactory_repo}/gov/nasa/jpl/${var.project}/sds/pcm/hysds_pkgs/container-iems-sds_cnm_product_delivery-${var.product_delivery_branch}.sdspkg.tar
          sds pkg import container-iems-sds_cnm_product_delivery-${var.product_delivery_branch}.sdspkg.tar
          rm -rf container-iems-sds_cnm_product_delivery-${var.product_delivery_branch}.sdspkg.tar
      else
          sds -d ci add_job -b ${var.product_delivery_branch} --token https://${var.product_delivery_repo} s3
          sds -d ci build_job -b ${var.product_delivery_branch} https://${var.product_delivery_repo}
          sds -d ci remove_job -b ${var.product_delivery_branch} https://${var.product_delivery_repo}
      fi

      echo Set up trigger rules
      sh ~/mozart/ops/${var.project}-pcm/cluster_provisioning/setup_trigger_rules.sh ${aws_instance.mozart.private_ip}
    EOT
    ]
  }
}

resource "null_resource" "destroy_es_snapshots" {
  triggers = {
    private_key_file   = var.private_key_file
    mozart_pvt_ip      = aws_instance.mozart.private_ip
    grq_aws_es         = var.grq_aws_es
    purge_es_snapshot  = var.purge_es_snapshot
    project            = var.project
    venue              = var.venue
    counter            = var.counter
    es_snapshot_bucket = var.es_snapshot_bucket
    grq_es_url         = "${var.grq_aws_es ? "https" : "http"}://${var.grq_aws_es ? var.grq_aws_es_host : aws_instance.grq.private_ip}:${var.grq_aws_es ? var.grq_aws_es_port : 9200}"
    clear_s3_aws_es    = var.clear_s3_aws_es
  }

  connection {
    type        = "ssh"
    host        = self.triggers.mozart_pvt_ip
    user        = "hysdsops"
    private_key = file(self.triggers.private_key_file)
  }

  provisioner "remote-exec" {
    when = destroy
    inline = [
     "while [ ! -f /var/lib/cloud/instance/boot-finished ]; do echo 'Waiting for cloud-init...'; sleep 1; done",
      "set -ex",
      "source ~/.bash_profile",
      "if [ \"${self.triggers.purge_es_snapshot}\" = true ]; then",
      "  aws s3 rm --recursive s3://${self.triggers.es_snapshot_bucket}/${self.triggers.project}-${self.triggers.venue}-${self.triggers.counter}",
      "  if [ \"${self.triggers.grq_aws_es}\" = true ]; then",
      "    ~/mozart/bin/snapshot_es_data.py --es-url ${self.triggers.grq_es_url} delete-lifecycle --policy-id hourly-snapshot",
      "    ~/mozart/bin/snapshot_es_data.py --es-url ${self.triggers.grq_es_url} delete-all-snapshots --repository snapshot-repository",
      "    ~/mozart/bin/snapshot_es_data.py --es-url ${self.triggers.grq_es_url} delete-repository --repository snapshot-repository",
      "  fi",
      "fi"
    ]
  }
}

locals {
  rs_fwd_lifecycle_configuration_json = jsonencode(
    {
      "Rules": [
        {
          "Expiration": {
            "Days": var.venue == "pst" ? 1095 : var.rs_fwd_bucket_ingested_expiration
          },
          "ID" : "RS Bucket Deletion",
          "Prefix": "products/",
          "Status" : "Enabled"
        }
      ]
    }
  )
}

resource "null_resource" "rs_fwd_add_lifecycle_rule" {
  depends_on = [local.rs_fwd_lifecycle_configuration_json, aws_instance.mozart]

  connection {
    type     = "ssh"
    host     = aws_instance.mozart.private_ip
    user     = "hysdsops"
    private_key = file(var.private_key_file)
  }

  # this makes it re-run every time
  triggers = {
    always_run = timestamp()
  }

  provisioner "remote-exec" {
    inline = ["aws s3api put-bucket-lifecycle-configuration --bucket ${local.dataset_bucket} --lifecycle-configuration '${local.rs_fwd_lifecycle_configuration_json}'"]
  }

}

############################
# Autoscaling Group related
############################

data "aws_subnet_ids" "private_asg_vpc" {
  vpc_id = var.private_asg_vpc
}
data "aws_subnet_ids" "public_asg_vpc" {
  vpc_id = var.public_asg_vpc
}

data "template_file" "launch_template_user_data" {
  for_each = var.queues
  template = <<-EOT
        #!/bin/bash

        BUNDLE_URL=s3://${local.code_bucket}/${each.key}-${var.project}-${var.venue}-${local.counter}.tbz2
        PROJECT=${var.project}
        ENVIRONMENT=${var.environment}

        echo "PASS" >> /tmp/user_data_test.txt

        mkdir -p /opt/aws/amazon-cloudwatch-agent/etc/
        touch /opt/aws/amazon-cloudwatch-agent/etc/amazon-cloudwatch-agent.json
        echo '{
          "agent": {
            "metrics_collection_interval": 10,
            "logfile": "/opt/aws/amazon-cloudwatch-agent/logs/amazon-cloudwatch-agent.log"
          },
          "logs": {
            "logs_collected": {
              "files": {
                "collect_list": [
                  {
                    "file_path": "/opt/aws/amazon-cloudwatch-agent/logs/amazon-cloudwatch-agent.log",
                    "log_group_name": "/opera/sds/${var.project}-${var.venue}-${local.counter}/amazon-cloudwatch-agent.log",
                    "timezone": "UTC"
                  },
                  {
                    "file_path": "/data/work/jobs/**/run_hlsl30_query.log",
                    "log_group_name": "/opera/sds/${var.project}-${var.venue}-${local.counter}/run_hlsl30_query.log",
                    "timezone": "Local",
                    "timestamp_format": "%Y-%m-%d %H:%M:%S,%f"
                  },
                  {
                    "file_path": "/data/work/jobs/**/run_hlss30_query.log",
                    "log_group_name": "/opera/sds/${var.project}-${var.venue}-${local.counter}/run_hlss30_query.log",
                    "timezone": "Local",
                    "timestamp_format": "%Y-%m-%d %H:%M:%S,%f"
                  },
                  {
                    "file_path": "/data/work/jobs/**/run_hls_download.log",
                    "log_group_name": "/opera/sds/${var.project}-${var.venue}-${local.counter}/run_hls_download.log",
                    "timezone": "Local",
                    "timestamp_format": "%Y-%m-%d %H:%M:%S,%f"
                  },
                  {
                    "file_path": "/data/work/jobs/**/run_slcs1a_query.log",
                    "log_group_name": "/opera/sds/${var.project}-${var.venue}-${local.counter}/run_slcs1a_query.log",
                    "timezone": "Local",
                    "timestamp_format": "%Y-%m-%d %H:%M:%S,%f"
                  },
                  {
                    "file_path": "/data/work/jobs/**/run_slcs1b_query.log",
                    "log_group_name": "/opera/sds/${var.project}-${var.venue}-${local.counter}/run_slcs1b_query.log",
                    "timezone": "Local",
                    "timestamp_format": "%Y-%m-%d %H:%M:%S,%f"
                  },
                  {
                    "file_path": "/data/work/jobs/**/run_slc_download.log",
                    "log_group_name": "/opera/sds/${var.project}-${var.venue}-${local.counter}/run_slc_download.log",
                    "timezone": "Local",
                    "timestamp_format": "%Y-%m-%d %H:%M:%S,%f"
                  },
                  {
                    "file_path": "/data/work/jobs/**/run_batch_query.log",
                    "log_group_name": "/opera/sds/${var.project}-${var.venue}-${local.counter}/run_batch_query.log",
                    "timezone": "Local",
                    "timestamp_format": "%Y-%m-%d %H:%M:%S,%f"
                  },
                  {
                    "file_path": "/data/work/jobs/**/run_pcm_int.log",
                    "log_group_name": "/opera/sds/${var.project}-${var.venue}-${local.counter}/run_pcm_int.log",
                    "timezone": "Local",
                    "timestamp_format": "%Y-%m-%d %H:%M:%S,%f"
                  },
                  {
                    "file_path": "/data/work/jobs/**/run_on_demand.log",
                    "log_group_name": "/opera/sds/${var.project}-${var.venue}-${local.counter}/run_on_demand.log",
                    "timezone": "Local"
                  },
                  {
                    "file_path": "/data/work/jobs/**/run_sciflo_L3_DSWx_HLS.log",
                    "log_group_name": "/opera/sds/${var.project}-${var.venue}-${local.counter}/run_sciflo_L3_DSWx_HLS.log",
                    "timezone": "Local",
                    "timestamp_format": "%Y-%m-%d %H:%M:%S"
                  },
                  {
                    "file_path": "/data/work/jobs/**/run_sciflo_L2_CSLC_S1.log",
                    "log_group_name": "/opera/sds/${var.project}-${var.venue}-${local.counter}/run_sciflo_L2_CSLC_S1.log",
                    "timezone": "Local",
                    "timestamp_format": "%Y-%m-%d %H:%M:%S"
                  },
                  {
                    "file_path": "/home/ops/verdi/log/opera-job_worker-hls_data_query.log",
                    "log_group_name": "/opera/sds/${var.project}-${var.venue}-${local.counter}/opera-job_worker-hls_data_query.log",
                    "timezone": "Local",
                    "timestamp_format": "%Y-%m-%d %H:%M:%S,%f"
                  },
                  {
                    "file_path": "/home/ops/verdi/log/opera-job_worker-hls_data_download.log",
                    "log_group_name": "/opera/sds/${var.project}-${var.venue}-${local.counter}/opera-job_worker-hls_data_download.log",
                    "timezone": "Local",
                    "timestamp_format": "%Y-%m-%d %H:%M:%S,%f"
                  },
                  {
                    "file_path": "/home/ops/verdi/log/opera-job_worker-slc_data_query.log",
                    "log_group_name": "/opera/sds/${var.project}-${var.venue}-${local.counter}/opera-job_worker-slc_data_query.log",
                    "timezone": "Local",
                    "timestamp_format": "%Y-%m-%d %H:%M:%S,%f"
                  },
                  {
                    "file_path": "/home/ops/verdi/log/opera-job_worker-slc_data_download.log",
                    "log_group_name": "/opera/sds/${var.project}-${var.venue}-${local.counter}/opera-job_worker-slc_data_download.log",
                    "timezone": "Local",
                    "timestamp_format": "%Y-%m-%d %H:%M:%S,%f"
                  },
                  {
                    "file_path": "/home/ops/verdi/log/opera-job_worker-hls_data_ingest.log",
                    "log_group_name": "/opera/sds/${var.project}-${var.venue}-${local.counter}/opera-job_worker-hls_data_ingest.log",
                    "timezone": "Local",
                    "timestamp_format": "%Y-%m-%d %H:%M:%S,%f"
                  },
                  {
                    "file_path": "/home/ops/verdi/log/opera-job_worker-sciflo-l3_dswx_hls.log",
                    "log_group_name": "/opera/sds/${var.project}-${var.venue}-${local.counter}/opera-job_worker-sciflo-l3_dswx_hls.log",
                    "timezone": "Local",
                    "timestamp_format": "%Y-%m-%d %H:%M:%S,%f"
                  },
                  {
                    "file_path": "/home/ops/verdi/log/opera-job_worker-sciflo-l2_cslc_s1.log",
                    "log_group_name": "/opera/sds/${var.project}-${var.venue}-${local.counter}/opera-job_worker-sciflo-l2_cslc_s1.log",
                    "timezone": "Local",
                    "timestamp_format": "%Y-%m-%d %H:%M:%S,%f"
                  },
                  {
                    "file_path": "/home/ops/verdi/log/opera-job_worker-sciflo-l2_rtc_s1.log",
                    "log_group_name": "/opera/sds/${var.project}-${var.venue}-${local.counter}/opera-job_worker-sciflo-l2_rtc_s1.log",
                    "timezone": "Local",
                    "timestamp_format": "%Y-%m-%d %H:%M:%S,%f"
                  },
                  {
                    "file_path": "/home/ops/verdi/log/opera-job_worker-send_cnm_notify.log",
                    "log_group_name": "/opera/sds/${var.project}-${var.venue}-${local.counter}/opera-job_worker-send_cnm_notify.log",
                    "timezone": "Local",
                    "timestamp_format": "%Y-%m-%d %H:%M:%S,%f"
                  },
                  {
                    "file_path": "/home/ops/verdi/log/opera-job_worker-rcv_cnm_notify.log",
                    "log_group_name": "/opera/sds/${var.project}-${var.venue}-${local.counter}/opera-job_worker-rcv_cnm_notify.log",
                    "timezone": "Local",
                    "timestamp_format": "%Y-%m-%d %H:%M:%S,%f"
                  }
                ]
              }
            },
            "force_flush_interval" : 15
          }
        }' > /opt/aws/amazon-cloudwatch-agent/etc/amazon-cloudwatch-agent.json
        /opt/aws/amazon-cloudwatch-agent/bin/amazon-cloudwatch-agent-ctl -a fetch-config -m ec2 -s -c file:/opt/aws/amazon-cloudwatch-agent/etc/amazon-cloudwatch-agent.json
        EOT
}

resource "aws_launch_template" "launch_template" {
  depends_on = [data.template_file.launch_template_user_data]

  for_each               = var.queues
  name                   = "${var.project}-${var.venue}-${local.counter}-${each.key}-launch-template"
  image_id               = var.amis["autoscale"]
  key_name               = local.key_name
  user_data              = base64encode(data.template_file.launch_template_user_data[each.key].rendered)
  vpc_security_group_ids = [lookup(each.value, "use_private_vpc", true) ? var.private_verdi_security_group_id : var.public_verdi_security_group_id]

  tags = { Bravo = "pcm" }
  block_device_mappings {
    device_name = "/dev/sda1"
    ebs {
      volume_size           = lookup(each.value, "root_dev_size")
      delete_on_termination = true
    }
  }

  block_device_mappings {
    device_name = "/dev/sdf"
    ebs {
      volume_size = lookup(each.value, "data_dev_size")
      snapshot_id = data.aws_ebs_snapshot.docker_verdi_registry.id
    }
  }

  iam_instance_profile {
    name = var.asg_use_role ? var.asg_role : ""
  }
  tag_specifications {
    resource_type = "volume"

    tags = {
      Bravo = "pcm"
    }
  }
  #This is very important, as it tells terraform to not mess with tags
  lifecycle {
    ignore_changes = [tags]
  }
}

resource "aws_autoscaling_group" "autoscaling_group" {
  for_each                  = var.queues
  name                      = "${var.project}-${var.venue}-${local.counter}-${each.key}"
  depends_on                = [aws_launch_template.launch_template]
  max_size                  = lookup(each.value, "max_size")
  min_size                  = lookup(each.value, "min_size", 0)
  default_cooldown          = 60
  desired_capacity          = lookup(each.value, "min_size", 0)
  health_check_grace_period = 300
  health_check_type         = "EC2"
  protect_from_scale_in     = false
  vpc_zone_identifier       = lookup(each.value, "use_private_vpc", true) ? data.aws_subnet_ids.private_asg_vpc.ids : data.aws_subnet_ids.public_asg_vpc.ids
  metrics_granularity       = "1Minute"
  enabled_metrics = [
    "GroupMinSize",
    "GroupMaxSize",
    "GroupDesiredCapacity",
    "GroupInServiceInstances",
    "GroupPendingInstances",
    "GroupStandbyInstances",
    "GroupTerminatingInstances",
    "GroupTotalInstances"
  ]
  tags = [
    {
      key                 = "Name"
      value               = "${var.project}-${var.venue}-${local.counter}-${each.key}"
      propagate_at_launch = true
    },
#    {
#      key                 = "Venue"
#      value               = "${var.project}-${var.venue}-${local.counter}"
#      propagate_at_launch = true
#    },
    {
      key                 = "Queue"
      value               = each.key
      propagate_at_launch = true
    },
    {
      key                 = "Bravo"
      value               = "pcm"
      propagate_at_launch = true
    },
  ]
  mixed_instances_policy {
    instances_distribution {
      spot_allocation_strategy                 = "lowest-price"
      spot_instance_pools                      = 3
      on_demand_base_capacity                  = 0
      on_demand_percentage_above_base_capacity = 0
    }

    launch_template {
      launch_template_specification {
        launch_template_name = "${var.project}-${var.venue}-${local.counter}-${each.key}-launch-template"
        version              = "$Latest"
      }

      dynamic "override" {
        for_each = toset(lookup(each.value, "instance_type"))
        content {
          instance_type = override.value
        }
      }
    }
  }
  #This is very important, as it tells terraform to not mess with tags
  lifecycle {
    ignore_changes = [tags]
  }
}

resource "aws_autoscaling_policy" "autoscaling_policy" {
  for_each               = var.queues
  name                   = "${var.project}-${var.venue}-${local.counter}-${each.key}-target-tracking"
  policy_type            = "TargetTrackingScaling"
  autoscaling_group_name = "${var.project}-${var.venue}-${local.counter}-${each.key}"
  depends_on             = [aws_autoscaling_group.autoscaling_group]
  target_tracking_configuration {
    customized_metric_specification {

      metric_dimension {
        name  = "AutoScalingGroupName"
        value = "${var.project}-${var.venue}-${local.counter}-${each.key}"
      }

      metric_dimension {
        name  = "Queue"
        value = each.key
      }
      metric_name = "${lookup(each.value, "total_jobs_metric", false) ? "JobsPerInstance" : "JobsWaitingPerInstance"}-${var.project}-${var.venue}-${local.counter}-${each.key}"
      unit        = "None"
      namespace   = "HySDS"
      statistic   = "Maximum"
    }
   # target_value     = 1.0
	target_value     = lookup(each.value, "total_jobs_metric_target_value", 1.0)
    disable_scale_in = true
  }

}


######################
# metrics
######################

resource "aws_instance" "metrics" {
  ami                  = var.amis["metrics"]
  instance_type        = var.metrics["instance_type"]
  key_name             = local.key_name
  availability_zone    = var.az
  iam_instance_profile = var.pcm_cluster_role["name"]
  private_ip           = var.metrics["private_ip"] != "" ? var.metrics["private_ip"] : null
  user_data            = <<-EOT
              #!/bin/bash

              PROJECT=${var.project}
              ENVIRONMENT=${var.environment}

              echo "PASS" >> /tmp/user_data_test.txt

              mkdir -p /opt/aws/amazon-cloudwatch-agent/etc/
              touch /opt/aws/amazon-cloudwatch-agent/etc/amazon-cloudwatch-agent.json
              echo '{
                "agent": {
                  "metrics_collection_interval": 10,
                  "logfile": "/opt/aws/amazon-cloudwatch-agent/logs/amazon-cloudwatch-agent.log"
                },
                "logs": {
                  "logs_collected": {
                    "files": {
                      "collect_list": [
                        {
                          "file_path": "/opt/aws/amazon-cloudwatch-agent/logs/amazon-cloudwatch-agent.log",
                          "log_group_name": "/opera/sds/${var.project}-${var.venue}-${local.counter}/amazon-cloudwatch-agent.log",
                          "timezone": "UTC"
                        }
                      ]
                    }
                  },
                  "force_flush_interval" : 15
                }
              }' > /opt/aws/amazon-cloudwatch-agent/etc/amazon-cloudwatch-agent.json
              /opt/aws/amazon-cloudwatch-agent/bin/amazon-cloudwatch-agent-ctl -a fetch-config -m ec2 -s -c file:/opt/aws/amazon-cloudwatch-agent/etc/amazon-cloudwatch-agent.json
              EOT
  tags = {
    Name  = "${var.project}-${var.venue}-${local.counter}-pcm-${var.metrics["name"]}",
    Bravo = "pcm"
  }
  volume_tags = {
    Bravo = "pcm"
  }

  root_block_device {
    volume_size           = var.metrics["root_dev_size"]
    volume_type           = "gp2"
    delete_on_termination = true
  }

  #This is very important, as it tells terraform to not mess with tags
  lifecycle {
    ignore_changes = [tags, volume_tags]
  }
  subnet_id              = var.subnet_id
  vpc_security_group_ids = [var.cluster_security_group_id]

  connection {
    type        = "ssh"
    host        = aws_instance.metrics.private_ip
    user        = "hysdsops"
    private_key = file(var.private_key_file)
  }

  provisioner "local-exec" {
    command = "echo export METRICS_IP=${aws_instance.metrics.private_ip} > metrics_ip.sh"
  }

  provisioner "file" {
    content     = templatefile("${path.module}/bash_profile.metrics.tmpl", {})
    destination = ".bash_profile"
  }

  provisioner "file" {
    source      = "${path.module}/../../../tools/download_artifact.sh"
    destination = "download_artifact.sh"
  }

  provisioner "remote-exec" {
    inline = [
      "while [ ! -f /var/lib/cloud/instance/boot-finished ]; do echo 'Waiting for cloud-init...'; sleep 1; done",
      "chmod 755 ~/download_artifact.sh",
      "if [ \"${var.hysds_release}\" != \"develop\" ]; then",
      "  ~/download_artifact.sh -m \"${var.artifactory_mirror_url}\" -b \"${var.artifactory_base_url}\" -k \"${var.artifactory_fn_api_key}\" \"${var.artifactory_base_url}/${var.artifactory_repo}/gov/nasa/jpl/${var.project}/sds/pcm/${var.hysds_release}/hysds-conda_env-${var.hysds_release}.tar.gz\"",
      "  mkdir -p ~/conda",
      "  tar xfz hysds-conda_env-${var.hysds_release}.tar.gz -C conda",
      "  export PATH=$HOME/conda/bin:$PATH",
      "  conda-unpack",
      "  rm -rf hysds-conda_env-${var.hysds_release}.tar.gz",
      "  ~/download_artifact.sh -m \"${var.artifactory_mirror_url}\" -b \"${var.artifactory_base_url}\" -k \"${var.artifactory_fn_api_key}\" \"${var.artifactory_base_url}/${var.artifactory_repo}/gov/nasa/jpl/${var.project}/sds/pcm/${var.hysds_release}/hysds-metrics_venv-${var.hysds_release}.tar.gz\"",
      "  tar xfz hysds-metrics_venv-${var.hysds_release}.tar.gz",
      "  rm -rf hysds-metrics_venv-${var.hysds_release}.tar.gz",
      "fi"
    ]
  }
}


######################
# grq
######################

resource "aws_instance" "grq" {
  ami                  = var.amis["grq"]
  instance_type        = var.grq["instance_type"]
  key_name             = local.key_name
  availability_zone    = var.az
  iam_instance_profile = var.pcm_cluster_role["name"]
  private_ip           = var.grq["private_ip"] != "" ? var.grq["private_ip"] : null
  user_data            = <<-EOT
              #!/bin/bash
              PROJECT=${var.project}
              ENVIRONMENT=${var.environment}

              echo "PASS" >> /tmp/user_data_test.txt

              mkdir -p /opt/aws/amazon-cloudwatch-agent/etc/
              touch /opt/aws/amazon-cloudwatch-agent/etc/amazon-cloudwatch-agent.json
              echo '{
                "agent": {
                  "metrics_collection_interval": 10,
                  "logfile": "/opt/aws/amazon-cloudwatch-agent/logs/amazon-cloudwatch-agent.log"
                },
                "logs": {
                  "logs_collected": {
                    "files": {
                      "collect_list": [
                        {
                          "file_path": "/opt/aws/amazon-cloudwatch-agent/logs/amazon-cloudwatch-agent.log",
                          "log_group_name": "/opera/sds/${var.project}-${var.venue}-${local.counter}/amazon-cloudwatch-agent.log",
                          "timezone": "UTC"
                        }
                      ]
                    }
                  },
                  "force_flush_interval" : 15
                }
              }' > /opt/aws/amazon-cloudwatch-agent/etc/amazon-cloudwatch-agent.json
              /opt/aws/amazon-cloudwatch-agent/bin/amazon-cloudwatch-agent-ctl -a fetch-config -m ec2 -s -c file:/opt/aws/amazon-cloudwatch-agent/etc/amazon-cloudwatch-agent.json
              EOT
  tags = {
    Name  = "${var.project}-${var.venue}-${local.counter}-pcm-${var.grq["name"]}",
    Bravo = "pcm"
  }
  volume_tags = {
    Bravo = "pcm"
  }

  root_block_device {
    volume_size           = var.grq["root_dev_size"]
    volume_type           = "gp2"
    delete_on_termination = true
  }
  #This is very important, as it tells terraform to not mess with tags
  lifecycle {
    ignore_changes = [tags, volume_tags]
  }
  subnet_id              = var.subnet_id
  vpc_security_group_ids = [var.cluster_security_group_id]

  connection {
    type        = "ssh"
    host        = aws_instance.grq.private_ip
    user        = "hysdsops"
    private_key = file(var.private_key_file)
  }


  provisioner "local-exec" {
    command = "echo export GRQ_IP=${aws_instance.grq.private_ip} > grq_ip.sh"
  }

  provisioner "file" {
    content     = templatefile("${path.module}/bash_profile.grq.tmpl", {})
    destination = ".bash_profile"
  }

  provisioner "file" {
    source      = "${path.module}/../../../tools/download_artifact.sh"
    destination = "download_artifact.sh"
  }

  provisioner "remote-exec" {
    inline = [
      "while [ ! -f /var/lib/cloud/instance/boot-finished ]; do echo 'Waiting for cloud-init...'; sleep 1; done",
      "chmod 755 ~/download_artifact.sh",
      "if [ \"${var.hysds_release}\" != \"develop\" ]; then",
      "  ~/download_artifact.sh -m \"${var.artifactory_mirror_url}\" -b \"${var.artifactory_base_url}\" -k \"${var.artifactory_fn_api_key}\" \"${var.artifactory_base_url}/${var.artifactory_repo}/gov/nasa/jpl/${var.project}/sds/pcm/${var.hysds_release}/hysds-conda_env-${var.hysds_release}.tar.gz\"",
      "  mkdir -p ~/conda",
      "  tar xfz hysds-conda_env-${var.hysds_release}.tar.gz -C conda",
      "  export PATH=$HOME/conda/bin:$PATH",
      "  conda-unpack",
      "  rm -rf hysds-conda_env-${var.hysds_release}.tar.gz",
      "  ~/download_artifact.sh -m \"${var.artifactory_mirror_url}\" -b \"${var.artifactory_base_url}\" -k \"${var.artifactory_fn_api_key}\" \"${var.artifactory_base_url}/${var.artifactory_repo}/gov/nasa/jpl/${var.project}/sds/pcm/${var.hysds_release}/hysds-grq_venv-${var.hysds_release}.tar.gz\"",
      "  tar xfz hysds-grq_venv-${var.hysds_release}.tar.gz",
      "  rm -rf hysds-grq_venv-${var.hysds_release}.tar.gz",
      "fi",
      "if [ \"${var.use_artifactory}\" = true ]; then",
      "  ~/download_artifact.sh -m \"${var.artifactory_mirror_url}\" -b \"${var.artifactory_base_url}\" \"${var.artifactory_base_url}/${var.artifactory_repo}/gov/nasa/jpl/${var.project}/sds/pcm/${var.project}-sds-bach-api-${var.bach_api_branch}.tar.gz\"",
      "  tar xfz ${var.project}-sds-bach-api-${var.bach_api_branch}.tar.gz",
      "  ln -s /export/home/hysdsops/mozart/ops/${var.project}-sds-bach-api-${var.bach_api_branch} /export/home/hysdsops/mozart/ops/${var.project}-sds-bach-api",
      "  rm -rf ${var.project}-sds-bach-api-${var.bach_api_branch}.tar.gz ",
      "else",
      "  git clone --quiet --single-branch -b ${var.bach_api_branch} https://${var.git_auth_key}@${var.bach_api_repo} bach-api",
      "fi"
    ]
  }

}


######################
# factotum
######################

resource "aws_instance" "factotum" {
  ami                  = var.amis["factotum"]
  instance_type        = var.factotum["instance_type"]
  key_name             = local.key_name
  availability_zone    = var.az
  iam_instance_profile = var.pcm_cluster_role["name"]
  private_ip           = var.factotum["private_ip"] != "" ? var.factotum["private_ip"] : null
  user_data            = <<-EOT
              #!/bin/bash

              PROJECT=${var.project}
              ENVIRONMENT=${var.environment}

              echo "PASS" >> /tmp/user_data_test.txt

              mkdir -p /opt/aws/amazon-cloudwatch-agent/etc/
              touch /opt/aws/amazon-cloudwatch-agent/etc/amazon-cloudwatch-agent.json
              echo '{
                "agent": {
                  "metrics_collection_interval": 10,
                  "logfile": "/opt/aws/amazon-cloudwatch-agent/logs/amazon-cloudwatch-agent.log"
                },
                "logs": {
                  "logs_collected": {
                    "files": {
                      "collect_list": [
                        {
                          "file_path": "/opt/aws/amazon-cloudwatch-agent/logs/amazon-cloudwatch-agent.log",
                          "log_group_name": "/opera/sds/${var.project}-${var.venue}-${local.counter}/amazon-cloudwatch-agent.log",
                          "timezone": "UTC"
                        }
                      ]
                    }
                  },
                  "force_flush_interval" : 15
                }
              }' > /opt/aws/amazon-cloudwatch-agent/etc/amazon-cloudwatch-agent.json
              /opt/aws/amazon-cloudwatch-agent/bin/amazon-cloudwatch-agent-ctl -a fetch-config -m ec2 -s -c file:/opt/aws/amazon-cloudwatch-agent/etc/amazon-cloudwatch-agent.json
              EOT
  tags = {
    Name  = "${var.project}-${var.venue}-${local.counter}-pcm-${var.factotum["name"]}",
    Bravo = "pcm"
  }
  volume_tags = {
    Bravo = "pcm"
  }
  #This is very important, as it tells terraform to not mess with tags
  lifecycle {
    ignore_changes = [tags, volume_tags]
  }
  subnet_id              = var.subnet_id
  vpc_security_group_ids = [var.cluster_security_group_id]

  root_block_device {
    volume_size           = var.factotum["root_dev_size"]
    volume_type           = "gp2"
    delete_on_termination = true
  }

  ebs_block_device {
    device_name           = var.factotum["data_dev"]
    volume_size           = var.factotum["data_dev_size"]
    volume_type           = "gp2"
    delete_on_termination = true
  }

  connection {
    type        = "ssh"
    host        = aws_instance.factotum.private_ip
    user        = "hysdsops"
    private_key = file(var.private_key_file)
  }

  provisioner "local-exec" {
    command = "echo export FACTOTUM_IP=${aws_instance.factotum.private_ip} > factotum_ip.sh"
  }

  provisioner "file" {
    content     = templatefile("${path.module}/bash_profile.verdi.tmpl", {})
    destination = ".bash_profile"
  }

  provisioner "file" {
    source      = "${path.module}/../../../tools/download_artifact.sh"
    destination = "download_artifact.sh"
  }

  provisioner "remote-exec" {
    inline = [<<-EOT
      while [ ! -f /var/lib/cloud/instance/boot-finished ]; do echo 'Waiting for cloud-init...'; sleep 5; done
      chmod 755 ~/download_artifact.sh
      if [ "${var.hysds_release}" != "develop" ]; then
        ~/download_artifact.sh -m "${var.artifactory_mirror_url}" -b "${var.artifactory_base_url}" -k "${var.artifactory_fn_api_key}" "${var.artifactory_base_url}/${var.artifactory_repo}/gov/nasa/jpl/${var.project}/sds/pcm/${var.hysds_release}/hysds-conda_env-${var.hysds_release}.tar.gz"
        mkdir -p ~/conda
        tar xfz hysds-conda_env-${var.hysds_release}.tar.gz -C conda
        export PATH=$HOME/conda/bin:$PATH
        conda-unpack
        rm -rf hysds-conda_env-${var.hysds_release}.tar.gz
        ~/download_artifact.sh -m "${var.artifactory_mirror_url}" -b "${var.artifactory_base_url}" -k "${var.artifactory_fn_api_key}" "${var.artifactory_base_url}/${var.artifactory_repo}/gov/nasa/jpl/${var.project}/sds/pcm/${var.hysds_release}/hysds-verdi_venv-${var.hysds_release}.tar.gz"
        tar xfz hysds-verdi_venv-${var.hysds_release}.tar.gz
        rm -rf hysds-verdi_venv-${var.hysds_release}.tar.gz
      fi
    EOT
    ]
  }
}

resource "aws_lambda_function" "sns_cnm_response_handler" {
  depends_on    = [null_resource.download_lambdas]
  filename      = "${var.lambda_cnm_r_handler_package_name}-${var.lambda_package_release}.zip"
  description   = "Lambda function to process CNM Response messages"
  function_name = "${var.project}-${var.venue}-${local.counter}-daac-sns-cnm_response-handler"
  handler       = "lambda_function.lambda_handler"
  timeout       = 300
  role          = var.lambda_role_arn
  runtime       = "python3.8"
  vpc_config {
    security_group_ids = [var.cluster_security_group_id]
    subnet_ids         = data.aws_subnet_ids.lambda_vpc.ids
  }
  environment {
    variables = {
      "EVENT_TRIGGER" = "sns"
      "JOB_TYPE"      = var.cnm_r_handler_job_type
      "JOB_RELEASE"   = var.product_delivery_branch
      "JOB_QUEUE"     = var.cnm_r_job_queue
      "MOZART_URL"    = "https://${aws_instance.mozart.private_ip}/mozart"
      "PRODUCT_TAG"   = "true"
    }
  }
}

resource "aws_lambda_function" "sqs_cnm_response_handler" {
  depends_on    = [null_resource.download_lambdas]
  filename      = "${var.lambda_cnm_r_handler_package_name}-${var.lambda_package_release}.zip"
  description   = "Lambda function to process CNM Response messages"
  function_name = "${var.project}-${var.venue}-${local.counter}-daac-sqs-cnm_response-handler"
  handler       = "lambda_function.lambda_handler"
  timeout       = 300
  role          = var.lambda_role_arn
  runtime       = "python3.8"
  vpc_config {
    security_group_ids = [var.cluster_security_group_id]
    subnet_ids         = data.aws_subnet_ids.lambda_vpc.ids
  }
  environment {
    variables = {
      "EVENT_TRIGGER" = "sqs"
      "JOB_TYPE"      = var.cnm_r_handler_job_type
      "JOB_RELEASE"   = var.product_delivery_branch
      "JOB_QUEUE"     = var.cnm_r_job_queue
      "MOZART_URL"    = "https://${aws_instance.mozart.private_ip}/mozart"
      "PRODUCT_TAG"   = "true"
    }
  }
}

resource "aws_cloudwatch_log_group" "cnm_response_handler" {
  name              = "/aws/lambda/${var.project}-${var.venue}-${local.counter}-daac-cnm_response-handler"
  retention_in_days = var.lambda_log_retention_in_days
}

resource "aws_sns_topic" "cnm_response" {
  name = var.use_daac_cnm_r == true ? "${var.project}-${var.cnm_r_venue}-daac-cnm-response" : "${var.project}-${var.venue}-${local.counter}-daac-cnm-response"
}

data "aws_sns_topic" "cnm_response" {
  depends_on = [aws_sns_topic.cnm_response]
  name       = aws_sns_topic.cnm_response.name
}

resource "aws_sns_topic_policy" "cnm_response" {
  depends_on = [aws_sns_topic.cnm_response, data.aws_iam_policy_document.sns_topic_policy]
  arn        = aws_sns_topic.cnm_response.arn
  policy     = data.aws_iam_policy_document.sns_topic_policy.json
}

data "aws_iam_policy_document" "sns_topic_policy" {
  depends_on = [aws_sns_topic.cnm_response]
  policy_id  = "__default_policy_ID"
  statement {
    actions = [
      "SNS:Publish",
      "SNS:SetTopicAttributes",
      "SNS:ListSubscriptionsByTopic",
      "SNS:GetTopicAttributes",
      "SNS:Receive",
      "SNS:Subscribe"
    ]
#    condition {
#      test     = "StringEquals"
#      variable = "AWS:SourceOwner"
#      values = [
#        var.aws_account_id
#      ]
#    }
    effect = "Allow"
    principals {
      type        = "AWS"
	  identifiers = [
          "arn:aws:iam::${var.aws_account_id}:root",
          "arn:aws:iam::638310961674:root"
      ]
    }
    resources = [
      aws_sns_topic.cnm_response.arn
    ]
    sid = "__default_statement_ID"
  }
}

resource "aws_sns_topic_subscription" "lambda_cnm_r_handler_subscription" {
  depends_on = [aws_sns_topic.cnm_response, aws_lambda_function.sns_cnm_response_handler]
  topic_arn  = aws_sns_topic.cnm_response.arn
  protocol   = "lambda"
  endpoint   = aws_lambda_function.sns_cnm_response_handler.arn
}

resource "aws_lambda_permission" "allow_sns_cnm_r" {
  action        = "lambda:InvokeFunction"
  function_name = aws_lambda_function.sns_cnm_response_handler.function_name
  principal     = "sns.amazonaws.com"
  statement_id  = "ID-1"
  source_arn    = aws_sns_topic.cnm_response.arn
}

resource "aws_kinesis_stream" "cnm_response" {
  count       = local.cnm_r_kinesis_count
  name        = "${var.project}-${var.venue}-${local.counter}-daac-cnm-response"
  shard_count = 1
}

resource "aws_lambda_event_source_mapping" "kinesis_event_source_mapping" {
  depends_on        = [aws_kinesis_stream.cnm_response, aws_lambda_function.sns_cnm_response_handler]
  count             = local.cnm_r_kinesis_count
  event_source_arn  = aws_kinesis_stream.cnm_response[count.index].arn
  function_name     = aws_lambda_function.sns_cnm_response_handler.arn
  starting_position = "TRIM_HORIZON"
}

data "aws_ebs_snapshot" "docker_verdi_registry" {
  most_recent = true

  filter {
    name   = "tag:Verdi"
    values = [var.hysds_release]
  }
  filter {
    name   = "tag:Registry"
    values = ["2"]
  }
  filter {
    name   = "tag:Logstash"
    values = ["7.9.3"]
  }
}

resource "aws_lambda_function" "event-misfire_lambda" {
  depends_on    = [null_resource.download_lambdas]
  filename      = "${var.lambda_e-misfire_handler_package_name}-${var.lambda_package_release}.zip"
  description   = "Lambda function to process data from EVENT-MISFIRE bucket"
  function_name = "${var.project}-${var.venue}-${local.counter}-event-misfire-lambda"
  handler       = "lambda_function.lambda_handler"
  role          = var.lambda_role_arn
  runtime       = "python3.8"
  timeout       = 500
  vpc_config {
    security_group_ids = [var.cluster_security_group_id]
    subnet_ids         = data.aws_subnet_ids.lambda_vpc.ids
  }
  environment {
    variables = {
      "JOB_TYPE"                    = var.lambda_job_type
      "JOB_RELEASE"                 = var.pcm_branch
      "JOB_QUEUE"                   = var.lambda_job_queue
      "MOZART_ES_URL"               = "http://${aws_instance.mozart.private_ip}:9200"
      "DATASET_S3_ENDPOINT"         = "s3-us-west-2.amazonaws.com"
      "SIGNAL_FILE_BUCKET"          = local.isl_bucket
      "DELAY_THRESHOLD"             = var.event_misfire_delay_threshold_seconds
      "E_MISFIRE_METRIC_ALARM_NAME" = local.e_misfire_metric_alarm_name
    }
  }
}

resource "aws_cloudwatch_log_group" "event-misfire_lambda" {
  name              = "/aws/lambda/${var.project}-${var.venue}-${local.counter}-event-misfire-lambda"
  retention_in_days = var.lambda_log_retention_in_days
}

resource "aws_cloudwatch_event_rule" "event-misfire_lambda" {
  name                = "${aws_lambda_function.event-misfire_lambda.function_name}-Trigger"
  description         = "Cloudwatch event to trigger event misfire monitoring lambda"
  schedule_expression = var.event_misfire_trigger_frequency
}

resource "aws_cloudwatch_event_target" "event-misfire_lambda" {
  rule      = aws_cloudwatch_event_rule.event-misfire_lambda.name
  target_id = "Lambda"
  arn       = aws_lambda_function.event-misfire_lambda.arn
}

resource "aws_lambda_permission" "event-misfire_lambda" {
  statement_id  = aws_cloudwatch_event_rule.event-misfire_lambda.name
  action        = "lambda:InvokeFunction"
  principal     = "events.amazonaws.com"
  source_arn    = aws_cloudwatch_event_rule.event-misfire_lambda.arn
  function_name = aws_lambda_function.event-misfire_lambda.function_name
}

# Resources to provision the Data Subscriber timers
#resource "aws_lambda_function" "hls_download_timer" {
#  depends_on = [null_resource.download_lambdas]
#  filename = "${var.lambda_data-subscriber-download_handler_package_name}-${var.lambda_package_release}.zip"
#  description = "Lambda function to submit a job that will create a Data Subscriber"
#  function_name = "${var.project}-${var.venue}-${local.counter}-data-subscriber-download-timer"
#  handler = "lambda_function.lambda_handler"
#  role = var.lambda_role_arn
#  runtime = "python3.8"
#  vpc_config {
#    security_group_ids = [var.cluster_security_group_id]
#    subnet_ids = data.aws_subnet_ids.lambda_vpc.ids
#  }
#  timeout = 30
#  environment {
#    variables = {
#      "MOZART_URL": "https://${aws_instance.mozart.private_ip}/mozart",
#      "JOB_QUEUE": "${var.project}-job_worker-hls_data_download",
#      "JOB_TYPE": local.hls_download_job_type,
#      "JOB_RELEASE": var.pcm_branch,
#      "ENDPOINT": "OPS",
#      "SMOKE_RUN": "true",
#      "DRY_RUN": "true"
#    }
#  }
#}

#resource "aws_cloudwatch_log_group" "hls_download_timer" {
#  depends_on = [aws_lambda_function.hls_download_timer]
#  name = "/aws/lambda/${aws_lambda_function.hls_download_timer.function_name}"
#  retention_in_days = var.lambda_log_retention_in_days
#}

# Cloudwatch event that will trigger a Lambda that submits the Data Subscriber timer job
#resource "aws_cloudwatch_event_rule" "hls_download_timer" {
#  name = "${aws_lambda_function.hls_download_timer.function_name}-Trigger"
#  description = "Cloudwatch event to trigger the Data Subscriber Timer Lambda"
#  schedule_expression = var.hls_download_timer_trigger_frequency
#  is_enabled = local.enable_download_timer
#  depends_on = [null_resource.install_pcm_and_pges]
#}

#resource "aws_cloudwatch_event_target" "hls_download_timer" {
#  rule = aws_cloudwatch_event_rule.hls_download_timer.name
#  target_id = "Lambda"
#  arn = aws_lambda_function.hls_download_timer.arn
#}

#resource "aws_lambda_permission" "hls_download_timer" {
#  statement_id = aws_cloudwatch_event_rule.hls_download_timer.name
#  action = "lambda:InvokeFunction"
#  principal = "events.amazonaws.com"
#  source_arn = aws_cloudwatch_event_rule.hls_download_timer.arn
#  function_name = aws_lambda_function.hls_download_timer.function_name
#}

resource "aws_lambda_function" "hlsl30_query_timer" {
  depends_on = [null_resource.download_lambdas]
  filename = "${var.lambda_data-subscriber-query_handler_package_name}-${var.lambda_package_release}.zip"
  description = "Lambda function to submit a job that will query HLSL30 data."
  function_name = "${var.project}-${var.venue}-${local.counter}-hlsl30-query-timer"
  handler = "lambda_function.lambda_handler"
  role = var.lambda_role_arn
  runtime = "python3.8"
  vpc_config {
    security_group_ids = [var.cluster_security_group_id]
    subnet_ids = data.aws_subnet_ids.lambda_vpc.ids
  }
  timeout = 30
  environment {
    variables = {
      "MOZART_URL": "https://${aws_instance.mozart.private_ip}/mozart",
      "JOB_QUEUE": "opera-job_worker-hls_data_query",
      "JOB_TYPE": local.hlsl30_query_job_type,
      "JOB_RELEASE": var.pcm_branch,
      "MINUTES": var.hlsl30_query_timer_trigger_frequency,
      "PROVIDER": var.hls_provider,
	  "ENDPOINT": "OPS",
      "DOWNLOAD_JOB_QUEUE": "${var.project}-job_worker-hls_data_download",
      "CHUNK_SIZE": "1",
      "SMOKE_RUN": "false",
      "DRY_RUN": "false",
      "NO_SCHEDULE_DOWNLOAD": "false"
    }
  }
}
resource "aws_cloudwatch_log_group" "hlsl30_query_timer" {
  depends_on = [aws_lambda_function.hlsl30_query_timer]
  name = "/aws/lambda/${aws_lambda_function.hlsl30_query_timer.function_name}"
  retention_in_days = var.lambda_log_retention_in_days
}
resource "aws_lambda_function" "hlss30_query_timer" {
  depends_on = [null_resource.download_lambdas]
  filename = "${var.lambda_data-subscriber-query_handler_package_name}-${var.lambda_package_release}.zip"
  description = "Lambda function to submit a job that will query HLSS30 data"
  function_name = "${var.project}-${var.venue}-${local.counter}-hlss30-query-timer"
  handler = "lambda_function.lambda_handler"
  role = var.lambda_role_arn
  runtime = "python3.8"
  vpc_config {
    security_group_ids = [var.cluster_security_group_id]
    subnet_ids = data.aws_subnet_ids.lambda_vpc.ids
  }
  timeout = 30
  environment {
    variables = {
      "MOZART_URL": "https://${aws_instance.mozart.private_ip}/mozart",
      "JOB_QUEUE": "opera-job_worker-hls_data_query",
      "JOB_TYPE": local.hlss30_query_job_type,
      "JOB_RELEASE": var.pcm_branch,
      "PROVIDER": var.hls_provider,
	  "ENDPOINT": "OPS",
      "MINUTES": var.hlss30_query_timer_trigger_frequency,
      "DOWNLOAD_JOB_QUEUE": "${var.project}-job_worker-hls_data_download",
      "CHUNK_SIZE": "1",
      "SMOKE_RUN": "false",
      "DRY_RUN": "false",
      "NO_SCHEDULE_DOWNLOAD": "false"
    }
  }
}

resource "aws_cloudwatch_event_rule" "hlsl30_query_timer" {
  name = "${aws_lambda_function.hlsl30_query_timer.function_name}-Trigger"
  description = "Cloudwatch event to trigger the Data Subscriber Timer Lambda"
  schedule_expression = var.hlsl30_query_timer_trigger_frequency
  is_enabled = local.enable_download_timer
  depends_on = [null_resource.install_pcm_and_pges]
}

resource "aws_cloudwatch_event_target" "hlsl30_query_timer" {
  rule = aws_cloudwatch_event_rule.hlsl30_query_timer.name
  target_id = "Lambda"
  arn = aws_lambda_function.hlsl30_query_timer.arn
}

resource "aws_lambda_permission" "hlsl30_query_timer" {
  statement_id = aws_cloudwatch_event_rule.hlsl30_query_timer.name
  action = "lambda:InvokeFunction"
  principal = "events.amazonaws.com"
  source_arn = aws_cloudwatch_event_rule.hlsl30_query_timer.arn
  function_name = aws_lambda_function.hlsl30_query_timer.function_name
}

resource "aws_cloudwatch_log_group" "hlss30_query_timer" {
  depends_on = [aws_lambda_function.hlss30_query_timer]
  name = "/aws/lambda/${aws_lambda_function.hlss30_query_timer.function_name}"
  retention_in_days = var.lambda_log_retention_in_days
}

resource "aws_cloudwatch_event_rule" "hlss30_query_timer" {
  name = "${aws_lambda_function.hlss30_query_timer.function_name}-Trigger"
  description = "Cloudwatch event to trigger the Data Subscriber Timer Lambda"
  schedule_expression = var.hlss30_query_timer_trigger_frequency
  is_enabled = local.enable_download_timer
  depends_on = [null_resource.install_pcm_and_pges]
}

resource "aws_cloudwatch_event_target" "hlss30_query_timer" {
  rule = aws_cloudwatch_event_rule.hlss30_query_timer.name
  target_id = "Lambda"
  arn = aws_lambda_function.hlss30_query_timer.arn
}

resource "aws_lambda_permission" "hlss30_query_timer" {
  statement_id = aws_cloudwatch_event_rule.hlss30_query_timer.name
  action = "lambda:InvokeFunction"
  principal = "events.amazonaws.com"
  source_arn = aws_cloudwatch_event_rule.hlss30_query_timer.arn
  function_name = aws_lambda_function.hlss30_query_timer.function_name
}

#resource "aws_lambda_function" "slc_download_timer" {
#  depends_on = [null_resource.download_lambdas]
#  filename = "${var.lambda_data-subscriber-download_handler_package_name}-${var.lambda_package_release}.zip"
#  description = "Lambda function to submit a job that will create a Data Subscriber Download"
#  function_name = "${var.project}-${var.venue}-${local.counter}-data-subscriber-download-timer"
#  handler = "lambda_function.lambda_handler"
#  role = var.lambda_role_arn
#  runtime = "python3.8"
#  vpc_config {
#    security_group_ids = [var.cluster_security_group_id]
#    subnet_ids = data.aws_subnet_ids.lambda_vpc.ids
#  }
#  timeout = 30
#  environment {
#    variables = {
#      "MOZART_URL": "https://${aws_instance.mozart.private_ip}/mozart",
#      "JOB_QUEUE": "${var.project}-job_worker-slc_data_download",
#      "JOB_TYPE": local.slc_download_job_type,
#      "JOB_RELEASE": var.pcm_branch,
#      "ENDPOINT": "OPS",
#      "SMOKE_RUN": "true",
#      "DRY_RUN": "true"
#    }
#  }
#}

#resource "aws_cloudwatch_log_group" "slc_download_timer" {
#  depends_on = [aws_lambda_function.slc_download_timer]
#  name = "/aws/lambda/${aws_lambda_function.slc_download_timer.function_name}"
#  retention_in_days = var.lambda_log_retention_in_days
#}

# Cloudwatch event that will trigger a Lambda that submits the Data Subscriber timer job
#resource "aws_cloudwatch_event_rule" "slc_download_timer" {
#  name = "${aws_lambda_function.slc_download_timer.function_name}-Trigger"
#  description = "Cloudwatch event to trigger the Data Subscriber Timer Lambda"
#  schedule_expression = var.slc_download_timer_trigger_frequency
#  is_enabled = local.enable_download_timer
#  depends_on = [null_resource.install_pcm_and_pges]
#}

#resource "aws_cloudwatch_event_target" "slc_download_timer" {
#  rule = aws_cloudwatch_event_rule.slc_download_timer.name
#  target_id = "Lambda"
#  arn = aws_lambda_function.slc_download_timer.arn
#}

#resource "aws_lambda_permission" "slc_download_timer" {
#  statement_id = aws_cloudwatch_event_rule.slc_download_timer.name
#  action = "lambda:InvokeFunction"
#  principal = "events.amazonaws.com"
#  source_arn = aws_cloudwatch_event_rule.slc_download_timer.arn
#  function_name = aws_lambda_function.slc_download_timer.function_name
#}

resource "aws_lambda_function" "slcs1a_query_timer" {
  depends_on = [null_resource.download_lambdas]
  filename = "${var.lambda_data-subscriber-query_handler_package_name}-${var.lambda_package_release}.zip"
  description = "Lambda function to submit a job that will query Sentinel SLC 1A data."
  function_name = "${var.project}-${var.venue}-${local.counter}-slcs1a-query-timer"
  handler = "lambda_function.lambda_handler"
  role = var.lambda_role_arn
  runtime = "python3.8"
  vpc_config {
    security_group_ids = [var.cluster_security_group_id]
    subnet_ids = data.aws_subnet_ids.lambda_vpc.ids
  }
  timeout = 30
  environment {
    variables = {
      "MOZART_URL": "https://${aws_instance.mozart.private_ip}/mozart",
      "JOB_QUEUE": "opera-job_worker-slc_data_query",
      "JOB_TYPE": local.slcs1a_query_job_type,
      "JOB_RELEASE": var.pcm_branch,
      "MINUTES": var.slcs1a_query_timer_trigger_frequency,
      "PROVIDER": var.slc_provider,
      "ENDPOINT": "OPS",
      "DOWNLOAD_JOB_QUEUE": "${var.project}-job_worker-slc_data_download",
      "CHUNK_SIZE": "1",
      "SMOKE_RUN": "false",
      "DRY_RUN": "false",
      "NO_SCHEDULE_DOWNLOAD": "false",
      "BOUNDING_BOX": ""
    }
  }
}
resource "aws_cloudwatch_log_group" "slcs1a_query_timer" {
  depends_on = [aws_lambda_function.slcs1a_query_timer]
  name = "/aws/lambda/${aws_lambda_function.slcs1a_query_timer.function_name}"
  retention_in_days = var.lambda_log_retention_in_days
}

resource "aws_cloudwatch_event_rule" "slcs1a_query_timer" {
  name = "${aws_lambda_function.slcs1a_query_timer.function_name}-Trigger"
  description = "Cloudwatch event to trigger the Data Subscriber Timer Lambda"
  schedule_expression = var.slcs1a_query_timer_trigger_frequency
  is_enabled = local.enable_download_timer
  depends_on = [null_resource.install_pcm_and_pges]
}

resource "aws_cloudwatch_event_target" "slcs1a_query_timer" {
  rule = aws_cloudwatch_event_rule.slcs1a_query_timer.name
  target_id = "Lambda"
  arn = aws_lambda_function.slcs1a_query_timer.arn
}

resource "aws_lambda_permission" "slcs1a_query_timer" {
  statement_id = aws_cloudwatch_event_rule.slcs1a_query_timer.name
  action = "lambda:InvokeFunction"
  principal = "events.amazonaws.com"
  source_arn = aws_cloudwatch_event_rule.slcs1a_query_timer.arn
  function_name = aws_lambda_function.slcs1a_query_timer.function_name
}

# Batch Query Lambda and Timer ---->

resource "aws_lambda_function" "batch_query_timer" {
  depends_on = [null_resource.download_lambdas]
  filename = "${var.lambda_batch-query_handler_package_name}-${var.lambda_package_release}.zip"
  description = "Lambda function to submit a job that will query batch data."
  function_name = "${var.project}-${var.venue}-${local.counter}-batch-query-timer"
  handler = "lambda_function.lambda_handler"
  role = var.lambda_role_arn
  runtime = "python3.8"
  vpc_config {
    security_group_ids = [var.cluster_security_group_id]
    subnet_ids = data.aws_subnet_ids.lambda_vpc.ids
  }
  timeout = 30
  environment {
    variables = {
      "MOZART_IP": "${aws_instance.mozart.private_ip}",
      "GRQ_IP": "${aws_instance.grq.private_ip}",
      "GRQ_ES_PORT": "9200",
      "ENDPOINT": "OPS",
      "JOB_RELEASE": var.pcm_branch
    }
  }
}
resource "aws_cloudwatch_log_group" "batch_query_timer" {
  depends_on = [aws_lambda_function.batch_query_timer]
  name = "/aws/lambda/${aws_lambda_function.batch_query_timer.function_name}"
  retention_in_days = var.lambda_log_retention_in_days
}

resource "aws_cloudwatch_event_rule" "batch_query_timer" {
  name = "${aws_lambda_function.batch_query_timer.function_name}-Trigger"
  description = "Cloudwatch event to trigger the Batch Timer Lambda"
  schedule_expression = var.batch_query_timer_trigger_frequency
  is_enabled = local.enable_download_timer
  depends_on = [null_resource.install_pcm_and_pges]
}

resource "aws_cloudwatch_event_target" "batch_query_timer" {
  rule = aws_cloudwatch_event_rule.batch_query_timer.name
  target_id = "Lambda"
  arn = aws_lambda_function.batch_query_timer.arn
}

resource "aws_lambda_permission" "batch_query_timer" {
  statement_id = aws_cloudwatch_event_rule.batch_query_timer.name
  action = "lambda:InvokeFunction"
  principal = "events.amazonaws.com"
  source_arn = aws_cloudwatch_event_rule.batch_query_timer.arn
  function_name = aws_lambda_function.batch_query_timer.function_name
}

# <------ Batch Query Lambda and Timer<|MERGE_RESOLUTION|>--- conflicted
+++ resolved
@@ -1390,29 +1390,6 @@
     ]
   }
 
-<<<<<<< HEAD
-  # Get test data from the artifactory and put into tests directory
-  provisioner "remote-exec" {
-    inline = [<<-EOT
-      while [ ! -f /var/lib/cloud/instance/boot-finished ]; do echo 'Waiting for cloud-init...'; sleep 5; done
-      set -ex
-      source ~/.bash_profile
-      mkdir -p /export/home/hysdsops/mozart/ops/${var.project}-pcm/tests/L3_DSWx_HLS_PGE/test-files/
-      wget --no-verbose ${var.artifactory_base_url}/${var.artifactory_repo}/gov/nasa/jpl/${var.project}/sds/pcm/testdata_R1.0.0/hls_l2.tar.gz \
-           -O /export/home/hysdsops/mozart/ops/${var.project}-pcm/tests/L3_DSWx_HLS_PGE/test-files/hls_l2.tar.gz
-      cd /export/home/hysdsops/mozart/ops/${var.project}-pcm/tests/L3_DSWx_HLS_PGE/test-files/
-      tar xfz hls_l2.tar.gz
-      mkdir -p /export/home/hysdsops/mozart/ops/${var.project}-pcm/tests/L2_CSLC_S1_PGE/test-files/
-      wget --no-verbose ${var.artifactory_base_url}/${var.artifactory_repo}/gov/nasa/jpl/${var.project}/sds/pcm/testdata_R2.0.0/slc_l1.tar.gz \
-           -O /export/home/hysdsops/mozart/ops/${var.project}-pcm/tests/L2_CSLC_S1_PGE/test-files/slc_l1.tar.gz
-      cd /export/home/hysdsops/mozart/ops/${var.project}-pcm/tests/L2_CSLC_S1_PGE/test-files/
-      tar xfz slc_l1.tar.gz
-    EOT
-    ]
-  }
-
-=======
->>>>>>> 3d4f82f4
   // creating the snapshot repositories and lifecycles for GRQ mozart and metrics ES
   provisioner "remote-exec" {
     inline = [<<-EOT
