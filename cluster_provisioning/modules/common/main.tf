--- conflicted
+++ resolved
@@ -675,7 +675,7 @@
   function_name = "${var.project}-${var.venue}-${local.counter}-harikiri-autoscaling"
   role          = var.lambda_role_arn
   handler       = "lambda_function.lambda_handler"
-  runtime       = "python3.8"
+  runtime       = "python3.7"
   timeout       = 600
 }
 
@@ -703,7 +703,7 @@
   function_name = "${var.project}-${var.venue}-${local.counter}-isl-lambda"
   handler       = "lambda_function.lambda_handler"
   role          = var.lambda_role_arn
-  runtime       = "python3.8"
+  runtime       = "python3.7"
   timeout       = 60
   vpc_config {
     security_group_ids = [var.cluster_security_group_id]
@@ -1120,15 +1120,9 @@
       "export PATH=~/conda/bin:$PATH",
       "cp -rp ${var.project}-pcm/conf/sds ~/.sds",
       "cp ~/.sds.bak/config ~/.sds",
-<<<<<<< HEAD
       "cd ${var.project}-sds-bach-ui",
       "~/conda/bin/npm install --silent",
       "sh create_config_simlink.sh ~/.sds/config ~/mozart/ops/${var.project}-sds-bach-ui",
-=======
-      "cd opera-bach-ui",
-      "~/conda/bin/npm install --silent --no-progress",
-      "sh create_config_simlink.sh ~/.sds/config ~/mozart/ops/opera-bach-ui",
->>>>>>> d319e848
       "~/conda/bin/npm run build --silent",
       "cd ../",
       "if [ \"${var.grq_aws_es}\" = true ]; then",
@@ -1175,16 +1169,6 @@
       "aws s3 cp logstash-7.9.3.tar.gz s3://${local.code_bucket}/ --no-progress",
       "sds -d reset all -f",
       "cd ~/mozart/ops/pcm_commons",
-<<<<<<< HEAD
-      "pip install -e .",
-      "cd ~/mozart/ops/${var.project}-pcm",
-      "pip install -e .",
-#      "if [[ \"${var.pge_release}\" == \"develop\"* ]]; then",
-#      "    python ~/mozart/ops/${var.project}-pcm/tools/deploy_pges.py --pge_release \"${var.pge_release}\" --image_names ${var.pge_names} --sds_config ~/.sds/config --processes 4 --force --artifactory_url ${local.pge_artifactory_dev_url}",
-#      "else",
-#      "    python ~/mozart/ops/${var.project}-pcm/tools/deploy_pges.py --pge_release \"${var.pge_release}\" --image_names ${var.pge_names} --sds_config ~/.sds/config --processes 4 --force --artifactory_url ${local.pge_artifactory_release_url}",
-#      "fi",
-=======
       "pip install --progress-bar off -e .",
       "cd ~/mozart/ops/opera-pcm",
       "pip install --progress-bar off -e .",
@@ -1204,7 +1188,6 @@
       "    --username ${var.artifactory_fn_user} \\",
       "    --api_key ${var.artifactory_fn_api_key}",
       "fi",
->>>>>>> d319e848
       "sds -d kibana import -f",
       "sds -d cloud storage ship_style --bucket ${local.dataset_bucket}",
       "sds -d cloud storage ship_style --bucket ${local.osl_bucket}",
