--- conflicted
+++ resolved
@@ -21,26 +21,15 @@
   daac_delivery_region              = split(":", var.daac_delivery_proxy)[3]
   daac_delivery_account             = split(":", var.daac_delivery_proxy)[4]
   daac_delivery_resource_name       = split(":", var.daac_delivery_proxy)[5]
-<<<<<<< HEAD
-  pge_artifactory_dev_url           = "${var.artifactory_base_url}/${var.artifactory_repo}/gov/nasa/jpl/${var.project}/sds/pge/"
-#  pge_artifactory_dev_url           = "${var.artifactory_base_url}/${var.artifactory_repo}/gov/nasa/jpl/${var.project}/sds/pcm/pge_snapshots/${var.pge_snapshots_date}"
-  pge_artifactory_release_url       = "${var.artifactory_base_url}/${var.artifactory_repo}/gov/nasa/jpl/${var.project}/sds/pge/"
-=======
   pge_artifactory_dev_url           = "${var.artifactory_base_url}/general/gov/nasa/jpl/${var.project}/sds/pge/"
   pge_artifactory_release_url       = "${var.artifactory_base_url}/general/gov/nasa/jpl/${var.project}/sds/pge/"
->>>>>>> 344cea89
   daac_proxy_cnm_r_sns_count        = var.environment == "dev" && var.venue != "int" && local.sqs_count == 1 ? 1 : 0
   maturity                          = split("-", var.daac_delivery_proxy)[5]
   timer_handler_job_type            = "timer_handler"
   accountability_report_job_type    = "accountability_report"
-<<<<<<< HEAD
-  data_download_job_type            = "data_subscriber_download"
-  data_query_job_type               = "data_subscriber_query"
-=======
   hls_download_job_type             = "hls_download"
   hlsl30_query_job_type             = "hlsl30_query"
   hlss30_query_job_type             = "hlss30_query"
->>>>>>> 344cea89
   use_s3_uri_structure              = var.use_s3_uri_structure
   grq_es_url                        = "${var.grq_aws_es ? "https" : "http"}://${var.grq_aws_es ? var.grq_aws_es_host : aws_instance.grq.private_ip}:${var.grq_aws_es ? var.grq_aws_es_port : 9200}"
 
