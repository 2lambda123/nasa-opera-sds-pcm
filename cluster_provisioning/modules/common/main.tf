locals {
  counter                        = var.counter != "" ? var.counter : random_id.counter.hex
  default_dataset_bucket         = "${var.project}-${var.environment}-rs-fwd-${var.venue}"
  dataset_bucket                 = var.dataset_bucket != "" ? var.dataset_bucket : local.default_dataset_bucket
  default_code_bucket            = "${var.project}-${var.environment}-cc-fwd-${var.venue}"
  code_bucket                    = var.code_bucket != "" ? var.code_bucket : local.default_code_bucket
  default_isl_bucket             = "${var.project}-${var.environment}-isl-fwd-${var.venue}"
  isl_bucket                     = var.isl_bucket != "" ? var.isl_bucket : local.default_isl_bucket
  default_osl_bucket             = "${var.project}-${var.environment}-osl-fwd-${var.venue}"
  osl_bucket                     = var.osl_bucket != "" ? var.osl_bucket : local.default_osl_bucket
  default_triage_bucket          = "${var.project}-${var.environment}-triage-fwd-${var.venue}"
  triage_bucket                  = var.triage_bucket != "" ? var.triage_bucket : local.default_triage_bucket
  default_lts_bucket             = "${var.project}-${var.environment}-lts-fwd-${var.venue}"
  lts_bucket                     = var.lts_bucket != "" ? var.lts_bucket : local.default_lts_bucket
  key_name                       = var.keypair_name != "" ? var.keypair_name : split(".", basename(var.private_key_file))[0]
  sns_count                      = var.cnm_r_event_trigger == "sns" ? 1 : 0
  kinesis_count                  = var.cnm_r_event_trigger == "kinesis" ? 1 : 0
  sqs_count                      = var.cnm_r_event_trigger == "sqs" ? 1 : 0
  lambda_repo                    = "${var.artifactory_base_url}/${var.artifactory_repo}/gov/nasa/jpl/${var.project}/sds/pcm/lambda"
#  lambda_repo                    = "${var.artifactory_base_url}/${var.artifactory_repo}/gov/nasa/jpl/nisar/sds/pcm/lambda"
  daac_delivery_event_type       = split(":", var.daac_delivery_proxy)[2]
  daac_delivery_region           = split(":", var.daac_delivery_proxy)[3]
  daac_delivery_account          = split(":", var.daac_delivery_proxy)[4]
  daac_delivery_resource_name    = split(":", var.daac_delivery_proxy)[5]
  pge_artifactory_dev_url        = "${var.artifactory_base_url}/${var.artifactory_repo}/gov/nasa/jpl/${var.project}/sds/pcm/pge_snapshots/${var.pge_snapshots_date}"
  pge_artifactory_release_url    = "${var.artifactory_base_url}/${var.artifactory_repo}/gov/nasa/jpl/${var.project}/sds/pge/"
  daac_proxy_cnm_r_sns_count     = var.environment == "dev" && var.venue != "int" && local.sqs_count == 1 ? 1 : 0
  maturity                       = split("-", var.daac_delivery_proxy)[5]
  timer_handler_job_type         = "timer_handler"
  accountability_report_job_type = "accountability_report"
  data_subscriber_job_type       = "data_subscriber"
  use_s3_uri_structure           = var.use_s3_uri_structure
  grq_es_url                     = "${var.grq_aws_es ? "https" : "http"}://${var.grq_aws_es ? var.grq_aws_es_host : aws_instance.grq.private_ip}:${var.grq_aws_es ? var.grq_aws_es_port : 9200}"


  cnm_response_queue_name = {
    "dev"  = "${var.project}-dev-daac-cnm-response"
    "int"  = "${var.project}-int-daac-cnm-response"
    "test" = "${var.project}-test-daac-cnm-response"
  }
  cnm_response_dl_queue_name = {
    "dev"  = "${var.project}-dev-daac-cnm-response-dead-letter-queue"
    "int"  = "${var.project}-int-daac-cnm-response-dead-letter-queue"
    "test" = "${var.project}-test-daac-cnm-response-dead-letter-queue"
  }

  e_misfire_metric_alarm_name = "${var.project}-${var.venue}-${local.counter}-event-misfire"
  enable_timer = var.cluster_type == "reprocessing" ? false : true
}
resource "null_resource" "download_lambdas" {
  provisioner "local-exec" {
    #curl -H "X-JFrog-Art-Api:${var.artifactory_fn_api_key}" -O https://artifactory-fn.jpl.nasa.gov/artifactory/general-develop/gov/nasa/jpl/opera/sds/pcm/lambda/develop/lambda-cnm-r-handler-develop.zip
    command = "curl -H \"X-JFrog-Art-Api:${var.artifactory_fn_api_key}\" -O ${local.lambda_repo}/${var.lambda_package_release}/${var.lambda_cnm_r_handler_package_name}-${var.lambda_package_release}.zip"
  }
  provisioner "local-exec" {
    command = "curl -H \"X-JFrog-Art-Api:${var.artifactory_fn_api_key}\" -O ${local.lambda_repo}/${var.lambda_package_release}/${var.lambda_harikiri_handler_package_name}-${var.lambda_package_release}.zip"
  }
  provisioner "local-exec" {
    command = "curl -H \"X-JFrog-Art-Api:${var.artifactory_fn_api_key}\" -O ${local.lambda_repo}/${var.lambda_package_release}/${var.lambda_isl_handler_package_name}-${var.lambda_package_release}.zip"
  }
  provisioner "local-exec" {
    command = "curl -H \"X-JFrog-Art-Api:${var.artifactory_fn_api_key}\" -O ${local.lambda_repo}/${var.lambda_package_release}/${var.lambda_e-misfire_handler_package_name}-${var.lambda_package_release}.zip"
  }
  provisioner "local-exec" {
    command = "curl -H \"X-JFrog-Art-Api:${var.artifactory_fn_api_key}\" -O ${local.lambda_repo}/${var.lambda_package_release}/${var.lambda_timer_handler_package_name}-${var.lambda_package_release}.zip"
  }
  provisioner "local-exec" {
    command = "curl -H \"X-JFrog-Art-Api:${var.artifactory_fn_api_key}\" -O ${local.lambda_repo}/${var.lambda_package_release}/${var.lambda_report_handler_package_name}-${var.lambda_package_release}.zip"
  }
  provisioner "local-exec" {
    command = "curl -H \"X-JFrog-Art-Api:${var.artifactory_fn_api_key}\" -O ${local.lambda_repo}/${var.lambda_package_release}/${var.lambda_data-subscriber_handler_package_name}-${var.lambda_package_release}.zip"
  }
#  provisioner "local-exec" {
#    command = "curl ${local.lambda_repo}/${var.lambda_package_release}/${var.lambda_data_subscriber_handler_package_name}-${var.lambda_package_release}.zip -o ${var.lambda_data_subscriber_handler_package_name}-${var.lambda_package_release}.zip"
#  }
}

resource "null_resource" "is_cnm_r_event_trigger_value_valid" {
  count = contains(var.cnm_r_event_trigger_values_list, var.cnm_r_event_trigger) ? 0 : "ERROR: The cnm_r_event_trigger value can only be: sns or kinesis"
}

resource "null_resource" "is_cluster_type_valid" {
  count = contains(var.valid_cluster_type_values, var.cluster_type) ? 0 : "ERROR: cluster_type must be one of the following: ${var.valid_cluster_type_values}"
}

resource "random_id" "counter" {
  byte_length = 2
}

##############################
## CloudWatch Dashboard
##############################

resource "aws_cloudwatch_dashboard" "terraform-dashboard" {
  dashboard_name = "${var.project}-${var.venue}-${local.counter}-dashboard"

  dashboard_body = <<EOF
 {
   "widgets": [
       {
          "type":"metric",
          "x":0,
          "y":0,
          "width":12,
          "height":6,
          "properties":{
             "metrics":[
                [
                   "AWS/EC2",
                   "CPUUtilization",
                   "InstanceId",
                   "${aws_instance.mozart.id}"
                ]
             ],
             "period":60,
             "stat":"Average",
             "region":"${var.region}",
             "title":"${var.project}-${var.venue}-${local.counter}-mozart CPU"
          }
       },
       {
          "type":"metric",
          "x":20,
          "y":0,
          "width":12,
          "height":6,
          "properties":{
             "metrics":[
                [
                   "AWS/EC2",
                   "CPUUtilization",
                   "InstanceId",
                   "${aws_instance.metrics.id}"
                ]
             ],
             "period":60,
             "stat":"Average",
             "region":"${var.region}",
             "title":"${var.project}-${var.venue}-${local.counter}-metrics CPU"
          }
          },
          {
          "type":"metric",
          "x":0,
          "y":20,
          "width":12,
          "height":6,
          "properties":{
             "metrics":[
                [
                   "AWS/EC2",
                   "CPUUtilization",
                   "InstanceId",
                   "${aws_instance.grq.id}"
                ]
             ],
             "period":60,
             "stat":"Average",
             "region":"${var.region}",
             "title":"${var.project}-${var.venue}-${local.counter}-grq CPU"
          }
       },
       {
          "type":"metric",
          "x":20,
          "y":20,
          "width":12,
          "height":6,
          "properties":{
             "metrics":[
                [
                   "AWS/EC2",
                   "CPUUtilization",
                   "InstanceId",
                   "${aws_instance.factotum.id}"
                ]
             ],
             "period":60,
             "stat":"Average",
             "region":"${var.region}",
             "title":"${var.project}-${var.venue}-${local.counter}-factotum CPU"
          }
       },
       {
          "type":"metric",
          "x":0,
          "y":40,
          "width":12,
          "height":6,
          "properties":{
             "metrics":[
                [
                   "CWAgent",
                   "mem_used_percent",
                   "InstanceId",
                   "${aws_instance.mozart.id}",
                   "ImageId",
                   "${var.amis["mozart"]}",
                   "InstanceType",
                   "${var.mozart["instance_type"]}"
                ]
             ],
             "period":300,
             "stat":"Average",
             "region":"${var.region}",
             "title":"CWAgent mozart mem_used_percent"
          }
       },
       {
          "type":"metric",
          "x":20,
          "y":40,
          "width":12,
          "height":6,
          "properties":{
             "metrics":[
                [
                   "CWAgent",
                   "disk_used_percent",
                   "InstanceId",
                   "${aws_instance.mozart.id}",
                   "ImageId",
                   "${var.amis["mozart"]}",
                   "InstanceType",
                   "${var.mozart["instance_type"]}",
                   "fstype",
                   "xfs",
                   "device",
                   "nvme0n1p1",
                   "path",
                   "/"
                ]
             ],
             "period":300,
             "stat":"Average",
             "region":"${var.region}",
             "title":"CWAgent mozart disk usage"
          }
       },
       {
          "type":"metric",
          "x":0,
          "y":80,
          "width":12,
          "height":6,
          "properties":{
             "metrics":[
                [
                   "CWAgent",
                   "cpu_usage_iowait",
                   "InstanceId",
                   "${aws_instance.mozart.id}",
                   "ImageId",
                   "${var.amis["mozart"]}",
                   "InstanceType",
                   "${var.mozart["instance_type"]}",
                   "cpu",
                   "cpu1"
                ],
                [
                   "CWAgent",
                   "cpu_usage_iowait",
                   "InstanceId",
                   "${aws_instance.mozart.id}",
                   "ImageId",
                   "${var.amis["mozart"]}",
                   "InstanceType",
                   "${var.mozart["instance_type"]}",
                   "cpu",
                   "cpu2"
                ],
                                [
                   "CWAgent",
                   "cpu_usage_iowait",
                   "InstanceId",
                   "${aws_instance.mozart.id}",
                   "ImageId",
                   "${var.amis["mozart"]}",
                   "InstanceType",
                   "${var.mozart["instance_type"]}",
                   "cpu",
                   "cpu3"
                ],
                                [
                   "CWAgent",
                   "cpu_usage_iowait",
                   "InstanceId",
                   "${aws_instance.mozart.id}",
                   "ImageId",
                   "${var.amis["mozart"]}",
                   "InstanceType",
                   "${var.mozart["instance_type"]}",
                   "cpu",
                   "cpu4"
                ]
             ],
             "period":300,
             "stat":"Average",
             "region":"${var.region}",
             "title":"CWAgent cpu_usage_iowait"
          }
       }
   ]
 }
 EOF
}


##############################
## Alarms
##############################

resource "aws_cloudwatch_metric_alarm" "mozart_cpualarm" {
  alarm_name                = "${var.project}-${var.venue}-${local.counter}-mozart CPU"
  comparison_operator       = "GreaterThanOrEqualToThreshold"
  evaluation_periods        = "2"
  metric_name               = "CPUUtilization"
  namespace                 = "AWS/EC2"
  period                    = "120"
  statistic                 = "Average"
  threshold                 = "90"
  alarm_description         = "This metric monitors mozart cpu utilization"
  insufficient_data_actions = []
  dimensions = {
    InstanceId = aws_instance.mozart.id
  }
}

resource "aws_cloudwatch_metric_alarm" "metrics_cpualarm" {
  alarm_name                = "${var.project}-${var.venue}-${local.counter}-metrics CPU"
  comparison_operator       = "GreaterThanOrEqualToThreshold"
  evaluation_periods        = "2"
  metric_name               = "CPUUtilization"
  namespace                 = "AWS/EC2"
  period                    = "120"
  statistic                 = "Average"
  threshold                 = "90"
  alarm_description         = "This metric monitors metrics cpu utilization"
  insufficient_data_actions = []
  dimensions = {
    InstanceId = aws_instance.metrics.id
  }
}

resource "aws_cloudwatch_metric_alarm" "grq_cpualarm" {
  alarm_name                = "${var.project}-${var.venue}-${local.counter}-grq CPU"
  comparison_operator       = "GreaterThanOrEqualToThreshold"
  evaluation_periods        = "2"
  metric_name               = "CPUUtilization"
  namespace                 = "AWS/EC2"
  period                    = "120"
  statistic                 = "Average"
  threshold                 = "90"
  alarm_description         = "This metric monitors grq cpu utilization"
  insufficient_data_actions = []
  dimensions = {
    InstanceId = aws_instance.grq.id
  }
}

resource "aws_cloudwatch_metric_alarm" "factotum_cpualarm" {
  alarm_name                = "${var.project}-${var.venue}-${local.counter}-factotum CPU"
  comparison_operator       = "GreaterThanOrEqualToThreshold"
  evaluation_periods        = "2"
  metric_name               = "CPUUtilization"
  namespace                 = "AWS/EC2"
  period                    = "120"
  statistic                 = "Average"
  threshold                 = "90"
  alarm_description         = "This metric monitors factotum cpu utilization"
  insufficient_data_actions = []
  dimensions = {
    InstanceId = aws_instance.factotum.id
  }
}

resource "aws_cloudwatch_metric_alarm" "mozart_memoryalarm" {
  alarm_name                = "CWAgent Memory"
  comparison_operator       = "GreaterThanOrEqualToThreshold"
  evaluation_periods        = "1"
  metric_name               = "mem_used_percent"
  namespace                 = "CWAgent"
  period                    = "120"
  statistic                 = "Average"
  threshold                 = "90"
  alarm_description         = "This metric monitors mozart memory utilization"
  insufficient_data_actions = []
  dimensions = {
    InstanceId   = aws_instance.mozart.id
    ImageId      = var.amis["mozart"]
    InstanceType = var.mozart["instance_type"]
  }
}

resource "aws_cloudwatch_metric_alarm" "mozart_diskalarm" {
  alarm_name                = "${var.project}-${var.venue}-${local.counter}-mozart disk usage"
  comparison_operator       = "GreaterThanOrEqualToThreshold"
  evaluation_periods        = "1"
  metric_name               = "disk_used_percent"
  namespace                 = "CWAgent"
  period                    = "120"
  statistic                 = "Average"
  threshold                 = "75"
  alarm_description         = "This metric monitors mozart disk utilization"
  insufficient_data_actions = []
  dimensions = {
    InstanceId   = aws_instance.mozart.id
    ImageId      = var.amis["mozart"]
    InstanceType = var.mozart["instance_type"]
    device       = "nvme0n1p1"
    fstype       = "xfs"
    path         = "/"
  }
}

resource "aws_cloudwatch_metric_alarm" "sqs_cnm_r_dead_letter_alarm" {
  count                     = local.sqs_count
  alarm_name                = "${var.project}-${var.venue}-${local.counter}-mozart CNM-R dead letter queue"
  depends_on                = [aws_sqs_queue.cnm_response_dead_letter_queue]
  comparison_operator       = "GreaterThanOrEqualToThreshold"
  evaluation_periods        = "2"
  metric_name               = "ApproximateNumberOfMessagesVisible"
  namespace                 = "AWS/SQS"
  period                    = "300"
  statistic                 = "Average"
  threshold                 = "5"
  alarm_description         = "This metric monitors size of CNM-R dead letter queue"
  insufficient_data_actions = []
  alarm_actions             = [aws_sns_topic.operator_notify.arn]
  dimensions = {
    QueueName = aws_sqs_queue.cnm_response_dead_letter_queue[count.index].name
  }
}

resource "aws_cloudwatch_metric_alarm" "sqs_dead_letter_alarm" {
  alarm_name                = "${var.project}-${var.venue}-${local.counter}-mozart ISL dead letter queue"
  depends_on                = [aws_sqs_queue.isl_dead_letter_queue]
  comparison_operator       = "GreaterThanOrEqualToThreshold"
  evaluation_periods        = "2"
  metric_name               = "ApproximateNumberOfMessagesVisible"
  namespace                 = "AWS/SQS"
  period                    = "300"
  statistic                 = "Average"
  threshold                 = "5"
  alarm_description         = "This metric monitors size of isl dead letter queue"
  insufficient_data_actions = []
  alarm_actions             = [aws_sns_topic.operator_notify.arn]
  dimensions = {
    QueueName = aws_sqs_queue.isl_dead_letter_queue.name
  }
}

resource "aws_cloudwatch_metric_alarm" "sqs_event_misfire_alarm" {
  alarm_name                = "${var.project}-${var.venue}-${local.counter}-event-misfire"
  comparison_operator       = "GreaterThanOrEqualToThreshold"
  evaluation_periods        = "1"
  metric_name               = "NumberOfMissedFiles"
  namespace                 = "AWS/Lambda"
  period                    = "60"
  statistic                 = "Average"
  threshold                 = "1"
  alarm_description         = "This metric monitors size of input files in ${local.isl_bucket} missed for firing events"
  insufficient_data_actions = []
  alarm_actions             = [aws_sns_topic.operator_notify.arn]
  dimensions = {
    LAMBDA_NAME                 = "event-misfire_lambda"
    E_MISFIRE_METRIC_ALARM_NAME = "${var.project}-${var.venue}-${local.counter}-event-misfire"
  }
}


######################
# sns
######################

# SNS Topic that the operator will subscribe to. All failed event messages
# should be sent here
resource "aws_sns_topic" "operator_notify" {
  name = "${var.project}-${var.venue}-${local.counter}-operator-notify"
}

resource "aws_sns_topic_policy" "operator_notify" {
  depends_on = [aws_sns_topic.operator_notify, data.aws_iam_policy_document.operator_notify]
  arn        = aws_sns_topic.operator_notify.arn
  policy     = data.aws_iam_policy_document.operator_notify.json
}

data "aws_iam_policy_document" "operator_notify" {
  depends_on = [aws_sns_topic.operator_notify]
  policy_id  = "__default_policy_ID"
  statement {
    actions = [
      "SNS:Publish",
      "SNS:RemovePermission",
      "SNS:SetTopicAttributes",
      "SNS:DeleteTopic",
      "SNS:ListSubscriptionsByTopic",
      "SNS:GetTopicAttributes",
      "SNS:Receive",
      "SNS:AddPermission",
      "SNS:Subscribe"
    ]

    effect = "Allow"
    principals {
      type        = "AWS"
      identifiers = ["*"]
    }
    resources = [
      aws_sns_topic.operator_notify.arn
    ]
    sid = "__default_statement_ID"
  }
}

######################
# sqs
######################
resource "aws_sqs_queue" "harikiri_queue" {
  name                      = "${var.project}-${var.venue}-${local.counter}-queue"
  delay_seconds             = 0
  max_message_size          = 2048
  message_retention_seconds = 86400
  receive_wait_time_seconds = 0
  visibility_timeout_seconds = 600
}

resource "aws_sqs_queue_policy" "queue_policy" {
  queue_url = aws_sqs_queue.harikiri_queue.id

  policy = <<POLICY
{
  "Version": "2012-10-17",
  "Id": "harikirisqspolicy",
  "Statement": [
    {
      "Sid": "First",
      "Effect": "Allow",
      "Principal": {
          "AWS": "arn:aws:iam::${var.aws_account_id}:role/${var.asg_role}"
      },
      "Action": [
          "SQS:SendMessage",
          "SQS:GetQueueUrl"
      ],
      "Resource": "${aws_sqs_queue.harikiri_queue.arn}"
    }
  ]
}
POLICY
}

resource "aws_sqs_queue" "cnm_response_dead_letter_queue" {
  count                     = local.sqs_count
  name                      = "${var.project}-${var.venue}-${local.counter}-daac-cnm-response-dead-letter-queue"
  message_retention_seconds = 1209600
}

resource "aws_sqs_queue" "cnm_response" {
  count                      = local.sqs_count
  name                       = "${var.project}-${var.venue}-${local.counter}-daac-cnm-response"
  redrive_policy             = "{\"deadLetterTargetArn\":\"${aws_sqs_queue.cnm_response_dead_letter_queue[count.index].arn}\", \"maxReceiveCount\": 2}"
  visibility_timeout_seconds = 300
  receive_wait_time_seconds  = 10
}

data "aws_sqs_queue" "cnm_response" {
  count      = local.sqs_count
  depends_on = [aws_sqs_queue.cnm_response]
  name       = aws_sqs_queue.cnm_response[count.index].name
}

resource "aws_lambda_event_source_mapping" "cnm_response" {
  depends_on       = [aws_sqs_queue.cnm_response, aws_lambda_function.cnm_response_handler]
  count            = local.sqs_count
  event_source_arn = var.use_daac_cnm == true ? var.daac_cnm_sqs_arn[local.maturity] : aws_sqs_queue.cnm_response[count.index].arn
  function_name    = aws_lambda_function.cnm_response_handler.arn
}

data "aws_iam_policy_document" "cnm_response" {
  count     = local.daac_proxy_cnm_r_sns_count
  policy_id = "SQSDefaultPolicy"
  statement {
    actions = [
      "SQS:SendMessage"
    ]
    effect = "Allow"
    principals {
      type        = "AWS"
      identifiers = ["*"]
    }
    resources = [
      data.aws_sqs_queue.cnm_response[count.index].arn
    ]
    sid = "Sid1571258347580"
  }
}

resource "aws_sqs_queue_policy" "cnm_response" {
  count     = local.daac_proxy_cnm_r_sns_count
  queue_url = data.aws_sqs_queue.cnm_response[count.index].url
  policy    = data.aws_iam_policy_document.cnm_response[count.index].json
}

resource "aws_sqs_queue" "isl_queue" {
  name                       = "${var.project}-${var.venue}-${local.counter}-isl-queue"
  delay_seconds              = 0
  max_message_size           = 2048
  message_retention_seconds  = 86400
  receive_wait_time_seconds  = 10
  visibility_timeout_seconds = 60
  redrive_policy = jsonencode({
    deadLetterTargetArn = aws_sqs_queue.isl_dead_letter_queue.arn
    maxReceiveCount     = 2
  })
}
resource "aws_sqs_queue_policy" "isl_queue_policy" {
  queue_url = aws_sqs_queue.isl_queue.id

  policy = <<POLICY
{
  "Version": "2012-10-17",
  "Id": "islsqspolicy",
  "Statement": [
    {
      "Sid": "First",
      "Effect": "Allow",
      "Principal": {
        "Service": "s3.amazonaws.com"
      },
      "Action": "SQS:SendMessage",
      "Resource": "${aws_sqs_queue.isl_queue.arn}",
      "Condition": {
        "ArnLike": { "aws:SourceArn": "arn:aws:s3:*:*:${local.isl_bucket}" }
      }
    }
  ]
}
POLICY
}
resource "aws_s3_bucket_object" "folder" {
  bucket = local.isl_bucket
  acl    = "private"
  key    = "met_required/"
  source = "/dev/null"
}

resource "aws_s3_bucket_notification" "sqs_isl_notification" {
  bucket = local.isl_bucket

  queue {
    id        = "sqs_event"
    queue_arn = aws_sqs_queue.isl_queue.arn
    events    = ["s3:ObjectCreated:*"]
  }

}

resource "aws_sqs_queue" "isl_dead_letter_queue" {
  name                       = "${var.project}-${var.venue}-${local.counter}-isl-dead-letter-queue"
  delay_seconds              = 0
  max_message_size           = 2048
  message_retention_seconds  = 86400
  receive_wait_time_seconds  = 0
  visibility_timeout_seconds = 500
}

######################
# lambda
######################
resource "aws_lambda_function" "harikiri_lambda" {
  depends_on    = [null_resource.download_lambdas]
  filename      = "${var.lambda_harikiri_handler_package_name}-${var.lambda_package_release}.zip"
  description   = "Lambda function to terminate & decrement instances from their ASG"
  function_name = "${var.project}-${var.venue}-${local.counter}-harikiri-autoscaling"
  role          = var.lambda_role_arn
  handler       = "lambda_function.lambda_handler"
  runtime       = "python3.7"
  timeout       = 600
}

resource "aws_cloudwatch_log_group" "harikiri_lambda" {
  name              = "/aws/lambda/${var.project}-${var.venue}-${local.counter}-harikiri-autoscaling"
  retention_in_days = var.lambda_log_retention_in_days
}


resource "aws_lambda_event_source_mapping" "harikiri_queue_event_source_mapping" {
  batch_size       = 1
  enabled          = true
  event_source_arn = aws_sqs_queue.harikiri_queue.arn
  function_name    = aws_lambda_function.harikiri_lambda.arn
}

data "aws_subnet_ids" "lambda_vpc" {
  vpc_id = var.lambda_vpc
}

resource "aws_lambda_function" "isl_lambda" {
  depends_on    = [null_resource.download_lambdas, aws_sns_topic.operator_notify]
  filename      = "${var.lambda_isl_handler_package_name}-${var.lambda_package_release}.zip"
  description   = "Lambda function to process data from ISL bucket"
  function_name = "${var.project}-${var.venue}-${local.counter}-isl-lambda"
  handler       = "lambda_function.lambda_handler"
  role          = var.lambda_role_arn
  runtime       = "python3.7"
  timeout       = 60
  vpc_config {
    security_group_ids = [var.cluster_security_group_id]
    subnet_ids         = data.aws_subnet_ids.lambda_vpc.ids
  }
  environment {
    variables = {
      "JOB_TYPE"            = var.lambda_job_type
      "JOB_RELEASE"         = var.pcm_branch
      "JOB_QUEUE"           = var.lambda_job_queue
      "MOZART_URL"          = "https://${aws_instance.mozart.private_ip}/mozart"
      "DATASET_S3_ENDPOINT" = "s3-us-west-2.amazonaws.com"
      "SIGNAL_FILE_SUFFIX"  = "{\"met_required\":{\"ext\":\".signal\"}}"
      "ISL_SNS_TOPIC"       = aws_sns_topic.operator_notify.arn
      "MET_REQUIRED"        = "met_required"
    }
  }
}

resource "aws_cloudwatch_log_group" "isl_lambda" {
  name              = "/aws/lambda/${var.project}-${var.venue}-${local.counter}-isl-lambda"
  retention_in_days = var.lambda_log_retention_in_days
}

resource "aws_lambda_event_source_mapping" "isl_queue_event_source_mapping" {
  batch_size       = 10
  enabled          = true
  event_source_arn = aws_sqs_queue.isl_queue.arn
  function_name    = aws_lambda_function.isl_lambda.arn
}

#####################################
# sds config  QUEUE block generation 
#####################################
data "template_file" "config" {
  template = file("${path.module}/config.tmpl")
  count    = length(var.queues)
  #the spacing in inst is determined by trial and error, so the resulting terraform generated YAML is valid
  vars = {
    queue = element(keys(var.queues), count.index)
    inst  = join("\n      - ", lookup(lookup(var.queues, element(keys(var.queues), count.index)), "instance_type"))
    tot_jobs_met  = lookup(lookup(var.queues, element(keys(var.queues), count.index)), "total_jobs_metric", false)
  }
}

data "template_file" "q_config" {
  template = file("${path.module}/config2.tmpl")
  #the spacing in queue is determined by trial and error, so the resulting terraform generated YAML is valid
  vars = {
    queue = join("\n", data.template_file.config.*.rendered)
  }
}

######################
# mozart
######################
resource "aws_instance" "mozart" {
  depends_on           = [aws_instance.metrics, aws_autoscaling_group.autoscaling_group]
  ami                  = var.amis["mozart"]
  instance_type        = var.mozart["instance_type"]
  key_name             = local.key_name
  availability_zone    = var.az
  iam_instance_profile = var.pcm_cluster_role["name"]
  private_ip           = var.mozart["private_ip"] != "" ? var.mozart["private_ip"] : null
  user_data            = <<-EOF
              GRQIP=${aws_instance.grq.private_ip}
              METRICSIP=${aws_instance.metrics.private_ip}
              EOF

  tags = {
    Name  = "${var.project}-${var.venue}-${local.counter}-pcm-${var.mozart["name"]}",
    Bravo = "pcm"
  }
  volume_tags = {
    Bravo = "pcm"
  }
  #This is very important, as it tells terraform to not mess with tags
  lifecycle {
#    ignore_changes = [tags]
    ignore_changes = [tags, volume_tags]
  }
  subnet_id              = var.subnet_id
  vpc_security_group_ids = [var.cluster_security_group_id]

  root_block_device {
    volume_size           = var.mozart["root_dev_size"]
    volume_type           = "gp2"
    delete_on_termination = true
  }

  connection {
    type        = "ssh"
    host        = aws_instance.mozart.private_ip
    user        = "hysdsops"
    private_key = file(var.private_key_file)
  }

  provisioner "local-exec" {
    command = "echo export MOZART_IP=${aws_instance.mozart.private_ip} > mozart_ip.sh"
  }

  provisioner "file" {
    source      = var.private_key_file
    destination = ".ssh/${basename(var.private_key_file)}"
  }

  provisioner "file" {
    content     = templatefile("${path.module}/bash_profile.mozart.tmpl", {})
    destination = ".bash_profile"
  }

  provisioner "file" {
    content     = data.template_file.q_config.rendered
    destination = "~/q_config"
  }

  provisioner "file" {
    source      = "${path.module}/../../../tools/download_artifact.sh"
    destination = "~/download_artifact.sh"
  }

  provisioner "remote-exec" {
    inline = [
      "set -ex",
      "chmod 755 ~/download_artifact.sh",
      "chmod 400 ~/.ssh/${basename(var.private_key_file)}",
      "mkdir ~/.sds",

      "for i in {1..18}; do",
        "if [[ `grep \"redis single-password\" ~/.creds` != \"\" ]]; then",
          "echo \"redis password found in ~/.creds\"",
          "break",
        "else",
          "echo \"redis password NOT found in ~/.creds, sleeping 10 sec.\"",
          "sleep 10",
        "fi",
      "done",

      "scp -o StrictHostKeyChecking=no -q -i ~/.ssh/${basename(var.private_key_file)} hysdsops@${aws_instance.metrics.private_ip}:~/.creds ~/.creds_metrics",
      "echo TYPE: hysds > ~/.sds/config",
      "echo >> ~/.sds/config",

      "echo MOZART_PVT_IP: ${aws_instance.mozart.private_ip} >> ~/.sds/config",
      "echo MOZART_PUB_IP: ${aws_instance.mozart.private_ip} >> ~/.sds/config",
      "echo MOZART_FQDN: ${aws_instance.mozart.private_ip} >> ~/.sds/config",
      "echo >> ~/.sds/config",

      "echo MOZART_RABBIT_PVT_IP: ${aws_instance.mozart.private_ip} >> ~/.sds/config",
      "echo MOZART_RABBIT_PUB_IP: ${aws_instance.mozart.private_ip} >> ~/.sds/config",
      "echo MOZART_RABBIT_FQDN: ${aws_instance.mozart.private_ip} >> ~/.sds/config",
      "echo MOZART_RABBIT_USER: $(awk 'NR==1{print $2; exit}' .creds) >> ~/.sds/config",
      "echo MOZART_RABBIT_PASSWORD: $(awk 'NR==1{print $3; exit}' .creds)>> ~/.sds/config",
      "echo >> ~/.sds/config",

      "echo MOZART_REDIS_PVT_IP: ${aws_instance.mozart.private_ip} >> ~/.sds/config",
      "echo MOZART_REDIS_PUB_IP: ${aws_instance.mozart.private_ip} >> ~/.sds/config",
      "echo MOZART_REDIS_FQDN: ${aws_instance.mozart.private_ip} >> ~/.sds/config",
      "echo MOZART_REDIS_PASSWORD: $(awk 'NR==2{print $3; exit}' .creds) >> ~/.sds/config",
      "echo >> ~/.sds/config",

      "echo MOZART_ES_PVT_IP: ${aws_instance.mozart.private_ip} >> ~/.sds/config",
      "echo MOZART_ES_PUB_IP: ${aws_instance.mozart.private_ip} >> ~/.sds/config",
      "echo MOZART_ES_FQDN: ${aws_instance.mozart.private_ip} >> ~/.sds/config",
      "echo OPS_USER: hysdsops >> ~/.sds/config",
      "echo OPS_HOME: $${HOME} >> ~/.sds/config",
      "echo OPS_PASSWORD_HASH: $(echo -n ${var.ops_password} | sha224sum |awk '{ print $1}') >> ~/.sds/config",
      "echo LDAP_GROUPS: ${var.project}-pcm-dev >> ~/.sds/config",
      "echo KEY_FILENAME: $${HOME}/.ssh/${basename(var.private_key_file)} >> ~/.sds/config",
      "echo JENKINS_USER: jenkins >> ~/.sds/config",
      "echo JENKINS_DIR: /var/lib/jenkins >> ~/.sds/config",
      "echo >> ~/.sds/config",

      "echo METRICS_PVT_IP: ${aws_instance.metrics.private_ip} >> ~/.sds/config",
      "echo METRICS_PUB_IP: ${aws_instance.metrics.private_ip} >> ~/.sds/config",
      "echo METRICS_FQDN: ${aws_instance.metrics.private_ip} >> ~/.sds/config",
      "echo >> ~/.sds/config",

      "echo METRICS_REDIS_PVT_IP: ${aws_instance.metrics.private_ip} >> ~/.sds/config",
      "echo METRICS_REDIS_PUB_IP: ${aws_instance.metrics.private_ip} >> ~/.sds/config",
      "echo METRICS_REDIS_FQDN: ${aws_instance.metrics.private_ip} >> ~/.sds/config",
      "echo METRICS_REDIS_PASSWORD: $(awk 'NR==1{print $3; exit}' .creds_metrics) >> ~/.sds/config",
      "echo >> ~/.sds/config",

      "echo METRICS_ES_PVT_IP: ${aws_instance.metrics.private_ip} >> ~/.sds/config",
      "echo METRICS_ES_PUB_IP: ${aws_instance.metrics.private_ip} >> ~/.sds/config",
      "echo METRICS_ES_FQDN: ${aws_instance.metrics.private_ip} >> ~/.sds/config",
      "echo >> ~/.sds/config",

      "echo GRQ_PVT_IP: ${aws_instance.grq.private_ip} >> ~/.sds/config",
      "echo GRQ_PUB_IP: ${aws_instance.grq.private_ip} >> ~/.sds/config",
      "echo GRQ_FQDN: ${aws_instance.grq.private_ip} >> ~/.sds/config",
      "echo GRQ_PORT: 8878 >> ~/.sds/config",
      "echo >> ~/.sds/config",

      "echo GRQ_AWS_ES: ${var.grq_aws_es ? var.grq_aws_es : false} >> ~/.sds/config",
      "echo GRQ_ES_PROTOCOL: ${var.grq_aws_es ? "https" : "http"} >> ~/.sds/config",
      "echo GRQ_ES_PVT_IP: ${var.grq_aws_es ? var.grq_aws_es_host : aws_instance.grq.private_ip} >> ~/.sds/config",
      "echo GRQ_ES_PUB_IP: ${var.grq_aws_es ? var.grq_aws_es_host : aws_instance.grq.private_ip} >> ~/.sds/config",
      "echo GRQ_ES_FQDN: ${var.grq_aws_es ? var.grq_aws_es_host : aws_instance.grq.private_ip} >> ~/.sds/config",
      "echo GRQ_ES_PORT: ${var.grq_aws_es ? var.grq_aws_es_port : 9200} >> ~/.sds/config",
      "echo >> ~/.sds/config",

      "if [ \"${var.grq_aws_es}\" = true ] && [ \"${var.use_grq_aws_es_private_verdi}\" = true ]; then",
      "  echo GRQ_AWS_ES_PRIVATE_VERDI: ${var.grq_aws_es_host_private_verdi} >> ~/.sds/config",
      "  echo GRQ_ES_PVT_IP_VERDI: ${var.grq_aws_es_host_private_verdi} >> ~/.sds/config",
      "  echo GRQ_ES_PUB_IP_VERDI: ${var.grq_aws_es_host_private_verdi} >> ~/.sds/config",
      "  echo GRQ_ES_FQDN_PVT_IP_VERDI: ${var.grq_aws_es_host_private_verdi} >> ~/.sds/config",
      "  echo ARTIFACTORY_REPO: ${var.artifactory_repo} >> ~/.sds/config",
      "  echo >> ~/.sds/config",
      "fi",

      "echo FACTOTUM_PVT_IP: ${aws_instance.factotum.private_ip} >> ~/.sds/config",
      "echo FACTOTUM_PUB_IP: ${aws_instance.factotum.private_ip} >> ~/.sds/config",
      "echo FACTOTUM_FQDN: ${aws_instance.factotum.private_ip} >> ~/.sds/config",
      "echo >> ~/.sds/config",

      "echo CI_PVT_IP: ${var.common_ci["private_ip"]} >> ~/.sds/config",
      "echo CI_PUB_IP: ${var.common_ci["private_ip"]} >> ~/.sds/config",
      "echo CI_FQDN: ${var.common_ci["private_ip"]} >> ~/.sds/config",
      "echo >> ~/.sds/config",

      "echo JENKINS_HOST: ${var.jenkins_host} >> ~/.sds/config",
      "echo JENKINS_ENABLED: ${var.jenkins_enabled} >> ~/.sds/config",
      "echo JENKINS_API_USER: ${var.jenkins_api_user != "" ? var.jenkins_api_user : var.venue} >> ~/.sds/config",
      "echo JENKINS_API_KEY: ${var.jenkins_api_key} >> ~/.sds/config",
      "echo >> ~/.sds/config",

      "echo VERDI_PVT_IP: ${var.common_ci["private_ip"]} >> ~/.sds/config",
      "echo VERDI_PUB_IP: ${var.common_ci["private_ip"]} >> ~/.sds/config",
      "echo VERDI_FQDN: ${var.common_ci["private_ip"]} >> ~/.sds/config",
      "echo OTHER_VERDI_HOSTS: >> ~/.sds/config",
      "echo '  - VERDI_PVT_IP:' >> ~/.sds/config",
      "echo '    VERDI_PUB_IP:' >> ~/.sds/config",
      "echo '    VERDI_FQDN:' >> ~/.sds/config",
      "echo >> ~/.sds/config",

      "echo DAV_SERVER: None >> ~/.sds/config",
      "echo DAV_USER: None >> ~/.sds/config",
      "echo DAV_PASSWORD: None >> ~/.sds/config",
      "echo >> ~/.sds/config",

      "echo DATASET_AWS_REGION: us-west-2 >> ~/.sds/config",
      "echo DATASET_AWS_ACCESS_KEY: >> ~/.sds/config",
      "echo DATASET_AWS_SECRET_KEY: >> ~/.sds/config",
      "echo DATASET_S3_ENDPOINT: s3-us-west-2.amazonaws.com >> ~/.sds/config",
      "echo DATASET_S3_WEBSITE_ENDPOINT: s3-website-us-west-2.amazonaws.com >> ~/.sds/config",
      "echo DATASET_BUCKET: ${local.dataset_bucket} >> ~/.sds/config",
      "echo OSL_BUCKET: ${local.osl_bucket} >> ~/.sds/config",
      "echo TRIAGE_BUCKET: ${local.triage_bucket} >> ~/.sds/config",
      "echo LTS_BUCKET: ${local.lts_bucket} >> ~/.sds/config",
      "echo >> ~/.sds/config",

      "echo AWS_REGION: us-west-2 >> ~/.sds/config",
      "echo AWS_ACCESS_KEY: >> ~/.sds/config",
      "echo AWS_SECRET_KEY: >> ~/.sds/config",
      "echo S3_ENDPOINT: s3-us-west-2.amazonaws.com >> ~/.sds/config",
      "echo CODE_BUCKET: ${local.code_bucket} >> ~/.sds/config",
      "echo VERDI_PRIMER_IMAGE: s3://${local.code_bucket}/hysds-verdi-${var.hysds_release}.tar.gz >> ~/.sds/config",
      "echo VERDI_TAG: ${var.hysds_release} >> ~/.sds/config",
      "echo VERDI_UID: 1002 >> ~/.sds/config",
      "echo VERDI_GID: 1002 >> ~/.sds/config",
      "echo VENUE: ${var.project}-${var.venue}-${local.counter} >> ~/.sds/config",
      "echo >> ~/.sds/config",

      "echo ASG: >> ~/.sds/config",
      "echo '  AMI: ${var.amis["autoscale"]}' >> ~/.sds/config",
      "echo '  KEYPAIR: ${local.key_name}' >> ~/.sds/config",
      "echo '  USE_ROLE: ${var.asg_use_role}' >> ~/.sds/config",
      "echo '  ROLE: ${var.asg_role}' >> ~/.sds/config",
      "echo '  SECURITY_GROUPS:' >> ~/.sds/config",
      "echo '    - ${var.verdi_security_group_id}' >> ~/.sds/config",
      "echo '    - ${var.verdi_security_group_id}' >> ~/.sds/config",
      "echo '  VPC: ${var.asg_vpc}' >> ~/.sds/config",
      "echo >> ~/.sds/config",

      "echo STAGING_AREA: >> ~/.sds/config",
      "echo '  LAMBDA_SECURITY_GROUPS:' >> ~/.sds/config",
      "echo '    - ${var.cluster_security_group_id}' >> ~/.sds/config",
      "echo '  LAMBDA_VPC: ${var.lambda_vpc}' >> ~/.sds/config",
      "echo '  LAMBDA_ROLE: \"${var.lambda_role_arn}\"' >> ~/.sds/config",
      "echo '  JOB_TYPE: ${var.lambda_job_type}' >> ~/.sds/config",
      "echo '  JOB_RELEASE: ${var.pcm_branch}' >> ~/.sds/config",
      "echo '  JOB_QUEUE: ${var.lambda_job_queue}' >> ~/.sds/config",
      "echo >> ~/.sds/config",

      "echo CNM_RESPONSE_HANDLER: >> ~/.sds/config",
      "echo '  LAMBDA_SECURITY_GROUPS:' >> ~/.sds/config",
      "echo '    - ${var.cluster_security_group_id}' >> ~/.sds/config",
      "echo '  LAMBDA_VPC: ${var.lambda_vpc}' >> ~/.sds/config",
      "echo '  LAMBDA_ROLE: \"${var.lambda_role_arn}\"' >> ~/.sds/config",
      "echo '  JOB_TYPE: \"${var.cnm_r_handler_job_type}\"' >> ~/.sds/config",
      "echo '  JOB_RELEASE: ${var.product_delivery_branch}' >> ~/.sds/config",
      "echo '  JOB_QUEUE: ${var.cnm_r_job_queue}' >> ~/.sds/config",
      "echo '  EVENT_TRIGGER: ${var.cnm_r_event_trigger}' >> ~/.sds/config",
      "echo '  PRODUCT_TAG: true' >> ~/.sds/config",
      "echo '  ALLOWED_ACCOUNT: \"${var.cnm_r_allowed_account}\"' >> ~/.sds/config",
      "echo >> ~/.sds/config",

      "echo GIT_OAUTH_TOKEN: ${var.git_auth_key} >> ~/.sds/config",
#	  "echo PUT_GIT_OAUTH_TOKEN: ${var.pub_git_auth_key} >> ~/.sds/config",
      "echo >> ~/.sds/config",

      "echo PROVES_URL: https://prov-es.jpl.nasa.gov/beta >> ~/.sds/config",
      "echo PROVES_IMPORT_URL: https://prov-es.jpl.nasa.gov/beta/api/v0.1/prov_es/import/json >> ~/.sds/config",
      "echo DATASETS_CFG: $${HOME}/verdi/etc/datasets.json >> ~/.sds/config",
      "echo >> ~/.sds/config",

      "echo SYSTEM_JOBS_QUEUE: system-jobs-queue >> ~/.sds/config",
      "echo >> ~/.sds/config",

      "echo MOZART_ES_CLUSTER: resource_cluster >> ~/.sds/config",
      "echo METRICS_ES_CLUSTER: metrics_cluster >> ~/.sds/config",
      "echo DATASET_QUERY_INDEX: grq >> ~/.sds/config",
      "echo USER_RULES_DATASET_INDEX: user_rules >> ~/.sds/config",
      "echo EXTRACTOR_HOME: /home/ops/verdi/ops/${var.project}-pcm/extractor >> ~/.sds/config",
      "echo CONTAINER_REGISTRY: localhost:5050 >> ~/.sds/config",
      "echo CONTAINER_REGISTRY_BUCKET: ${var.docker_registry_bucket} >> ~/.sds/config",
      "echo DAAC_PROXY: \"${var.daac_delivery_proxy}\" >> ~/.sds/config",
      "echo USE_S3_URI: \"${var.use_s3_uri_structure}\" >> ~/.sds/config",
      "if [ \"${local.daac_delivery_event_type}\" = \"sqs\" ]; then",
      "  echo DAAC_SQS_URL: \"https://sqs.${local.daac_delivery_region}.amazonaws.com/${local.daac_delivery_account}/${local.daac_delivery_resource_name}\" >> ~/.sds/config",
      "  echo DAAC_ENDPOINT_URL: \"${var.daac_endpoint_url}\" >> ~/.sds/config",
      "else",
      "  echo DAAC_SQS_URL: \"\" >> ~/.sds/config",
      "fi",
      "echo PCM_COMMONS_REPO: \"${var.pcm_commons_repo}\" >> ~/.sds/config",
      "echo PCM_COMMONS_BRANCH: \"${var.pcm_commons_branch}\" >> ~/.sds/config",
      "echo CRID: \"${var.crid}\" >> ~/.sds/config",
      "cat ~/q_config >> ~/.sds/config",
      "echo >> ~/.sds/config",

      "echo INACTIVITY_THRESHOLD: ${var.inactivity_threshold} >> ~/.sds/config",
      "echo >> ~/.sds/config",

      "echo EARTHDATA_USER: ${var.earthdata_user} >> ~/.sds/config",
      "echo EARTHDATA_PASS: ${var.earthdata_pass} >> ~/.sds/config",
      "echo >> ~/.sds/config"
    ]
  }

  provisioner "remote-exec" {
    inline = [
      "set -ex",
      "mv ~/.sds ~/.sds.bak",
      "rm -rf ~/mozart",
      "if [ \"${var.hysds_release}\" = \"develop\" ]; then",
      "  git clone --single-branch -b ${var.hysds_release} https://${var.git_auth_key}@github.jpl.nasa.gov/IEMS-SDS/pcm-releaser.git",
      "  cd pcm-releaser",
      "  export release=${var.hysds_release}",
      "  export conda_dir=$HOME/conda",
      "  ./build_conda.sh $conda_dir $release",
      "  cd ..",
      "  rm -rf pcm-releaser",
      "  scp -o StrictHostKeyChecking=no -q -i ~/.ssh/${basename(var.private_key_file)} hysds-conda_env-${var.hysds_release}.tar.gz hysdsops@${aws_instance.metrics.private_ip}:hysds-conda_env-${var.hysds_release}.tar.gz",
      "  ssh -o StrictHostKeyChecking=no -q -i ~/.ssh/${basename(var.private_key_file)} hysdsops@${aws_instance.metrics.private_ip} 'mkdir -p ~/conda; tar xfz hysds-conda_env-${var.hysds_release}.tar.gz -C conda; export PATH=$HOME/conda/bin:$PATH; conda-unpack; rm -rf hysds-conda_env-${var.hysds_release}.tar.gz'",
      "  scp -o StrictHostKeyChecking=no -q -i ~/.ssh/${basename(var.private_key_file)} hysds-conda_env-${var.hysds_release}.tar.gz hysdsops@${aws_instance.grq.private_ip}:hysds-conda_env-${var.hysds_release}.tar.gz",
      "  ssh -o StrictHostKeyChecking=no -q -i ~/.ssh/${basename(var.private_key_file)} hysdsops@${aws_instance.grq.private_ip} 'mkdir -p ~/conda; tar xfz hysds-conda_env-${var.hysds_release}.tar.gz -C conda; export PATH=$HOME/conda/bin:$PATH; conda-unpack; rm -rf hysds-conda_env-${var.hysds_release}.tar.gz'",
      "  scp -o StrictHostKeyChecking=no -q -i ~/.ssh/${basename(var.private_key_file)} hysds-conda_env-${var.hysds_release}.tar.gz hysdsops@${aws_instance.factotum.private_ip}:hysds-conda_env-${var.hysds_release}.tar.gz",
      "  ssh -o StrictHostKeyChecking=no -q -i ~/.ssh/${basename(var.private_key_file)} hysdsops@${aws_instance.factotum.private_ip} 'mkdir -p ~/conda; tar xfz hysds-conda_env-${var.hysds_release}.tar.gz -C conda; export PATH=$HOME/conda/bin:$PATH; conda-unpack; rm -rf hysds-conda_env-${var.hysds_release}.tar.gz'",
      "  git clone https://github.com/hysds/hysds-framework",
      "  cd hysds-framework",
      "  git fetch",
      "  git fetch --tags",
      "  git checkout ${var.hysds_release}",
      "  ./install.sh mozart -d",
      "  rm -rf ~/mozart/pkgs/hysds-verdi-latest.tar.gz",
      "else",
#      "  ~/download_artifact.sh -m \"${var.artifactory_mirror_url}\" -b \"${var.artifactory_base_url}\" \"${var.artifactory_base_url}/${var.artifactory_repo}/gov/nasa/jpl/iems/sds/pcm/${var.hysds_release}/hysds-conda_env-${var.hysds_release}.tar.gz\"",
      "  ~/download_artifact.sh -m \"${var.artifactory_mirror_url}\" -b \"${var.artifactory_base_url}\" -k \"${var.artifactory_fn_api_key}\" \"${var.artifactory_base_url}/${var.artifactory_repo}/gov/nasa/jpl/${var.project}/sds/pcm/${var.hysds_release}/hysds-conda_env-${var.hysds_release}.tar.gz\"",
      "  mkdir -p ~/conda",
      "  tar xfz hysds-conda_env-${var.hysds_release}.tar.gz -C conda",
      "  export PATH=$HOME/conda/bin:$PATH",
      "  conda-unpack",
      "  rm -rf hysds-conda_env-${var.hysds_release}.tar.gz",
#      "  ~/download_artifact.sh -m \"${var.artifactory_mirror_url}\" -b \"${var.artifactory_base_url}\" \"${var.artifactory_base_url}/${var.artifactory_repo}/gov/nasa/jpl/iems/sds/pcm/${var.hysds_release}/hysds-mozart_venv-${var.hysds_release}.tar.gz\"",
      "  ~/download_artifact.sh -m \"${var.artifactory_mirror_url}\" -b \"${var.artifactory_base_url}\" -k \"${var.artifactory_fn_api_key}\" \"${var.artifactory_base_url}/${var.artifactory_repo}/gov/nasa/jpl/${var.project}/sds/pcm/${var.hysds_release}/hysds-mozart_venv-${var.hysds_release}.tar.gz\"",

      "  tar xfz hysds-mozart_venv-${var.hysds_release}.tar.gz",
      "  rm -rf hysds-mozart_venv-${var.hysds_release}.tar.gz",
#      "  ~/download_artifact.sh -m \"${var.artifactory_mirror_url}\" -b \"${var.artifactory_base_url}\" \"${var.artifactory_base_url}/${var.artifactory_repo}/gov/nasa/jpl/iems/sds/pcm/${var.hysds_release}/hysds-verdi_venv-${var.hysds_release}.tar.gz\"",
      "  ~/download_artifact.sh -m \"${var.artifactory_mirror_url}\" -b \"${var.artifactory_base_url}\" -k \"${var.artifactory_fn_api_key}\" \"${var.artifactory_base_url}/${var.artifactory_repo}/gov/nasa/jpl/${var.project}/sds/pcm/${var.hysds_release}/hysds-verdi_venv-${var.hysds_release}.tar.gz\"",
      "  tar xfz hysds-verdi_venv-${var.hysds_release}.tar.gz",
      "  rm -rf hysds-verdi_venv-${var.hysds_release}.tar.gz",
      "fi",
      "cd ~/mozart/ops",
      "if [ \"${var.use_artifactory}\" = true ]; then",
      "  ~/download_artifact.sh -m \"${var.artifactory_mirror_url}\" -b \"${var.artifactory_base_url}\" \"${var.artifactory_base_url}/${var.artifactory_repo}/gov/nasa/jpl/${var.project}/sds/pcm/${var.project}-pcm-${var.pcm_branch}.tar.gz\"",
      "  tar xfz ${var.project}-pcm-${var.pcm_branch}.tar.gz",
      "  ln -s /export/home/hysdsops/mozart/ops/${var.project}-pcm-${var.pcm_branch} /export/home/hysdsops/mozart/ops/${var.project}-pcm",
      "  rm -rf ${var.project}-pcm-${var.pcm_branch}.tar.gz ",
      "  ~/download_artifact.sh -m \"${var.artifactory_mirror_url}\" -b \"${var.artifactory_base_url}\" \"${var.artifactory_base_url}/${var.artifactory_repo}/gov/nasa/jpl/${var.project}/sds/pcm/CNM_product_delivery-${var.product_delivery_branch}.tar.gz\"",
      "  tar xfz CNM_product_delivery-${var.product_delivery_branch}.tar.gz",
      "  ln -s /export/home/hysdsops/mozart/ops/CNM_product_delivery-${var.product_delivery_branch} /export/home/hysdsops/mozart/ops/CNM_product_delivery",
      "  rm -rf CNM_product_delivery-${var.product_delivery_branch}.tar.gz",
      "  ~/download_artifact.sh -m \"${var.artifactory_mirror_url}\" -b \"${var.artifactory_base_url}\" \"${var.artifactory_base_url}/${var.artifactory_repo}/gov/nasa/jpl/${var.project}/sds/pcm/pcm_commons-${var.pcm_commons_branch}.tar.gz\"",
      "  tar xfz pcm_commons-${var.pcm_commons_branch}.tar.gz",
      "  ln -s /export/home/hysdsops/mozart/ops/pcm_commons-${var.pcm_commons_branch} /export/home/hysdsops/mozart/ops/pcm_commons",
      "  rm -rf pcm_commons-${var.pcm_commons_branch}.tar.gz",
      "  ~/download_artifact.sh -m \"${var.artifactory_mirror_url}\" -b \"${var.artifactory_base_url}\" \"${var.artifactory_base_url}/${var.artifactory_repo}/gov/nasa/jpl/${var.project}/sds/pcm/${var.project}-sds-bach-api-${var.bach_api_branch}.tar.gz\"",
      "  tar xfz ${var.project}-sds-bach-api-${var.bach_api_branch}.tar.gz",
      "  ln -s /export/home/hysdsops/mozart/ops/${var.project}-sds-bach-api-${var.bach_api_branch} /export/home/hysdsops/mozart/ops/${var.project}-sds-bach-api",
      "  rm -rf ${var.project}-sds-bach-api-${var.bach_api_branch}.tar.gz ",
      "  ~/download_artifact.sh -m \"${var.artifactory_mirror_url}\" -b \"${var.artifactory_base_url}\" \"${var.artifactory_base_url}/${var.artifactory_repo}/gov/nasa/jpl/${var.project}/sds/pcm/${var.project}-sds-bach-ui-${var.bach_ui_branch}.tar.gz\"",
      "  tar xfz ${var.project}-sds-bach-ui-${var.bach_ui_branch}.tar.gz",
      "  ln -s /export/home/hysdsops/mozart/ops/${var.project}-sds-bach-ui-${var.bach_ui_branch} /export/home/hysdsops/mozart/ops/${var.project}-sds-bach-ui",
      "  rm -rf ${var.project}-sds-bach-ui-${var.bach_ui_branch}.tar.gz ",
      "else",
      "  git clone --single-branch -b ${var.pcm_branch} https://${var.git_auth_key}@${var.pcm_repo} ${var.project}-pcm",
      "  git clone --single-branch -b ${var.product_delivery_branch} https://${var.git_auth_key}@${var.product_delivery_repo}",
      "  git clone --single-branch -b ${var.pcm_commons_branch} https://${var.git_auth_key}@${var.pcm_commons_repo}",
<<<<<<< HEAD
      "  git clone --single-branch -b ${var.opera_bach_api_branch} https://${var.git_auth_key}@${var.opera_bach_api_repo} bach-api",
      "  git clone --single-branch -b ${var.opera_bach_ui_branch} https://${var.git_auth_key}@${var.opera_bach_ui_repo} bach-ui",
=======
      "  git clone --single-branch -b ${var.bach_api_branch} https://${var.git_auth_key}@${var.bach_api_repo}",
      "  git clone --single-branch -b ${var.bach_ui_branch} https://${var.git_auth_key}@${var.bach_ui_repo}",
>>>>>>> e7d101be
      "fi",
      "export PATH=~/conda/bin:$PATH",
      "cp -rp ${var.project}-pcm/conf/sds ~/.sds",
      "cp ~/.sds.bak/config ~/.sds",
<<<<<<< HEAD
      "cd bach-ui",
      "~/conda/bin/npm install --silent --no-progress",
      "sh create_config_simlink.sh ~/.sds/config ~/mozart/ops/bach-ui",
=======
      "cd ${var.project}-sds-bach-ui",
      "~/conda/bin/npm install --silent",
      "sh create_config_simlink.sh ~/.sds/config ~/mozart/ops/${var.project}-sds-bach-ui",
>>>>>>> e7d101be
      "~/conda/bin/npm run build --silent",
      "cd ../",
      "if [ \"${var.grq_aws_es}\" = true ]; then",
      "  cp -f ~/.sds/files/supervisord.conf.grq.aws_es ~/.sds/files/supervisord.conf.grq",
      "fi",
      "if [ \"${var.factotum["instance_type"]}\" = \"c5.xlarge\" ]; then",
      "  cp -f ~/.sds/files/supervisord.conf.factotum.small_instance ~/.sds/files/supervisord.conf.factotum",
      "elif [ \"${var.factotum["instance_type"]}\" = \"r5.8xlarge\" ]; then",
      "  cp -f ~/.sds/files/supervisord.conf.factotum.large_instance ~/.sds/files/supervisord.conf.factotum",
      "fi"
    ]
  }

  provisioner "remote-exec" {
    inline = [
      "set -ex",
      "source ~/.bash_profile",
      "if [ \"${var.hysds_release}\" = \"develop\" ]; then",
      "  sds -d update mozart -f",
      "  sds -d update grq -f",
      "  sds -d update metrics -f",
      "  sds -d update factotum -f",
      "else",
      "  sds -d update mozart -f -c",
      "  sds -d update grq -f -c",
      "  sds -d update metrics -f -c",
      "  sds -d update factotum -f -c",
      "fi",
      "echo buckets are ---- ${local.code_bucket} ${local.dataset_bucket} ${local.isl_bucket}",
      "if [ \"${var.use_artifactory}\" = true ]; then",
      "  fab -f ~/.sds/cluster.py -R mozart,grq,metrics,factotum update_${var.project}_packages",
      "else",
      "  fab -f ~/.sds/cluster.py -R mozart,grq,metrics,factotum,verdi update_${var.project}_packages",
      "fi",
      "if [ \"${var.grq_aws_es}\" = true ] && [ \"${var.use_grq_aws_es_private_verdi}\" = true ]; then",
      "  fab -f ~/.sds/cluster.py -R mozart update_celery_config",
      "fi",
      "fab -f ~/.sds/cluster.py -R grq update_es_template",
      "sds -d ship",
      "cd ~/mozart/pkgs",
      "sds -d pkg import container-hysds_lightweight-jobs-*.sdspkg.tar",
      "aws s3 cp hysds-verdi-${var.hysds_release}.tar.gz s3://${local.code_bucket}/ --no-progress",
      "aws s3 cp docker-registry-2.tar.gz s3://${local.code_bucket}/ --no-progress",
      "aws s3 cp logstash-7.9.3.tar.gz s3://${local.code_bucket}/ --no-progress",
      "sds -d reset all -f",
      "cd ~/mozart/ops/pcm_commons",
      "pip install --progress-bar off -e .",
      "cd ~/mozart/ops/opera-pcm",
      "pip install --progress-bar off -e .",
      "if [[ \"${var.pge_release}\" == \"develop\"* ]]; then",
      "    python ~/mozart/ops/opera-pcm/tools/deploy_pges.py --pge_release \"${var.pge_release}\" --image_names ${var.pge_names} --sds_config ~/.sds/config --processes 4 --force --artifactory_url ${local.pge_artifactory_dev_url}",
      "else",
      # TODO chrisjrd: remove
#      "    python ~/mozart/ops/opera-pcm/tools/deploy_pges.py --pge_release \"${var.pge_release}\" --image_names ${var.pge_names} --sds_config ~/.sds/config --processes 4 --force --artifactory_url ${local.pge_artifactory_release_url}",
      # TODO chrisjrd: extract vars as needed
      "    python ~/mozart/ops/opera-pcm/tools/deploy_pges.py \\",
      "    --image_names opera_pge-dswx_hls \\",
      "    --pge_release \"1.0.0-er.2.0\" \\",
      "    --sds_config ~/.sds/config \\",
      "    --processes 4 \\",
      "    --force \\",
      "    --artifactory_url https://artifactory-fn.jpl.nasa.gov/artifactory/general/gov/nasa/jpl/opera/sds/pge \\",
      "    --username ${var.artifactory_fn_user} \\",
      "    --api_key ${var.artifactory_fn_api_key}",
      "fi",
      "sds -d kibana import -f",
      "sds -d cloud storage ship_style --bucket ${local.dataset_bucket}",
      "sds -d cloud storage ship_style --bucket ${local.osl_bucket}",
      "sds -d cloud storage ship_style --bucket ${local.triage_bucket}",
      "sds -d cloud storage ship_style --bucket ${local.lts_bucket}",
      #"sds -d cloud asg create"
    ]
  }

 # provisioner "remote-exec" {
 #   inline = [
 #     "set -ex",
 #     "source ~/.bash_profile",
 #     "wget ${var.artifactory_base_url}/${var.artifactory_repo}/gov/nasa/jpl/nisar/sds/pge/testdata_R1.0.0/l0b_small_001.tgz!/input/id_06-00-0101_chirp-parameter_v44.12.xml -O /export/home/hysdsops/mozart/ops/${var.project}-pcm/tests/pge/l0b/id_06-00-0101_chirp-parameter_v44.12.xml",
 #     "wget ${var.artifactory_base_url}/${var.artifactory_repo}/gov/nasa/jpl/nisar/sds/pge/testdata_R1.0.0/l0b_small_001.tgz!/input/id_01-00-0101_radar-configuration_v44.12.xml -O /export/home/hysdsops/mozart/ops/${var.project}-pcm/tests/pge/l0b/id_01-00-0101_radar-configuration_v44.12.xml",
 #     "wget ${var.artifactory_base_url}/${var.artifactory_repo}/gov/nasa/jpl/nisar/sds/pge/testdata_R1.0.0/l0b_small_001.tgz!/input/id_ff-00-ff01_waveform.xml -O /export/home/hysdsops/mozart/ops/${var.project}-pcm/tests/pge/l0b/id_ff-00-ff01_waveform.xml",
 #   ]
 # }

  // creating the snapshot repositories and lifecycles for GRQ mozart and metrics ES
  provisioner "remote-exec" {
    inline = [
      "set -ex",
      "source ~/.bash_profile",
      // grq
      "~/mozart/bin/snapshot_es_data.py --es-url ${local.grq_es_url} create-repository --repository snapshot-repository --bucket ${var.es_snapshot_bucket} --bucket-path ${var.project}-${var.venue}-${var.counter}/grq --role-arn ${var.es_bucket_role_arn}",
      "~/mozart/bin/snapshot_es_data.py --es-url ${local.grq_es_url} create-lifecycle --repository snapshot-repository --policy-id hourly-snapshot --snapshot grq-backup --index-pattern grq_*,*_catalog",

      // mozart
      "~/mozart/bin/snapshot_es_data.py --es-url http://${aws_instance.mozart.private_ip}:9200 create-repository --repository snapshot-repository --bucket ${var.es_snapshot_bucket} --bucket-path ${var.project}-${var.venue}-${var.counter}/mozart --role-arn ${var.es_bucket_role_arn}",
      "~/mozart/bin/snapshot_es_data.py --es-url http://${aws_instance.mozart.private_ip}:9200 create-lifecycle --repository snapshot-repository --policy-id hourly-snapshot --snapshot mozart-backup --index-pattern *_status-*,user_rules-*,job_specs,hysds_ios-*,containers",

      // metrics
      "~/mozart/bin/snapshot_es_data.py --es-url http://${aws_instance.metrics.private_ip}:9200 create-repository --repository snapshot-repository --bucket ${var.es_snapshot_bucket} --bucket-path ${var.project}-${var.venue}-${var.counter}/metrics --role-arn ${var.es_bucket_role_arn}",
      "~/mozart/bin/snapshot_es_data.py --es-url http://${aws_instance.metrics.private_ip}:9200 create-lifecycle --repository snapshot-repository --policy-id hourly-snapshot --snapshot metrics-backup --index-pattern logstash-*,sdswatch-*",
    ]
  }
}

resource "null_resource" "destroy_es_snapshots" {
  triggers = {
    private_key_file   = var.private_key_file
    mozart_pvt_ip      = aws_instance.mozart.private_ip
    grq_aws_es         = var.grq_aws_es
    purge_es_snapshot  = var.purge_es_snapshot
    project            = var.project
    venue              = var.venue
    counter            = var.counter
    es_snapshot_bucket = var.es_snapshot_bucket
    grq_es_url         = "${var.grq_aws_es ? "https" : "http"}://${var.grq_aws_es ? var.grq_aws_es_host : aws_instance.grq.private_ip}:${var.grq_aws_es ? var.grq_aws_es_port : 9200}"
  }

  connection {
    type        = "ssh"
    host        = self.triggers.mozart_pvt_ip
    user        = "hysdsops"
    private_key = file(self.triggers.private_key_file)
  }

  provisioner "remote-exec" {
    when = destroy
    inline = [
      "set -ex",
      "source ~/.bash_profile",
      "if [ \"${self.triggers.purge_es_snapshot}\" = true ]; then",
      "  aws s3 rm --recursive s3://${self.triggers.es_snapshot_bucket}/${self.triggers.project}-${self.triggers.venue}-${self.triggers.counter}",
      "  if [ \"${self.triggers.grq_aws_es}\" = true ]; then",
      "    ~/mozart/bin/snapshot_es_data.py --es-url ${self.triggers.grq_es_url} delete-lifecycle --policy-id hourly-snapshot",
      "    ~/mozart/bin/snapshot_es_data.py --es-url ${self.triggers.grq_es_url} delete-all-snapshots --repository snapshot-repository",
      "    ~/mozart/bin/snapshot_es_data.py --es-url ${self.triggers.grq_es_url} delete-repository --repository snapshot-repository",
      "  fi",
      "fi"
    ]
  }
}

locals {
  rs_fwd_lifecycle_configuration_json = jsonencode(
    {
      "Rules": [
        {
          "Expiration": {
            "Days": var.rs_fwd_bucket_ingested_expiration
          },
          "ID" : "RS Bucket Deletion",
          "Prefix": "products/",
          "Status" : "Enabled"
        }
      ]
    }
  )
}

resource "null_resource" "rs_fwd_add_lifecycle_rule" {
  depends_on = [local.rs_fwd_lifecycle_configuration_json, aws_instance.mozart]

  connection {
    type     = "ssh"
    host     = aws_instance.mozart.private_ip
    user     = "hysdsops"
    private_key = file(var.private_key_file)
  }

  # this makes it re-run every time
  triggers = {
    always_run = timestamp()
  }

  provisioner "remote-exec" {
    inline = ["aws s3api put-bucket-lifecycle-configuration --bucket ${local.dataset_bucket} --lifecycle-configuration '${local.rs_fwd_lifecycle_configuration_json}'"]
  }

}

############################
# Autoscaling Group related 
############################

data "aws_subnet_ids" "asg_vpc" {
  vpc_id = var.asg_vpc
}

resource "aws_launch_template" "launch_template" {
  for_each               = var.queues
  name                   = "${var.project}-${var.venue}-${local.counter}-${each.key}-launch-template"
  image_id               = var.amis["autoscale"]
  key_name               = local.key_name
  user_data              = base64encode("BUNDLE_URL=s3://${local.code_bucket}/${each.key}-${var.project}-${var.venue}-${local.counter}.tbz2")
  vpc_security_group_ids = [var.verdi_security_group_id]

  tags = { Bravo = "pcm" }
  block_device_mappings {
    device_name = "/dev/sda1"
    ebs {
      volume_size           = lookup(each.value, "root_dev_size")
      delete_on_termination = true
    }
  }

  block_device_mappings {
    device_name = "/dev/sdf"
    ebs {
      volume_size = lookup(each.value, "data_dev_size")
      snapshot_id = data.aws_ebs_snapshot.docker_verdi_registry.id
    }
  }

  iam_instance_profile {
    name = var.asg_use_role ? var.asg_role : ""
  }
  tag_specifications {
    resource_type = "volume"

    tags = {
      Bravo = "pcm"
    }
  }
  #This is very important, as it tells terraform to not mess with tags
  lifecycle {
    ignore_changes = [tags]
  }
}

resource "aws_autoscaling_group" "autoscaling_group" {
  for_each                  = var.queues
  name                      = "${var.project}-${var.venue}-${local.counter}-${each.key}"
  depends_on                = [aws_launch_template.launch_template]
  max_size                  = lookup(each.value, "max_size")
  min_size                  = 0
  default_cooldown          = 60
  desired_capacity          = 0
  health_check_grace_period = 300
  health_check_type         = "EC2"
  protect_from_scale_in     = false
  vpc_zone_identifier       = data.aws_subnet_ids.asg_vpc.ids
  metrics_granularity       = "1Minute"
  enabled_metrics = [
    "GroupMinSize",
    "GroupMaxSize",
    "GroupDesiredCapacity",
    "GroupInServiceInstances",
    "GroupPendingInstances",
    "GroupStandbyInstances",
    "GroupTerminatingInstances",
    "GroupTotalInstances"
  ]
  tags = [
    {
      key                 = "Name"
      value               = "${var.project}-${var.venue}-${local.counter}-${each.key}"
      propagate_at_launch = true
    },
    {
      key                 = "Venue"
      value               = "${var.project}-${var.venue}-${local.counter}"
      propagate_at_launch = true
    },
    {
      key                 = "Queue"
      value               = each.key
      propagate_at_launch = true
    },
    {
      key                 = "Bravo"
      value               = "pcm"
      propagate_at_launch = true
    },
  ]
  mixed_instances_policy {
    instances_distribution {
      spot_allocation_strategy                 = "lowest-price"
      spot_instance_pools                      = 3
      on_demand_base_capacity                  = 0
      on_demand_percentage_above_base_capacity = 0
    }

    launch_template {
      launch_template_specification {
        launch_template_name = "${var.project}-${var.venue}-${local.counter}-${each.key}-launch-template"
        version              = "$Latest"
      }

      dynamic "override" {
        for_each = toset(lookup(each.value, "instance_type"))
        content {
          instance_type = override.value
        }
      }
    }
  }
  #This is very important, as it tells terraform to not mess with tags
  lifecycle {
    ignore_changes = [tags]
  }
}

resource "aws_autoscaling_policy" "autoscaling_policy" {
  for_each               = var.queues
  name                   = "${var.project}-${var.venue}-${local.counter}-${each.key}-target-tracking"
  policy_type            = "TargetTrackingScaling"
  autoscaling_group_name = "${var.project}-${var.venue}-${local.counter}-${each.key}"
  depends_on             = [aws_autoscaling_group.autoscaling_group]
  target_tracking_configuration {
    customized_metric_specification {

      metric_dimension {
        name  = "AutoScalingGroupName"
        value = "${var.project}-${var.venue}-${local.counter}-${each.key}"
      }

      metric_dimension {
        name  = "Queue"
        value = each.key
      }
#      metric_name = "JobsWaitingPerInstance-${var.project}-${var.venue}-${local.counter}-${each.key}"
      metric_name = "${lookup(each.value, "total_jobs_metric", false) ? "JobsPerInstance" : "JobsWaitingPerInstance"}-${var.project}-${var.venue}-${local.counter}-${each.key}"
      unit        = "None"
      namespace   = "HySDS"
      statistic   = "Maximum"
    }
    target_value     = 1.0
    disable_scale_in = true
  }

}


######################
# metrics
######################

resource "aws_instance" "metrics" {
  ami                  = var.amis["metrics"]
  instance_type        = var.metrics["instance_type"]
  key_name             = local.key_name
  availability_zone    = var.az
  iam_instance_profile = var.pcm_cluster_role["name"]
  private_ip           = var.metrics["private_ip"] != "" ? var.metrics["private_ip"] : null
  tags = {
    Name  = "${var.project}-${var.venue}-${local.counter}-pcm-${var.metrics["name"]}",
    Bravo = "pcm"
  }
  volume_tags = {
    Bravo = "pcm"
  }
  #This is very important, as it tells terraform to not mess with tags
  lifecycle {
#    ignore_changes = [tags]
    ignore_changes = [tags, volume_tags]
  }
  subnet_id              = var.subnet_id
  vpc_security_group_ids = [var.cluster_security_group_id]

  connection {
    type        = "ssh"
    host        = aws_instance.metrics.private_ip
    user        = "hysdsops"
    private_key = file(var.private_key_file)
  }

  provisioner "local-exec" {
    command = "echo export METRICS_IP=${aws_instance.metrics.private_ip} > metrics_ip.sh"
  }

  provisioner "file" {
    content     = templatefile("${path.module}/bash_profile.metrics.tmpl", {})
    destination = ".bash_profile"
  }

  provisioner "file" {
    source      = "${path.module}/../../../tools/download_artifact.sh"
    destination = "~/download_artifact.sh"
  }

  provisioner "remote-exec" {
    inline = [
      "chmod 755 ~/download_artifact.sh",
      "if [ \"${var.hysds_release}\" != \"develop\" ]; then",
      "  ~/download_artifact.sh -m \"${var.artifactory_mirror_url}\" -b \"${var.artifactory_base_url}\" -k \"${var.artifactory_fn_api_key}\" \"${var.artifactory_base_url}/${var.artifactory_repo}/gov/nasa/jpl/${var.project}/sds/pcm/${var.hysds_release}/hysds-conda_env-${var.hysds_release}.tar.gz\"",
#      "  ~/download_artifact.sh -m \"${var.artifactory_mirror_url}\" -b \"${var.artifactory_base_url}\" \"${var.artifactory_base_url}/${var.artifactory_repo}/gov/nasa/jpl/iems/sds/pcm/${var.hysds_release}/hysds-conda_env-${var.hysds_release}.tar.gz\"",
      "  mkdir -p ~/conda",
      "  tar xfz hysds-conda_env-${var.hysds_release}.tar.gz -C conda",
      "  export PATH=$HOME/conda/bin:$PATH",
      "  conda-unpack",
      "  rm -rf hysds-conda_env-${var.hysds_release}.tar.gz",
      "  ~/download_artifact.sh -m \"${var.artifactory_mirror_url}\" -b \"${var.artifactory_base_url}\" -k \"${var.artifactory_fn_api_key}\" \"${var.artifactory_base_url}/${var.artifactory_repo}/gov/nasa/jpl/${var.project}/sds/pcm/${var.hysds_release}/hysds-metrics_venv-${var.hysds_release}.tar.gz\"",
#      "  ~/download_artifact.sh -m \"${var.artifactory_mirror_url}\" -b \"${var.artifactory_base_url}\" \"${var.artifactory_base_url}/${var.artifactory_repo}/gov/nasa/jpl/iems/sds/pcm/${var.hysds_release}/hysds-metrics_venv-${var.hysds_release}.tar.gz\"",
      "  tar xfz hysds-metrics_venv-${var.hysds_release}.tar.gz",
      "  rm -rf hysds-metrics_venv-${var.hysds_release}.tar.gz",
      "fi"
    ]
  }
}


######################
# grq
######################

resource "aws_instance" "grq" {
  ami                  = var.amis["grq"]
  instance_type        = var.grq["instance_type"]
  key_name             = local.key_name
  availability_zone    = var.az
  iam_instance_profile = var.pcm_cluster_role["name"]
  private_ip           = var.grq["private_ip"] != "" ? var.grq["private_ip"] : null
  tags = {
    Name  = "${var.project}-${var.venue}-${local.counter}-pcm-${var.grq["name"]}",
    Bravo = "pcm"
  }
  volume_tags = {
    Bravo = "pcm"
  }
  #This is very important, as it tells terraform to not mess with tags
  lifecycle {
#    ignore_changes = [tags]
    ignore_changes = [tags, volume_tags]
  }
  subnet_id              = var.subnet_id
  vpc_security_group_ids = [var.cluster_security_group_id]

  connection {
    type        = "ssh"
    host        = aws_instance.grq.private_ip
    user        = "hysdsops"
    private_key = file(var.private_key_file)
  }


  provisioner "local-exec" {
    command = "echo export GRQ_IP=${aws_instance.grq.private_ip} > grq_ip.sh"
  }

  provisioner "file" {
    content     = templatefile("${path.module}/bash_profile.grq.tmpl", {})
    destination = ".bash_profile"
  }

  provisioner "file" {
    source      = "${path.module}/../../../tools/download_artifact.sh"
    destination = "~/download_artifact.sh"
  }

  provisioner "remote-exec" {
    inline = [
      "chmod 755 ~/download_artifact.sh",
      "if [ \"${var.hysds_release}\" != \"develop\" ]; then",
#      "  ~/download_artifact.sh -m \"${var.artifactory_mirror_url}\" -b \"${var.artifactory_base_url}\" \"${var.artifactory_base_url}/${var.artifactory_repo}/gov/nasa/jpl/iems/sds/pcm/${var.hysds_release}/hysds-conda_env-${var.hysds_release}.tar.gz\"",
      "  ~/download_artifact.sh -m \"${var.artifactory_mirror_url}\" -b \"${var.artifactory_base_url}\" -k \"${var.artifactory_fn_api_key}\" \"${var.artifactory_base_url}/${var.artifactory_repo}/gov/nasa/jpl/${var.project}/sds/pcm/${var.hysds_release}/hysds-conda_env-${var.hysds_release}.tar.gz\"",
      "  mkdir -p ~/conda",
      "  tar xfz hysds-conda_env-${var.hysds_release}.tar.gz -C conda",
      "  export PATH=$HOME/conda/bin:$PATH",
      "  conda-unpack",
      "  rm -rf hysds-conda_env-${var.hysds_release}.tar.gz",
#      "  ~/download_artifact.sh -m \"${var.artifactory_mirror_url}\" -b \"${var.artifactory_base_url}\" \"${var.artifactory_base_url}/${var.artifactory_repo}/gov/nasa/jpl/iems/sds/pcm/${var.hysds_release}/hysds-grq_venv-${var.hysds_release}.tar.gz\"",
      "  ~/download_artifact.sh -m \"${var.artifactory_mirror_url}\" -b \"${var.artifactory_base_url}\" -k \"${var.artifactory_fn_api_key}\" \"${var.artifactory_base_url}/${var.artifactory_repo}/gov/nasa/jpl/${var.project}/sds/pcm/${var.hysds_release}/hysds-grq_venv-${var.hysds_release}.tar.gz\"",
      "  tar xfz hysds-grq_venv-${var.hysds_release}.tar.gz",
      "  rm -rf hysds-grq_venv-${var.hysds_release}.tar.gz",
      "fi",
      "if [ \"${var.use_artifactory}\" = true ]; then",
      "  ~/download_artifact.sh -m \"${var.artifactory_mirror_url}\" -b \"${var.artifactory_base_url}\" \"${var.artifactory_base_url}/${var.artifactory_repo}/gov/nasa/jpl/${var.project}/sds/pcm/${var.project}-sds-bach-api-${var.bach_api_branch}.tar.gz\"",
      "  tar xfz ${var.project}-sds-bach-api-${var.bach_api_branch}.tar.gz",
      "  ln -s /export/home/hysdsops/mozart/ops/${var.project}-sds-bach-api-${var.bach_api_branch} /export/home/hysdsops/mozart/ops/${var.project}-sds-bach-api",
      "  rm -rf ${var.project}-sds-bach-api-${var.bach_api_branch}.tar.gz ",
      "else",
<<<<<<< HEAD
      "  git clone --single-branch -b ${var.opera_bach_api_branch} https://${var.git_auth_key}@${var.opera_bach_api_repo} bach-api",
=======
      "  git clone --single-branch -b ${var.bach_api_branch} https://${var.git_auth_key}@${var.bach_api_repo}",
>>>>>>> e7d101be
      "fi"
    ]
  }

}


######################
# factotum
######################

resource "aws_instance" "factotum" {
  ami                  = var.amis["factotum"]
  instance_type        = var.factotum["instance_type"]
  key_name             = local.key_name
  availability_zone    = var.az
  iam_instance_profile = var.pcm_cluster_role["name"]
  private_ip           = var.factotum["private_ip"] != "" ? var.factotum["private_ip"] : null
  tags = {
    Name  = "${var.project}-${var.venue}-${local.counter}-pcm-${var.factotum["name"]}",
    Bravo = "pcm"
  }
  volume_tags = {
    Bravo = "pcm"
  }
  #This is very important, as it tells terraform to not mess with tags
  lifecycle {
#    ignore_changes = [tags]
    ignore_changes = [tags, volume_tags]
  }
  subnet_id              = var.subnet_id
  vpc_security_group_ids = [var.cluster_security_group_id]

  root_block_device {
    volume_size           = var.factotum["root_dev_size"]
    volume_type           = "gp2"
    delete_on_termination = true
  }

  ebs_block_device {
    device_name           = var.factotum["data_dev"]
    volume_size           = var.factotum["data_dev_size"]
    volume_type           = "gp2"
    delete_on_termination = true
  }

  connection {
    type        = "ssh"
    host        = aws_instance.factotum.private_ip
    user        = "hysdsops"
    private_key = file(var.private_key_file)
  }

  provisioner "local-exec" {
    command = "echo export FACTOTUM_IP=${aws_instance.factotum.private_ip} > factotum_ip.sh"
  }

  provisioner "file" {
    content     = templatefile("${path.module}/bash_profile.verdi.tmpl", {})
    destination = ".bash_profile"
  }

  provisioner "file" {
    source      = "${path.module}/../../../tools/download_artifact.sh"
    destination = "~/download_artifact.sh"
  }

  provisioner "remote-exec" {
    inline = [
      "chmod 755 ~/download_artifact.sh",
      "if [ \"${var.hysds_release}\" != \"develop\" ]; then",
#     "  ~/download_artifact.sh -m \"${var.artifactory_mirror_url}\" -b \"${var.artifactory_base_url}\" \"${var.artifactory_base_url}/${var.artifactory_repo}/gov/nasa/jpl/iems/sds/pcm/${var.hysds_release}/hysds-conda_env-${var.hysds_release}.tar.gz\"",
      "  ~/download_artifact.sh -m \"${var.artifactory_mirror_url}\" -b \"${var.artifactory_base_url}\" -k \"${var.artifactory_fn_api_key}\" \"${var.artifactory_base_url}/${var.artifactory_repo}/gov/nasa/jpl/${var.project}/sds/pcm/${var.hysds_release}/hysds-conda_env-${var.hysds_release}.tar.gz\"",
      "  mkdir -p ~/conda",
      "  tar xfz hysds-conda_env-${var.hysds_release}.tar.gz -C conda",
      "  export PATH=$HOME/conda/bin:$PATH",
      "  conda-unpack",
      "  rm -rf hysds-conda_env-${var.hysds_release}.tar.gz",
#      "  ~/download_artifact.sh -m \"${var.artifactory_mirror_url}\" -b \"${var.artifactory_base_url}\" \"${var.artifactory_base_url}/${var.artifactory_repo}/gov/nasa/jpl/iems/sds/pcm/${var.hysds_release}/hysds-verdi_venv-${var.hysds_release}.tar.gz\"",
      "  ~/download_artifact.sh -m \"${var.artifactory_mirror_url}\" -b \"${var.artifactory_base_url}\" -k \"${var.artifactory_fn_api_key}\" \"${var.artifactory_base_url}/${var.artifactory_repo}/gov/nasa/jpl/${var.project}/sds/pcm/${var.hysds_release}/hysds-verdi_venv-${var.hysds_release}.tar.gz\"",
      "  tar xfz hysds-verdi_venv-${var.hysds_release}.tar.gz",
      "  rm -rf hysds-verdi_venv-${var.hysds_release}.tar.gz",
      "fi",
    ]
  }
}

resource "aws_lambda_function" "cnm_response_handler" {
  depends_on    = [null_resource.download_lambdas]
  filename      = "${var.lambda_cnm_r_handler_package_name}-${var.lambda_package_release}.zip"
  description   = "Lambda function to process CNM Response messages"
  function_name = "${var.project}-${var.venue}-${local.counter}-daac-cnm_response-handler"
  handler       = "lambda_function.lambda_handler"
  timeout       = 300
  role          = var.lambda_role_arn
  runtime       = "python3.8"
  vpc_config {
    security_group_ids = [var.cluster_security_group_id]
    subnet_ids         = data.aws_subnet_ids.lambda_vpc.ids
  }
  environment {
    variables = {
      "EVENT_TRIGGER" = var.cnm_r_event_trigger
      "JOB_TYPE"      = var.cnm_r_handler_job_type
      "JOB_RELEASE"   = var.product_delivery_branch
      "JOB_QUEUE"     = var.cnm_r_job_queue
      "MOZART_URL"    = "https://${aws_instance.mozart.private_ip}/mozart"
      "PRODUCT_TAG"   = "true"
    }
  }
}

resource "aws_cloudwatch_log_group" "cnm_response_handler" {
  name              = "/aws/lambda/${var.project}-${var.venue}-${local.counter}-daac-cnm_response-handler"
  retention_in_days = var.lambda_log_retention_in_days
}

resource "aws_sns_topic" "cnm_response" {
  count = local.sns_count
  name  = "${var.project}-${var.venue}-${local.counter}-daac-cnm-response"
}

resource "aws_sns_topic_policy" "cnm_response" {
  depends_on = [aws_sns_topic.cnm_response, data.aws_iam_policy_document.sns_topic_policy]
  count      = local.sns_count
  arn        = aws_sns_topic.cnm_response[count.index].arn
  policy     = data.aws_iam_policy_document.sns_topic_policy[count.index].json
}

data "aws_iam_policy_document" "sns_topic_policy" {
  depends_on = [aws_sns_topic.cnm_response]
  count      = local.sns_count
  policy_id  = "__default_policy_ID"
  statement {
    actions = [
      "SNS:Publish",
      "SNS:RemovePermission",
      "SNS:SetTopicAttributes",
      "SNS:DeleteTopic",
      "SNS:ListSubscriptionsByTopic",
      "SNS:GetTopicAttributes",
      "SNS:Receive",
      "SNS:AddPermission",
      "SNS:Subscribe"
    ]
    condition {
      test     = "StringEquals"
      variable = "AWS:SourceOwner"
      values = [
        var.aws_account_id
      ]
    }
    effect = "Allow"
    principals {
      type        = "AWS"
      identifiers = ["*"]
    }
    resources = [
      aws_sns_topic.cnm_response[count.index].arn
    ]
    sid = "__default_statement_ID"
  }
}

resource "aws_sns_topic_subscription" "lambda_cnm_r_handler_subscription" {
  depends_on = [aws_sns_topic.cnm_response, aws_lambda_function.cnm_response_handler]
  count      = local.sns_count
  topic_arn  = aws_sns_topic.cnm_response[count.index].arn
  protocol   = "lambda"
  endpoint   = aws_lambda_function.cnm_response_handler.arn
}

resource "aws_lambda_permission" "allow_sns_cnm_r" {
  count         = local.sns_count
  action        = "lambda:InvokeFunction"
  function_name = aws_lambda_function.cnm_response_handler.function_name
  principal     = "sns.amazonaws.com"
  statement_id  = "ID-1"
  source_arn    = aws_sns_topic.cnm_response[count.index].arn
}

resource "aws_kinesis_stream" "cnm_response" {
  count       = local.kinesis_count
  name        = "${var.project}-${var.venue}-${local.counter}-daac-cnm-response"
  shard_count = 1
}

resource "aws_lambda_event_source_mapping" "kinesis_event_source_mapping" {
  depends_on        = [aws_kinesis_stream.cnm_response, aws_lambda_function.cnm_response_handler]
  count             = local.kinesis_count
  event_source_arn  = aws_kinesis_stream.cnm_response[count.index].arn
  function_name     = aws_lambda_function.cnm_response_handler.arn
  starting_position = "TRIM_HORIZON"
}

data "aws_ebs_snapshot" "docker_verdi_registry" {
  most_recent = true

  filter {
    name   = "tag:Verdi"
    values = [var.hysds_release]
  }
  filter {
    name   = "tag:Registry"
    values = ["2"]
  }
  filter {
    name   = "tag:Logstash"
    values = ["7.9.3"]
  }
<<<<<<< HEAD
=======
  #filter {
  #  name   = "tag:l0a"
  #  values = [var.pge_release]
  #}
>>>>>>> e7d101be
}

resource "aws_lambda_function" "event-misfire_lambda" {
  depends_on    = [null_resource.download_lambdas]
  filename      = "${var.lambda_e-misfire_handler_package_name}-${var.lambda_package_release}.zip"
  description   = "Lambda function to process data from EVENT-MISFIRE bucket"
  function_name = "${var.project}-${var.venue}-${local.counter}-event-misfire-lambda"
  handler       = "lambda_function.lambda_handler"
  role          = var.lambda_role_arn
  runtime       = "python3.8"
  timeout       = 500
  vpc_config {
    security_group_ids = [var.cluster_security_group_id]
    subnet_ids         = data.aws_subnet_ids.lambda_vpc.ids
  }
  environment {
    variables = {
      "JOB_TYPE"                    = var.lambda_job_type
      "JOB_RELEASE"                 = var.pcm_branch
      "JOB_QUEUE"                   = var.lambda_job_queue
      "MOZART_ES_URL"               = "http://${aws_instance.mozart.private_ip}:9200"
      "DATASET_S3_ENDPOINT"         = "s3-us-west-2.amazonaws.com"
      "SIGNAL_FILE_BUCKET"          = local.isl_bucket
      "DELAY_THRESHOLD"             = var.event_misfire_delay_threshold_seconds
      "E_MISFIRE_METRIC_ALARM_NAME" = local.e_misfire_metric_alarm_name
    }
  }
}

resource "aws_cloudwatch_log_group" "event-misfire_lambda" {
  name              = "/aws/lambda/${var.project}-${var.venue}-${local.counter}-event-misfire-lambda"
  retention_in_days = var.lambda_log_retention_in_days
}

resource "aws_cloudwatch_event_rule" "event-misfire_lambda" {
  name                = "${aws_lambda_function.event-misfire_lambda.function_name}-Trigger"
  description         = "Cloudwatch event to trigger event misfire monitoring lambda"
  schedule_expression = var.event_misfire_trigger_frequency
}

resource "aws_cloudwatch_event_target" "event-misfire_lambda" {
  rule      = aws_cloudwatch_event_rule.event-misfire_lambda.name
  target_id = "Lambda"
  arn       = aws_lambda_function.event-misfire_lambda.arn
}

resource "aws_lambda_permission" "event-misfire_lambda" {
  statement_id  = aws_cloudwatch_event_rule.event-misfire_lambda.name
  action        = "lambda:InvokeFunction"
  principal     = "events.amazonaws.com"
  source_arn    = aws_cloudwatch_event_rule.event-misfire_lambda.arn
  function_name = aws_lambda_function.event-misfire_lambda.function_name
}

# Resources to provision the Observation Accountability Report timer
# Lambda function to submit a job to create the Observation Accountability Report
#resource "aws_lambda_function" "observation_accountability_report_timer" {
#  depends_on = [null_resource.download_lambdas]
#  filename = "${var.lambda_report_handler_package_name}-${var.lambda_package_release}.zip"
#  description = "Lambda function to submit a job that will create an Accountability Report"
#  function_name = "${var.project}-${var.venue}-${local.counter}-obs-acct-report-timer"
#  handler = "lambda_function.lambda_handler"
#  role = var.lambda_role_arn
#  runtime = "python3.8"
#  vpc_config {
#    security_group_ids = [var.cluster_security_group_id]
#    subnet_ids = data.aws_subnet_ids.lambda_vpc.ids
#  }
#  timeout = 30
#  environment {
#    variables = {
#      "MOZART_URL": "https://${aws_instance.mozart.private_ip}/mozart",
#      "JOB_QUEUE": "${var.project}-job_worker-small",
#      #"JOB_QUEUE": "opera-job_worker-small",
#      "JOB_TYPE": local.accountability_report_job_type,
#      "JOB_RELEASE": var.pcm_branch,
#      "REPORT_NAME": "ObservationAccountabilityReport",
#      "REPORT_FORMAT": "xml",
#      "OSL_BUCKET_NAME": local.osl_bucket,
#      "OSL_STAGING_AREA": var.osl_report_staging_area,
#      "USER_START_TIME": "",
#      "USER_END_TIME": ""
#    }
#  }
#}

#resource "aws_cloudwatch_log_group" "observation_accountability_report_timer" {
#  depends_on = [aws_lambda_function.observation_accountability_report_timer]
#  name = "/aws/lambda/${aws_lambda_function.observation_accountability_report_timer.function_name}"
#  retention_in_days = var.lambda_log_retention_in_days
#}

# Cloudwatch event that will trigger a Lambda that submits the observation accountability report job
#resource "aws_cloudwatch_event_rule" "observation_accountability_report_timer" {
#  name = "${aws_lambda_function.observation_accountability_report_timer.function_name}-Trigger"
#  description = "Cloudwatch event to trigger the Observation Accountability Report Timer Lambda"
#  schedule_expression = var.obs_acct_report_timer_trigger_frequency
#  is_enabled = local.enable_timer
#}

#resource "aws_cloudwatch_event_target" "observation_accountability_report_timer" {
#  rule = aws_cloudwatch_event_rule.observation_accountability_report_timer.name
#  target_id = "Lambda"
#  arn = aws_lambda_function.observation_accountability_report_timer.arn
#}

#resource "aws_lambda_permission" "observation_accountability_report_timer" {
#  statement_id = aws_cloudwatch_event_rule.observation_accountability_report_timer.name
#  action = "lambda:InvokeFunction"
#  principal = "events.amazonaws.com"
#  source_arn = aws_cloudwatch_event_rule.observation_accountability_report_timer.arn
#  function_name = aws_lambda_function.observation_accountability_report_timer.function_name
#}

# Resources to provision the Data Subscriber timer
# Lambda function to submit a job to create the Data Subscriber
resource "aws_lambda_function" "data_subscriber_timer" {
  depends_on = [null_resource.download_lambdas]
  filename = "${var.lambda_data-subscriber_handler_package_name}-${var.lambda_package_release}.zip"
  description = "Lambda function to submit a job that will create a Data Subscriber"
  function_name = "${var.project}-${var.venue}-${local.counter}-data-subscriber-timer"
  handler = "lambda_function.lambda_handler"
  role = var.lambda_role_arn
  runtime = "python3.7"
  vpc_config {
    security_group_ids = [var.cluster_security_group_id]
    subnet_ids = data.aws_subnet_ids.lambda_vpc.ids
  }
  timeout = 30
  environment {
    variables = {
      "MOZART_URL": "https://${aws_instance.mozart.private_ip}/mozart",
      "JOB_QUEUE": "factotum-job_worker-small",
      "JOB_TYPE": local.data_subscriber_job_type,
      "JOB_RELEASE": var.pcm_branch,
      "ISL_BUCKET_NAME": local.isl_bucket,
      "ISL_STAGING_AREA": var.isl_staging_area,
      "USER_START_TIME": "",
      "USER_END_TIME": ""
    }
  }
}

resource "aws_cloudwatch_log_group" "data_subscriber_timer" {
  depends_on = [aws_lambda_function.data_subscriber_timer]
  name = "/aws/lambda/${aws_lambda_function.data_subscriber_timer.function_name}"
  retention_in_days = var.lambda_log_retention_in_days
}

# Cloudwatch event that will trigger a Lambda that submits the Data Subscriber timer job
resource "aws_cloudwatch_event_rule" "data_subscriber_timer" {
  name = "${aws_lambda_function.data_subscriber_timer.function_name}-Trigger"
  description = "Cloudwatch event to trigger the Data Subscriber Timer Lambda"
  schedule_expression = var.data_subscriber_timer_trigger_frequency
  is_enabled = local.enable_timer
}

resource "aws_cloudwatch_event_target" "data_subscriber_timer" {
  rule = aws_cloudwatch_event_rule.data_subscriber_timer.name
  target_id = "Lambda"
  arn = aws_lambda_function.data_subscriber_timer.arn
}

resource "aws_lambda_permission" "data_subscriber_timer" {
  statement_id = aws_cloudwatch_event_rule.data_subscriber_timer.name
  action = "lambda:InvokeFunction"
  principal = "events.amazonaws.com"
  source_arn = aws_cloudwatch_event_rule.data_subscriber_timer.arn
  function_name = aws_lambda_function.data_subscriber_timer.function_name
}<|MERGE_RESOLUTION|>--- conflicted
+++ resolved
@@ -17,7 +17,6 @@
   kinesis_count                  = var.cnm_r_event_trigger == "kinesis" ? 1 : 0
   sqs_count                      = var.cnm_r_event_trigger == "sqs" ? 1 : 0
   lambda_repo                    = "${var.artifactory_base_url}/${var.artifactory_repo}/gov/nasa/jpl/${var.project}/sds/pcm/lambda"
-#  lambda_repo                    = "${var.artifactory_base_url}/${var.artifactory_repo}/gov/nasa/jpl/nisar/sds/pcm/lambda"
   daac_delivery_event_type       = split(":", var.daac_delivery_proxy)[2]
   daac_delivery_region           = split(":", var.daac_delivery_proxy)[3]
   daac_delivery_account          = split(":", var.daac_delivery_proxy)[4]
@@ -1114,26 +1113,15 @@
       "  git clone --single-branch -b ${var.pcm_branch} https://${var.git_auth_key}@${var.pcm_repo} ${var.project}-pcm",
       "  git clone --single-branch -b ${var.product_delivery_branch} https://${var.git_auth_key}@${var.product_delivery_repo}",
       "  git clone --single-branch -b ${var.pcm_commons_branch} https://${var.git_auth_key}@${var.pcm_commons_repo}",
-<<<<<<< HEAD
-      "  git clone --single-branch -b ${var.opera_bach_api_branch} https://${var.git_auth_key}@${var.opera_bach_api_repo} bach-api",
-      "  git clone --single-branch -b ${var.opera_bach_ui_branch} https://${var.git_auth_key}@${var.opera_bach_ui_repo} bach-ui",
-=======
-      "  git clone --single-branch -b ${var.bach_api_branch} https://${var.git_auth_key}@${var.bach_api_repo}",
-      "  git clone --single-branch -b ${var.bach_ui_branch} https://${var.git_auth_key}@${var.bach_ui_repo}",
->>>>>>> e7d101be
+      "  git clone --single-branch -b ${var.bach_api_branch} https://${var.git_auth_key}@${var.bach_api_repo} bach-api",
+      "  git clone --single-branch -b ${var.bach_ui_branch} https://${var.git_auth_key}@${var.bach_ui_repo} bach-ui",
       "fi",
       "export PATH=~/conda/bin:$PATH",
       "cp -rp ${var.project}-pcm/conf/sds ~/.sds",
       "cp ~/.sds.bak/config ~/.sds",
-<<<<<<< HEAD
       "cd bach-ui",
       "~/conda/bin/npm install --silent --no-progress",
       "sh create_config_simlink.sh ~/.sds/config ~/mozart/ops/bach-ui",
-=======
-      "cd ${var.project}-sds-bach-ui",
-      "~/conda/bin/npm install --silent",
-      "sh create_config_simlink.sh ~/.sds/config ~/mozart/ops/${var.project}-sds-bach-ui",
->>>>>>> e7d101be
       "~/conda/bin/npm run build --silent",
       "cd ../",
       "if [ \"${var.grq_aws_es}\" = true ]; then",
@@ -1604,11 +1592,7 @@
       "  ln -s /export/home/hysdsops/mozart/ops/${var.project}-sds-bach-api-${var.bach_api_branch} /export/home/hysdsops/mozart/ops/${var.project}-sds-bach-api",
       "  rm -rf ${var.project}-sds-bach-api-${var.bach_api_branch}.tar.gz ",
       "else",
-<<<<<<< HEAD
-      "  git clone --single-branch -b ${var.opera_bach_api_branch} https://${var.git_auth_key}@${var.opera_bach_api_repo} bach-api",
-=======
-      "  git clone --single-branch -b ${var.bach_api_branch} https://${var.git_auth_key}@${var.bach_api_repo}",
->>>>>>> e7d101be
+      "  git clone --single-branch -b ${var.bach_api_branch} https://${var.git_auth_key}@${var.bach_api_repo} bach-api",
       "fi"
     ]
   }
@@ -1819,13 +1803,6 @@
     name   = "tag:Logstash"
     values = ["7.9.3"]
   }
-<<<<<<< HEAD
-=======
-  #filter {
-  #  name   = "tag:l0a"
-  #  values = [var.pge_release]
-  #}
->>>>>>> e7d101be
 }
 
 resource "aws_lambda_function" "event-misfire_lambda" {
