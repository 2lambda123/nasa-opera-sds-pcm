variable "artifactory_base_url" {
  default = "https://artifactory-fn.jpl.nasa.gov/artifactory"
}

variable "artifactory_repo" {
  default = "general"
}

variable "artifactory_mirror_url" {
  default = "s3://opera-dev/artifactory_mirror"
}

variable "hysds_release" {
}

variable "pcm_repo" {
}

variable "pcm_branch" {
}

variable "pcm_commons_repo" {
}

variable "pcm_commons_branch" {
}

variable "product_delivery_repo" {
}

variable "product_delivery_branch" {
}

variable "bach_api_repo" {
}

variable "bach_api_branch" {
}

variable "bach_ui_repo" {
}

variable "bach_ui_branch" {
}

variable "venue" {
}

variable "counter" {
}

variable "private_key_file" {
}

variable "git_auth_key" {
}

variable "jenkins_api_user" {
}

variable "keypair_name" {
}

variable "jenkins_api_key" {
}

variable "jenkins_host" {
  default = "https://opera-pcm-ci.jpl.nasa.gov"
}

variable "jenkins_enabled" {
  default = true
}

variable "ops_password" {
}

variable "shared_credentials_file" {
}

variable "profile" {
}

variable "project" {
}

variable "region" {
}

variable "az" {
}

variable "subnet_id" {
}

variable "public_verdi_security_group_id" {
}

variable "private_verdi_security_group_id" {
}

variable "cluster_security_group_id" {
}

variable "pcm_cluster_role" {
}

variable "pcm_verdi_role" {
}

variable "grq_aws_es" {
  //  boolean
}

variable "grq_aws_es_host" {
}

variable "grq_aws_es_port" {
}

variable "grq_aws_es_host_private_verdi" {
}

variable "use_grq_aws_es_private_verdi" {
}

variable "purge_es_snapshot" {
  default = true
}

# ami vars
variable "amis" {
  type = map(string)
  default = {
    # HySDS v5.0.0-rc.1.0 - Oct 15, 2023 - R2
    mozart    = "ami-0cf8b5ab44f3cd05d" # mozart v4.25 - 231102
    metrics   = "ami-02b8932de844c3a6a" # metrics v4.17 - 231012
    grq       = "ami-0f2315ffaaee49e5d" # grq v4.17 - 231002
    factotum  = "ami-0594d7f1fd4393c32" # factotum v4.16 - 231002
    autoscale = "ami-0b2cee88915e1cb86" # verdi v4.16 patchdate - 231015
  }
}

variable "mozart" {
}

variable "metrics" {
}

variable "grq" {
}

variable "factotum" {
}

variable "ci" {
}

variable "common_ci" {
}

variable "autoscale" {
}

variable "lambda_vpc" {
}

variable "lambda_role_arn" {
}

variable "es_bucket_role_arn" {
  default = "arn:aws:iam::681612454726:role/am-es-role"
  #  default = "arn:aws:iam::271039147104:role/am-es-role"
}

variable "es_snapshot_bucket" {
  default = "opera-dev-es-bucket"
}

variable "lambda_job_type" {
}

variable "lambda_job_queue" {
}

variable "cnm_r_handler_job_type" {
}

variable "cnm_r_job_queue" {
}

variable "po_daac_cnm_r_event_trigger" {
}

variable "asf_daac_cnm_r_event_trigger" {
}

variable "cnm_r_event_trigger_values_list" {
  description = "acceptable values for setting *_cnm_r_event_trigger"
  type        = list(string)
  default     = ["sns", "kinesis", "sqs"]
}

variable "cnm_r_allowed_account" {
}

variable "cnm_r_venue" {
}

variable "trace" {
  type = string
}

variable "po_daac_delivery_proxy" {
}

variable "po_daac_endpoint_url" {
}

variable "asf_daac_delivery_proxy" {
}

variable "asf_daac_endpoint_url" {
}

variable "asg_use_role" {
}

variable "asg_role" {
}

variable "public_asg_vpc" {
}

variable "private_asg_vpc" {
}

variable "aws_account_id" {
}

variable "lambda_cnm_r_handler_package_name" {
  default = "lambda-cnm-r-handler"
}

variable "lambda_harikiri_handler_package_name" {
  default = "lambda-harikiri-handler"
}

variable "lambda_isl_handler_package_name" {
  default = "lambda-isl-handler"
}

variable "lambda_timer_handler_package_name" {
  default = "lambda-timer-handler"
}

variable "lambda_data-subscriber-download_handler_package_name" {
  default = "lambda-data-subscriber-download-handler"
}

variable "lambda_data-subscriber-query_handler_package_name" {
  default = "lambda-data-subscriber-query-handler"
}

variable "lambda_data-subscriber-download-slc-ionosphere_handler_package_name" {
  default = "lambda-data-subscriber-download-slc-ionosphere-handler"
}

variable "lambda_report_handler_package_name" {
  default = "lambda-report-handler"
}

variable "lambda_e-misfire_handler_package_name" {
  default = "lambda-event-misfire-handler"
}

variable "lambda_batch-query_handler_package_name" {
  default = "lambda-batch-process-handler"
}

variable "lambda_package_release" {
}

variable "queues" {
  default = {
    "opera-job_worker-hls_data_ingest" = {
      "name"              = "opera-job_worker-hls_data_ingest"
      "instance_type"     = ["t2.medium", "t3a.medium", "t3.medium"]
      "root_dev_size"     = 50
      "data_dev_size"     = 25
      "min_size"          = 0
      "max_size"          = 1
      "total_jobs_metric" = true
    }
    "opera-job_worker-sciflo-l2_cslc_s1" = {
      "name"              = "opera-job_worker-sciflo-l2_cslc_s1"
      "instance_type"     = ["c6a.4xlarge", "c6i.4xlarge", "c6a.2xlarge", "c6i.2xlarge", "c5a.4xlarge", "c5.4xlarge"]
      "root_dev_size"     = 50
      "data_dev_size"     = 300
      "max_size"          = 50
      "total_jobs_metric" = true
    }
    "opera-job_worker-sciflo-l2_cslc_s1_hist" = {
      "name"              = "opera-job_worker-sciflo-l2_cslc_s1_hist"
      "instance_type"     = ["c6a.4xlarge", "c6i.4xlarge", "c6a.2xlarge", "c6i.2xlarge", "c5a.4xlarge", "c5.4xlarge"]
      "root_dev_size"     = 50
      "data_dev_size"     = 300
      "max_size"          = 100
      "total_jobs_metric" = true
    }
    "opera-job_worker-sciflo-l2_rtc_s1" = {
      "name"              = "opera-job_worker-sciflo-l2_rtc_s1"
      "instance_type"     = ["c6a.2xlarge", "c6i.2xlarge", "c6a.4xlarge", "c6i.4xlarge", "c5a.4xlarge", "c5.4xlarge"]
      "root_dev_size"     = 50
      "data_dev_size"     = 100
      "max_size"          = 25
      "total_jobs_metric" = true
    }
    "opera-job_worker-sciflo-l3_dswx_hls" = {
      "name"              = "opera-job_worker-sciflo-l3_dswx_hls"
      "instance_type"     = ["c5a.large", "c6a.large", "c6i.large"]
      "root_dev_size"     = 50
      "data_dev_size"     = 50
      "min_size"          = 0
      "max_size"          = 40
      "total_jobs_metric" = true
    }
    "opera-job_worker-sciflo-l3_dswx_s1" = {
      "name"              = "opera-job_worker-sciflo-l3_dswx_s1"
      "instance_type"     = ["c5a.large", "c6a.large", "c6i.large"]
      "root_dev_size"     = 50
      "data_dev_size"     = 100
      "min_size"          = 0
      "max_size"          = 10
      "total_jobs_metric" = true
    }
    "opera-job_worker-sciflo-l3_disp_s1" = {
      "instance_type"     = ["c6a.4xlarge", "c6i.4xlarge", "c5a.4xlarge", "c5.4xlarge"]
      "root_dev_size"     = 50
      "data_dev_size"     = 100
      "max_size"          = 10
      "total_jobs_metric" = true
    }
    "opera-job_worker-sciflo-l3_disp_s1_hist" = {
      "instance_type"     = ["c6a.4xlarge", "c6i.4xlarge", "c5a.4xlarge", "c5.4xlarge"]
      "root_dev_size"     = 50
      "data_dev_size"     = 100
      "max_size"          = 10
      "total_jobs_metric" = true
    }
    "opera-job_worker-send_cnm_notify" = {
      "name"              = "opera-job_worker-send_cnm_notify"
      "instance_type"     = ["t2.medium", "t3a.medium", "t3.medium"]
      "root_dev_size"     = 50
      "data_dev_size"     = 25
      "max_size"          = 40
      "total_jobs_metric" = true
    }
    "opera-job_worker-rcv_cnm_notify" = {
      "name"              = "opera-job_worker-rcv_cnm_notify"
      "instance_type"     = ["t2.medium", "t3a.medium", "t3.medium"]
      "root_dev_size"     = 50
      "data_dev_size"     = 25
      "max_size"          = 20
      "total_jobs_metric" = true
    }
    "opera-job_worker-hls_data_query" = {
      "name"              = "opera-job_worker-hls_data_query"
      "instance_type"     = ["t2.medium", "t3a.medium", "t3.medium"]
      "root_dev_size"     = 50
      "data_dev_size"     = 25
      "min_size"          = 0
      "max_size"          = 1
      "total_jobs_metric" = false
      "use_private_vpc"   = false
    }
    "opera-job_worker-hls_data_download" = {
      "name"              = "opera-job_worker-hls_data_download"
      "instance_type"     = ["c5n.large", "m5dn.large"]
      "root_dev_size"     = 50
      "data_dev_size"     = 25
      "min_size"          = 0
      "max_size"          = 10
      "total_jobs_metric" = true
      "use_private_vpc"   = false
    }
    "opera-job_worker-slc_data_query" = {
      "name"              = "opera-job_worker-slc_data_query"
      "instance_type"     = ["t2.medium", "t3a.medium", "t3.medium"]
      "root_dev_size"     = 50
      "data_dev_size"     = 25
      "min_size"          = 0
      "max_size"          = 1
      "total_jobs_metric" = false
      "use_private_vpc"   = false
    }
    "opera-job_worker-slc_data_query_hist" = {
      "name"              = "opera-job_worker-slc_data_query_hist"
      "instance_type"     = ["t2.medium", "t3a.medium", "t3.medium"]
      "root_dev_size"     = 50
      "data_dev_size"     = 25
      "min_size"          = 0
      "max_size"          = 1
      "total_jobs_metric" = false
      "use_private_vpc"   = false
    }
    "opera-job_worker-slc_data_download" = {
      "name"              = "opera-job_worker-slc_data_download"
      "instance_type"     = ["c5n.2xlarge", "m5dn.2xlarge"]
      "root_dev_size"     = 50
      "data_dev_size"     = 100
      "min_size"          = 0
      "max_size"          = 10
      "total_jobs_metric" = true
      "use_private_vpc"   = false
    }
    "opera-job_worker-slc_data_download_hist" = {
      "name"              = "opera-job_worker-slc_data_download_hist"
      "instance_type"     = ["c5n.2xlarge", "m5dn.2xlarge"]
      "root_dev_size"     = 50
      "data_dev_size"     = 100
      "min_size"          = 0
      "max_size"          = 25
      "total_jobs_metric" = true
      "use_private_vpc"   = false
    }
    "opera-job_worker-slc_data_download_ionosphere" = {
      "name"              = "opera-job_worker-slc_data_download_ionosphere"
      "instance_type"     = ["m5a.large", "m6a.large", "m5.large", "m6a.large", "m5ad.large", "m5d.large"]
      "root_dev_size"     = 50
      "data_dev_size"     = 100
      "min_size"          = 0
      "max_size"          = 1
      "total_jobs_metric" = true
      "use_private_vpc"   = false
    }
    "opera-job_worker-rtc_data_query" = {
      "name"              = "opera-job_worker-rtc_data_query"
      "instance_type"     = ["c6in.large", "c5n.large", "m6in.large", "m5n.large"]
      "root_dev_size"     = 50
      "data_dev_size"     = 100
      "min_size"          = 0
      "max_size"          = 1
      "total_jobs_metric" = false
      "use_private_vpc"   = false
    }
<<<<<<< HEAD
    "opera-job_worker-cslc_data_query" = {
      "name"              = "opera-job_worker-cslc_data_query"
      "instance_type"     = ["t2.medium", "t3a.medium", "t3.medium"]
      "root_dev_size"     = 50
      "data_dev_size"     = 25
      "min_size"          = 0
      "max_size"          = 1
      "total_jobs_metric" = false
      "use_private_vpc"   = false
    }
    "opera-job_worker-cslc_data_query_hist" = {
      "name"              = "opera-job_worker-cslc_data_query_hist"
      "instance_type"     = ["t2.medium", "t3a.medium", "t3.medium"]
      "root_dev_size"     = 50
      "data_dev_size"     = 25
      "min_size"          = 0
      "max_size"          = 1
      "total_jobs_metric" = false
      "use_private_vpc"   = false
    }
    "opera-job_worker-cslc_data_download" = {
      "name"              = "opera-job_worker-cslc_data_download"
      "instance_type"     = ["c5n.2xlarge", "m5dn.2xlarge"]
=======
    "opera-job_worker-rtc_data_download" = {
      "name"              = "opera-job_worker-rtc_data_download"
      "instance_type"     = ["c6in.large", "c5n.large", "m6in.large", "m5n.large"]
>>>>>>> 9c422572
      "root_dev_size"     = 50
      "data_dev_size"     = 100
      "min_size"          = 0
      "max_size"          = 10
<<<<<<< HEAD
      "total_jobs_metric" = true
      "use_private_vpc"   = false
    }
    "opera-job_worker-cslc_data_download_hist" = {
      "name"              = "opera-job_worker-cslc_data_download_hist"
      "instance_type"     = ["c5n.2xlarge", "m5dn.2xlarge"]
      "root_dev_size"     = 50
      "data_dev_size"     = 100
      "min_size"          = 0
      "max_size"          = 25
      "total_jobs_metric" = true
=======
      "total_jobs_metric" = false
>>>>>>> 9c422572
      "use_private_vpc"   = false
    }
    "opera-job_worker-timer" = {
      "name"              = "opera-job_worker-timer"
      "instance_type"     = ["t2.medium", "t3a.medium", "t3.medium"]
      "root_dev_size"     = 50
      "data_dev_size"     = 100
      "max_size"          = 10
      "total_jobs_metric" = false
    }
  }
}

variable "environment" {
}

variable "use_artifactory" {
}

variable "event_misfire_trigger_frequency" {
  default = "rate(5 minutes)"
}

variable "event_misfire_delay_threshold_seconds" {
  type    = number
  default = 60
}

variable "use_daac_cnm_r" {
  default = true
}

variable "cnm_r_sqs_arn" {
  type = map(string)
  default = {
    dev  = "arn:aws:sqs:us-west-2:681612454726:opera-dev-daac-cnm-response"
    int  = "arn:aws:sqs:us-west-2:681612454726:opera-dev-fwd-daac-cnm-response"
    test = "arn:aws:sqs:us-west-2:337765570207:opera-int-daac-cnm-response"
    prod = "arn:aws:sqs:us-west-2:907504701509:opera-ops-daac-cnm-response"
  }
}

variable "lambda_log_retention_in_days" {
  type    = number
  default = 30
}

variable "pge_releases" {
  type = map(string)
  default = {
    "dswx_hls" = "1.0.2"
    "cslc_s1"  = "2.1.0"
    "rtc_s1"   = "2.1.0"
    "dswx_s1"  = "3.0.0-er.5.0"
    "disp_s1"  = "3.0.0-er.4.0"
  }
}

variable "docker_registry_bucket" {
  default = "opera-pcm-registry-bucket"
}

variable "pge_snapshots_date" {
  default = "20231023-2.1.0"
}

variable "crid" {
  default = "D00100"
}

variable "hls_provider" {
  default = "LPCLOUD"
}

variable "hls_download_timer_trigger_frequency" {
  default = "rate(60 minutes)"
}

variable "hlsl30_query_timer_trigger_frequency" {
  default = "rate(60 minutes)"
}

variable "hlss30_query_timer_trigger_frequency" {
  default = "rate(60 minutes)"
}

variable "slc_provider" {
  default = "ASF"
}

variable "slc_download_timer_trigger_frequency" {
  default = "rate(60 minutes)"
}

variable "slcs1a_query_timer_trigger_frequency" {
  default = "rate(60 minutes)"
}

variable "slc_ionosphere_download_timer_trigger_frequency" {
  default = "rate(60 minutes)"
}

variable "rtc_provider" {
  default = "ASF"
}

variable "rtc_query_timer_trigger_frequency" {
  default = "rate(60 minutes)"
}

variable "batch_query_timer_trigger_frequency" {
  default = "rate(1 minute)"
}

variable "obs_acct_report_timer_trigger_frequency" {}

variable "cluster_type" {}

variable "valid_cluster_type_values" {
  type    = list(string)
  default = ["forward", "reprocessing"]
}

variable "rs_fwd_bucket_ingested_expiration" {
}

variable "dataset_bucket" {
  default = ""
}

variable "code_bucket" {
  default = ""
}

variable "lts_bucket" {
  default = ""
}

variable "triage_bucket" {
  default = ""
}
variable "isl_bucket" {
  default = ""
}
variable "osl_bucket" {
  default = ""
}

variable "osl_report_staging_area" {
  default = "accountability_reports"
}

variable "isl_staging_area" {
  default = "data_subscriber"
}

variable "use_s3_uri_structure" {
  default = false
}

variable "inactivity_threshold" {
  type    = number
  default = 600
}

variable "run_smoke_test" {
  type    = bool
  default = true
}

variable "pge_sim_mode" {
  type    = bool
  default = true
}

variable "artifactory_fn_user" {
  description = "Username to use for authenticated Artifactory API calls."
  default     = ""
}

variable "artifactory_fn_api_key" {
  description = "Artifactory API key for authenticated Artifactory API calls. Must map to artifactory_username."
}

variable "dataspace_user" {
  default = ""
}

variable "dataspace_pass" {
  default = ""
}

variable "earthdata_user" {
  default = ""
}

variable "earthdata_pass" {
  default = ""
}

variable "clear_s3_aws_es" {
  type    = bool
  default = true
}<|MERGE_RESOLUTION|>--- conflicted
+++ resolved
@@ -444,7 +444,6 @@
       "total_jobs_metric" = false
       "use_private_vpc"   = false
     }
-<<<<<<< HEAD
     "opera-job_worker-cslc_data_query" = {
       "name"              = "opera-job_worker-cslc_data_query"
       "instance_type"     = ["t2.medium", "t3a.medium", "t3.medium"]
@@ -468,16 +467,20 @@
     "opera-job_worker-cslc_data_download" = {
       "name"              = "opera-job_worker-cslc_data_download"
       "instance_type"     = ["c5n.2xlarge", "m5dn.2xlarge"]
-=======
+        "root_dev_size"     = 50
+        "data_dev_size"     = 100
+        "min_size"          = 0
+        "max_size"          = 10
+        "total_jobs_metric" = true
+        "use_private_vpc"   = false
+    }
     "opera-job_worker-rtc_data_download" = {
       "name"              = "opera-job_worker-rtc_data_download"
       "instance_type"     = ["c6in.large", "c5n.large", "m6in.large", "m5n.large"]
->>>>>>> 9c422572
       "root_dev_size"     = 50
       "data_dev_size"     = 100
       "min_size"          = 0
       "max_size"          = 10
-<<<<<<< HEAD
       "total_jobs_metric" = true
       "use_private_vpc"   = false
     }
@@ -489,9 +492,6 @@
       "min_size"          = 0
       "max_size"          = 25
       "total_jobs_metric" = true
-=======
-      "total_jobs_metric" = false
->>>>>>> 9c422572
       "use_private_vpc"   = false
     }
     "opera-job_worker-timer" = {
