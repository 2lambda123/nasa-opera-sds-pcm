--- conflicted
+++ resolved
@@ -358,11 +358,7 @@
 }
 
 variable "pge_release" {
-<<<<<<< HEAD
-  default = "1.0.0-er.4.0"
-=======
   default = "1.0.0-er.4.1"
->>>>>>> 880ee6bc
 }
 
 variable "crid" {
