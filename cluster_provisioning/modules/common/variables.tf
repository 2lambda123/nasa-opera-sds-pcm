variable "artifactory_base_url" {
  default = "https://cae-artifactory.jpl.nasa.gov/artifactory"
}

variable "artifactory_repo" {
  default = "general-develop"
}

variable "artifactory_mirror_url" {
  default = "s3://opera-dev/artifactory_mirror"
}

variable "hysds_release" {
}

variable "pcm_repo" {
}

variable "pcm_branch" {
}

variable "pcm_commons_repo" {
}

variable "pcm_commons_branch" {
}

variable "product_delivery_repo" {
}

variable "product_delivery_branch" {
}

variable "opera_bach_api_repo" {
}

variable "opera_bach_api_branch" {
}

variable "opera_bach_ui_repo" {
}

variable "opera_bach_ui_branch" {
}

variable "venue" {
}

variable "counter" {
}

variable "private_key_file" {
}

variable "git_auth_key" {
}

variable "jenkins_api_user" {
}

variable "keypair_name" {
}

variable "jenkins_api_key" {
}

variable "jenkins_host" {
  default = "https://opera-pcm-ci.jpl.nasa.gov"
}

variable "jenkins_enabled" {
  default = true
}

variable "ops_password" {
}

variable "shared_credentials_file" {
}

variable "profile" {
}

variable "project" {
}

variable "region" {
}

variable "az" {
}

variable "subnet_id" {
}

variable "verdi_security_group_id" {
}

variable "cluster_security_group_id" {
}

variable "pcm_cluster_role" {
}

variable "pcm_verdi_role" {
}

variable "grq_aws_es" {
  //  boolean
}

variable "grq_aws_es_host" {
}

variable "grq_aws_es_port" {
}

variable "grq_aws_es_host_private_verdi" {
}

variable "use_grq_aws_es_private_verdi" {
}

variable "purge_es_snapshot" {
  default = true
}

# ami vars
variable "amis" {
  type = map(string)
  default = {
    mozart    = "ami-06b161f22c9086917"
    metrics   = "ami-049f536813d215f39"
    grq       = "ami-0d4589279c337e9c1"
    factotum  = "ami-0f40727533013a107"
    ci        = "ami-0601c031b967d1e15"
    autoscale = "ami-0601c031b967d1e15"
  }
}

variable "mozart" {
}

variable "metrics" {
}

variable "grq" {
}

variable "factotum" {
}

variable "ci" {
}

variable "common_ci" {
}

variable "autoscale" {
}

variable "lambda_vpc" {
}

variable "lambda_role_arn" {
}

variable "es_bucket_role_arn" {
  default = "arn:aws:iam::271039147104:role/am-es-role"
}

variable "es_snapshot_bucket" {
  default = "opera-dev-es-bucket"
}

variable "lambda_job_type" {
}

variable "lambda_job_queue" {
}

variable "cnm_r_handler_job_type" {
}

variable "cnm_r_job_queue" {
}

variable "cnm_r_event_trigger" {
}

variable "cnm_r_event_trigger_values_list" {
  description = "acceptable values for setting cnm_r_event_trigger"
  type        = list(string)
  default     = ["sns", "kinesis", "sqs"]
}

variable "cnm_r_allowed_account" {
}

variable "daac_delivery_proxy" {
}

variable "daac_endpoint_url" {
}

variable "asg_use_role" {
}

variable "asg_role" {
}

variable "asg_vpc" {
}

variable "aws_account_id" {
}

variable "lambda_cnm_r_handler_package_name" {
  default = "lambda-cnm-r-handler"
}

variable "lambda_harikiri_handler_package_name" {
  default = "lambda-harikiri-handler"
}

variable "lambda_isl_handler_package_name" {
  default = "lambda-isl-handler"
}

variable "lambda_timer_handler_package_name" {
  default = "lambda-timer-handler"
}

variable "lambda_data_subscriber_handler_package_name" {
  default = "lambda-data-subscriber-handler"
}

variable "lambda_report_handler_package_name" {
  default = "lambda-report-handler"
}

variable "lambda_e-misfire_handler_package_name" {
  default = "lambda-event-misfire-handler"
}

variable "lambda_package_release" {
}

variable "queues" {
  default = {
    "opera-job_worker-gpu" = {
      "instance_type" = ["p2.xlarge", "p3.2xlarge"]
      "root_dev_size" = 50
      "data_dev_size" = 25
      "max_size"      = 10
    }
    "opera-job_worker-small" = {
      "instance_type" = ["t2.medium", "t3a.medium", "t3.medium"]
      "root_dev_size" = 50
      "data_dev_size" = 25
      "max_size"      = 10
    }
    "opera-job_worker-large" = {
      "instance_type" = ["t2.medium", "t3a.medium", "t3.medium"]
      "root_dev_size" = 50
      "data_dev_size" = 25
      "max_size"      = 10
    }
    "opera-job_worker-sciflo-l0a" = {
      "instance_type" = ["t2.medium", "t3a.medium", "t3.medium"]
      "root_dev_size" = 50
      "data_dev_size" = 25
      "max_size"      = 10
    }
    "opera-job_worker-send_cnm_notify" = {
      "instance_type" = ["t2.medium", "t3a.medium", "t3.medium"]
      "root_dev_size" = 50
      "data_dev_size" = 25
      "max_size"      = 10
    }
    "opera-job_worker-rcv_cnm_notify" = {
      "instance_type" = ["t2.medium", "t3a.medium", "t3.medium"]
      "root_dev_size" = 50
      "data_dev_size" = 25
      "max_size"      = 10
    }
    "opera-workflow_profiler" = {
      "instance_type" = ["p2.xlarge", "p3.2xlarge", "r5.2xlarge", "r5.4xlarge", "r5.8xlarge", "r5.12xlarge", "r5.16xlarge", "r5.24xlarge", "r5.metal"]
      "root_dev_size" = 50
      "data_dev_size" = 25
      "max_size"      = 10
    },
    "opera-job_worker-timer" = {
      "instance_type" = ["t2.medium", "t3a.medium", "t3.medium"]
      "root_dev_size" = 50
      "data_dev_size" = 100
      "max_size"      = 10
    }
  }
}

variable "environment" {
}

variable "use_artifactory" {
}

variable "event_misfire_trigger_frequency" {
  default = "rate(5 minutes)"
}

variable "event_misfire_delay_threshold_seconds" {
  type    = number
  default = 60
}

variable "use_daac_cnm" {
}

variable "daac_cnm_sqs_arn" {
  type = map(string)
  default = {
    dev  = "arn:aws:sqs:us-west-2:681612454726:opera-dev-daac-cnm-response"
    test = "arn:aws:sqs:us-west-2:399787141461:opera-test-daac-cnm-response"
    int  = "arn:aws:sqs:us-west-2:681612454726:opera-int-daac-cnm-response"
  }
}

variable "lambda_log_retention_in_days" {
  type    = number
  default = 30
}

variable "pge_names" {
  default = "nisar_pge-l0a"
}

variable "docker_registry_bucket" {
  default = "opera-pcm-registry-bucket"
}

variable "pge_snapshots_date" {
  default = "20210805-R2.0.0"
}

variable "pge_release" {
  default = "R2.0.0"
}

variable "crid" {
  default = "D00200"
}

variable "l0a_timer_trigger_frequency" {}

variable "obs_acct_report_timer_trigger_frequency" {}

variable "data_subscriber_timer_trigger_frequency" {}

variable "cluster_type" {}

variable "valid_cluster_type_values" {
  type    = list(string)
  default = ["forward", "reprocessing"]
}

variable "rs_fwd_bucket_ingested_expiration" {
}

variable "dataset_bucket" {
  default = ""
}

variable "code_bucket" {
  default = ""
}

variable "lts_bucket" {
  default = ""
}

variable "triage_bucket" {
  default = ""
}
variable "isl_bucket" {
  default = ""
}
variable "osl_bucket" {
  default = ""
}

variable "osl_report_staging_area" {
  default = "accountability_reports"
}

variable "isl_staging_area" {
  default = "data_subscriber"
}

variable "use_s3_uri_structure" {
  default = false
}

variable "inactivity_threshold" {
  type    = number
  default = 600
}

<<<<<<< HEAD
variable "artifactory_fn_user" {
  description = "Username to use for authenticated Artifactory API calls."
  default = ""
}

variable "artifactory_fn_api_key" {
  description = "Artifactory API key for authenticated Artifactory API calls. Must map to artifactory_username."
=======
variable "earthdata_user" {
  default = ""
}

variable "earthdata_pass" {
>>>>>>> 4ad74ff8
  default = ""
}<|MERGE_RESOLUTION|>--- conflicted
+++ resolved
@@ -406,7 +406,6 @@
   default = 600
 }
 
-<<<<<<< HEAD
 variable "artifactory_fn_user" {
   description = "Username to use for authenticated Artifactory API calls."
   default = ""
@@ -414,12 +413,12 @@
 
 variable "artifactory_fn_api_key" {
   description = "Artifactory API key for authenticated Artifactory API calls. Must map to artifactory_username."
-=======
+}
+
 variable "earthdata_user" {
   default = ""
 }
 
 variable "earthdata_pass" {
->>>>>>> 4ad74ff8
   default = ""
 }