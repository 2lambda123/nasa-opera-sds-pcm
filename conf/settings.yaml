--- conflicted
+++ resolved
@@ -14,84 +14,8 @@
 
 # This area is intended to be used to set any PGE configurable settings that an operator can change
 # during production.
-<<<<<<< HEAD
 
 PRODUCT_TYPES:
-    Observation_Accountability_Report:
-        Pattern: !!python/regexp '(?P<id>oad_(?P<ContentType>\w+)_(?P<ValidityStartDateTime>\d{4}-\d{3}T\d{2}:\d{2}:\d{2})_(?P<ValidityEndDateTime>\d{4}-\d{3}T\d{2}:\d{2}:\d{2})\.(xml|json))$'
-        Extractor: extractor.FilenameRegexMetExtractor
-        Configuration:
-            Date_Time_Patterns: ['%Y-%jT%H:%M:%S']
-        Strip_File_Extension: !!bool true
-        Dataset_Keys:
-            starttime: ValidityStartDateTime
-            endtime: ValidityEndDateTime
-
-    L2_HLS_L30:
-        # Pattern for parsing filenames such as "HLS.L30.T22VEQ.2021248T143156.v2.0.Fmask.tif".
-        # This pattern groups the metadata information in the filename using named groups.
-        #
-        # See naming convention documentation (https://lpdaac.usgs.gov/data/get-started-data/collection-overview/missions/harmonized-landsat-sentinel-2-hls-overview/#hls-naming-conventions)
-        #
-        # Note: POSIX character class "[[:alnum:]]" is not supported in python's re, and so has been replaced with "[^\W_]" here.
-        Pattern: !!python/regexp '(?P<id>(?P<product_shortname>HLS[.]L30)[.](?P<tile_id>T[^\W_]{5})[.](?P<acquisition_ts>(?P<year>\d{4})(?P<day_of_year>\d{3})T(?P<hour>\d{2})(?P<minute>\d{2})(?P<second>\d{2}))[.](?P<collection_version>v\d+[.]\d+)[.](?P<band_or_qa>[^\W_]+)[.](?P<format>tif))$'
-        Strip_File_Extension: !!bool true
-=======
-
-CHIMERA:
-    # Leaving config for L0A, Time_Extractor, and L0B in case we want to make them as separate PGE jobs again.
-    JOB_QUEUES:
-        L0A: opera-job_worker-pge-l0a
-        Time_Extractor: opera-job_worker-pge-time_extractor
-        RSLC: opera-job_worker-pge-rslc
-    JOB_TYPES:
-        L0A: job-PGE_L0A
-        Time_Extractor: job-PGE_Time_Extractor
-        L0B: job-PGE_L0B
-        RSLC: job-PGE_RSLC
-
-PRODUCT_TYPES:
-    COP:
-        Pattern: !!python/regexp '(?P<id>COP_e(?P<ExecutionDateTime>\d{4}-\d{3})_c(?P<CreationDateTime>\d{4}-\d{3})_v(?P<VersionID>\d{3})\.xml)$'
->>>>>>> d319e848
-        Extractor: extractor.FilenameRegexMetExtractor
-        Configuration:
-            # Custom Pattern for dates like "<year><day number of year>T<hour><minute><second>"
-            # For example, "2021248T143156":
-            #   year: 2021
-            #   day number of year: 248
-            #   hour (24hr): 14
-            #   minute: 31
-            #   second: 56
-            Date_Time_Patterns: ['%Y%jT%H%M%S']
-
-<<<<<<< HEAD
-=======
-    LDF:
-        Pattern: !!python/regexp '(?P<id>(?P<Mission>NISAR)_S(?P<SCID>\d{3})_(?P<Station>\w{2,3})_(?P<Antenna>\w{3,4})_M(?P<Mode>\d{2})_P(?P<Pass>\d{5})_R(?P<Receiver>\d{2})_C(?P<Channel>\d{2})_G(?P<Group>\d{2})_(?P<FileCreationDateTime>\d{4}_\d{3}_\d{2}_\d{2}_\d{2}_\d{5})(?P<R>\d{1,4})\.ldf)$'
-        Extractor: extractor.FilenameRegexMetExtractor
-        Configuration:
-            # If you have any metadata name in the pattern ending with
-            # "DateTime", this field will be used to list all the datetime
-            # patterns (the format used in the file name).
-            Date_Time_Patterns: ['%Y_%j_%H_%M_%S_%f']
-        Strip_File_Extension: !!bool true
-        Suffix: '_LDF'
-        Dataset_Keys:
-            starttime: FileCreationDateTime
-
-    LDF_STATE_CONFIG:
-        Pattern: !!python/regexp '(?P<id>(?P<Mission>NISAR)_S(?P<SCID>\d{3})_(?P<Station>\w{2,3})_(?P<Antenna>\w{3,4})_M(?P<Mode>\d{2})_P(?P<Pass>\d{5})_R(?P<Receiver>\d{2})_C(?P<Channel>\d{2})_G(?P<Group>\d{2})_(?P<FileCreationDateTime>\d{4}_\d{3}_\d{2}_\d{2}_\d{2}_\d{5})(?P<R>\d{1,4})_state-config)$'
-        Extractor: extractor.FilenameRegexMetExtractor
-        Configuration:
-            # If you have any metadata name in the pattern ending with
-            # "DateTime", this field will be used to list all the datetime
-            # patterns (the format used in the file name).
-            Date_Time_Patterns: ['%Y_%j']
-        Strip_File_Extension: !!bool true
-        Dataset_Keys:
-            starttime: CreationDateTime
-
     Observation_Accountability_Report:
         Pattern: !!python/regexp '(?P<id>oad_(?P<ContentType>\w+)_(?P<ValidityStartDateTime>\d{4}-\d{3}T\d{2}:\d{2}:\d{2})_(?P<ValidityEndDateTime>\d{4}-\d{3}T\d{2}:\d{2}:\d{2})\.(xml|json))$'
         Extractor: extractor.FilenameRegexMetExtractor
@@ -122,7 +46,6 @@
             #   second: 56
             Date_Time_Patterns: ['%Y%jT%H%M%S']
 
->>>>>>> d319e848
             # Specify the metadata key to convert to a start and end time for the dataset times
             Date_Time_Keys: ['acquisition_ts']
         Dataset_Keys: {}
@@ -158,11 +81,7 @@
         # This pattern groups the metadata information in the filename using named groups.
         #
         # Note: POSIX character class "[[:alnum:]]" is not supported in python's re, and so has been replaced with "[^\W_]" here.
-<<<<<<< HEAD
-        Pattern: !!python/regexp '(?P<id>(?P<project>OPERA)_(?P<level>L3)_(?P<product_type>DSWx)_(?P<source>HLS)_(?P<sensor>SENTINEL-2A|SENTINEL-2B|LANDSAT-8)_(?P<tile_id>T[^\W_]{5})_(?P<datetime>(?P<year>\d{4})(?P<month>\d{2})(?P<day>\d{2})T(?P<hour>\d{2})(?P<minute>\d{2})(?P<second>\d{2}))_(?P<collection_version>v\d+[.]\d+)[.](?P<ext>tif))$'
-=======
         Pattern: !!python/regexp '(?P<id>(?P<project>OPERA)_(?P<level>L3)_(?P<product_type>DSWx)_(?P<source>HLS)_(?P<sensor>SENTINEL-2A|LANDSAT-8)_(?P<tile_id>T[^\W_]{5})_(?P<datetime>(?P<year>\d{4})(?P<month>\d{2})(?P<day>\d{2})T(?P<hour>\d{2})(?P<minute>\d{2})(?P<second>\d{2}))_(?P<collection_version>v\d+[.]\d+)[.](?P<ext>tif))$'
->>>>>>> d319e848
         Strip_File_Extension: !!bool true
         Extractor: extractor.FilenameRegexMetExtractor
         Configuration:
