import argparse
import concurrent.futures
import multiprocessing
import random
import re
import sqlite3
import time
import sys

from cmr import GranuleQuery
from requests import get, exceptions
import pandas as pd
from tabulate import tabulate
import tqdm
from urllib.parse import urlparse, parse_qs, urlencode
import logging
from datetime import datetime, timedelta

logging.basicConfig(level=logging.INFO, format='%(asctime)s - %(levelname)s - %(message)s')

# NOTE: This should be contributed to https://github.com/nasa/python_cmr to be included as part of the library
def get_custom(url, params):
    """
    Get results for a specific page with a defined page size.

    :url: Base url to query cmr
    :params: The parameter arguments for the given url
    :returns: Query results as a dict (json) object
    """

    if ('page_num' not in params):
        params['page_num'] = 1
    if ('page_size' not in params):
        params['page_size'] = 2000

    try:
        response = get(url, params=params)
        logging.debug(response.url)        

        response.raise_for_status()
    except Exception as e:
        print(f"Error detected: {e}")
        raise RuntimeError(e)

    # Extract results based on JSON format
    return response.json()

def fetch_with_backoff(url, params):
    """
    Fetch a batch of granules with exponential backoff and jitter.

    :url: Base url to query cmr
    :params: The parameter arguments for the given url
    :returns: Batch of granules (json/dict objects)
    """
    base_delay = 1  # seconds
    max_delay = 60  # seconds
    attempts = 0

    while True:
        try:
            # Attempt to fetch granules
            response = get_custom(url, params)
            batch_granules = response['items']
            return batch_granules
        except Exception as e:
            # Exponential backoff with jitter
            attempts += 1
            delay = min(max_delay, base_delay * 2 ** attempts)
            jitter = random.uniform(0, delay / 2)
            time.sleep(delay + jitter)
            print(f"Retrying page {params.get('page_num')} after delay of {delay + jitter} seconds due to error: {e}")

def parallel_fetch(url, params, page_num, page_size, downloaded_batches, total_batches):
    """
    Fetches granules in parallel using the provided API.

    :url: Base url to query cmr
    :params: The parameter arguments for the given url
    :page_num (int): The page number of the granule query.
    :page_size (int): The number of granules to fetch per page.
    :downloaded_batches (multiprocessing.Value): A shared integer value representing
        the number of batches that have been successfully downloaded.
    :total_batches (int): The total number of batches to be downloaded.

    :returns (list): A list of batch granules fetched from the API.
    """

    params['page_num'] = page_num
    params['page_size'] = page_size

    try:
        logging.debug(f"Fetching {url} with {params}")
        batch_granules = fetch_with_backoff(url, params)
        logging.debug(f"Fetch success: {len(batch_granules)} batch granules downloaded.")
    except Exception as e:
        logging.error(f"Failed to fetch granules for page {page_num}: {e}")
        batch_granules = []
    finally:
        with downloaded_batches.get_lock():  # Safely increment the count
            downloaded_batches.value += 1
        return batch_granules

def get_burst_id(granule_id):
    """
    Extracts the burst ID from a given granule ID string.

    :granule_id (str): The granule ID from which to extract the burst ID.
    :returns (str): The extracted burst ID, or an empty string if not found.
    """
    burst_id = ''
    if granule_id:
      match = re.search(r'_T(\d+)-(\d+)-([A-Z]+\d+)_\d+T\d+Z_\d+T\d+Z_S1[AB]_\d+_v\d+\.\d+', granule_id)
      if match:
          t_number = match.group(1)
          orbit_number = match.group(2)
          iw_number = match.group(3).lower()
          burst_id = f't{t_number}_{orbit_number}_{iw_number}'

    return burst_id

def get_total_granules(url, params, retries=5, backoff_factor=1):
    """
    Attempts to get the total number of granules with retry and exponential backoff.

    :url: Base url to query cmr
    :params: The parameter arguments for the given url
    :retries: Number of retry attempts.
    :backoff_factor: Factor to determine the next sleep time.
    :return: Total number of granules.
    """
    params['page_size'] = 0

    # url = construct_query_url(url, params)
    for attempt in range(retries):
        try:
            response = get_custom(url, params)
            return response['hits']
        except RuntimeError as e:
            if attempt < retries - 1:
                sleep_time = backoff_factor * (2 ** attempt) + random.uniform(0, 1)
                time.sleep(sleep_time)
            else:
                raise RuntimeError("Failed to get total granules after several attempts.")



def get_burst_ids_from_file(filename):

    burst_ids = {}
    with open(filename, 'r') as file:
        granule_ids = [line.strip() for line in file.readlines()]
        for granule_id in granule_ids:
            burst_id = get_burst_id(granule_id)
            if (burst_id):
                burst_ids[burst_id] = granule_id
            else:
                print(f"\nWarning: Could not extract burst ID from malformed granule ID {granule_id}.")

    return burst_ids


def get_burst_ids_from_query(start, end, timestamp, db):

    burst_ids = {}
    # Ensure start and end times are provided
    if not start or not end:
        raise ValueError("Start and end times are required if no file input is provided.")

    # Base URL for granule searches
    base_url = "https://cmr.earthdata.nasa.gov/search/granules.umm_json"
    params = {
        'provider': 'ASF',
        'ShortName[]': 'OPERA_L2_RTC-S1_V1'
    }

    # Set CMR param to ignore granule searches prior to a certain date
    start_datetime = datetime.fromisoformat(start)
    temporal_start_datetime = start_datetime - timedelta(days=30) # 30 days by default design - check with PCM team
    params['temporal'] = f"{temporal_start_datetime.isoformat()}"

    # Set time query type for CMR
    if timestamp.lower() == "production":
        params['production_date'] = f"{start},{end}"
    elif timestamp.lower() == "revision":
        params['revision_date'] = f"{start},{end}"
    elif timestamp.lower() == "created":
        params['created_at'] = f"{start},{end}"
    else: # default time query type if not provided or set to temporal
        params['temporal'] = f"{start},{end}"

    # Construct the URL for the total granules query
    total_granules = get_total_granules(base_url, params)
    print(f"Total granules: {total_granules}")
    print(f"Querying CMR for time range {start} to {end}.")

    # Exit with error code if no granules to process
    if (total_granules == 0):
        print(f"Error: no granules to process.")

    # Optimize page_size and number of workers based on total_granules
    page_size = min(1000, total_granules)
    num_workers = min(5, (total_granules + page_size - 1) // page_size)

    # Initialize progress bar
    tqdm.tqdm._instances.clear()  # Clear any existing tqdm instances
    print()

    # Main loop to fetch granules, update progress bar, and extract burst_ids
    with tqdm.tqdm(total=total_granules, desc="Fetching granules", position=0) as pbar_global:
        downloaded_batches = multiprocessing.Value('i', 0)  # For counting downloaded batches
        total_batches = (total_granules + page_size - 1) // page_size

        with concurrent.futures.ThreadPoolExecutor(max_workers=5) as executor:
            futures = [executor.submit(parallel_fetch, base_url, params, page_num, page_size, downloaded_batches, total_batches) for page_num in range(1, total_batches + 1)]

            for future in concurrent.futures.as_completed(futures):
                granules = future.result()
                pbar_global.update(len(granules))

                # RegEx for extracting burst IDs from granule IDs
                pattern = r'_T(\d+)-(\d+)-([A-Z]+\d+)_\d+T\d+Z_\d+T\d+Z_S1A_\d+_v\d+\.\d+'
                for granule in granules:
                    granule_id = granule.get("umm").get("GranuleUR")
                    burst_id = get_burst_id(granule_id)
                    if (burst_id):
                        burst_ids[burst_id] = granule_id
                    else:
                        print(f"\nWarning: Could not extract burst ID from malformed granule ID {granule_id}.")
    print("\nGranule fetching complete.")

    # Integrity check for total granules
    total_downloaded = sum(len(future.result()) for future in futures)
    if total_downloaded != total_granules:
        print(f"\nError: Expected {total_granules} granules, but downloaded {total_downloaded}. Try running again after some delay.")
        sys.exit(1)

    return burst_ids


if __name__ == '__main__':
    # Create an argument parser
    parser = argparse.ArgumentParser(description="CMR Query with Temporal Range and SQLite DB Access")
<<<<<<< HEAD
    parser.add_argument("--timestamp", required=False, default='TEMPORAL', metavar="TEMPORAL|REVISION|PRODUCTION|CREATED",  help="Use temporal, revision, or production time in start / end time granule query to CMR. Ex. --timestamp revision")
=======
    parser.add_argument("--timestamp", metavar="TEMPORAL|REVISION|PRODUCTION|CREATED", default="temporal", required=False, help="Use temporal, revision, or production time in start / end time granule query to CMR. Ex. --timestamp revision.  Default is 'TEMPORAL'")
>>>>>>> cde84844
    parser.add_argument("--start", required=False, help="Temporal start time (ISO 8601 format)")
    parser.add_argument("--end", required=False, help="Temporal end time (ISO 8601 format)")
    parser.add_argument("--db", required=True, help="Path to the SQLite database file")
    parser.add_argument("--file", required=False, help="Optional file path containing granule IDs")
    parser.add_argument("--threshold", required=False, help="Completion threshold minimum to filter results by (percentage format - leave out the % sign)")
    parser.add_argument("--verbose", action='store_true', help="Verbose and detailed output")
    parser.add_argument("--endpoint", required=False, choices=['UAT', 'OPS'], default='OPS', help='CMR endpoint venue')

    # Parse the command-line arguments
    args = parser.parse_args()

    burst_ids = {}

    # Check if file input is provided, otherwise use CMR API to get burst IDs
    if args.file:
        burst_ids = get_burst_ids_from_file(filename=args.file)
        
    else:
<<<<<<< HEAD
        # Ensure start and end times are provided
        if not args.start or not args.end:
            raise ValueError("Start and end times are required if no file input is provided.")

        # Base URL for granule searches
        base_url = "https://cmr.earthdata.nasa.gov/search/granules.umm_json"
        if args.endpoint == 'UAT':
            base_url = "https://cmr.uat.earthdata.nasa.gov/search/granules.umm_json"
        params = {
            'provider': 'ASF',
            'ShortName[]': 'OPERA_L2_RTC-S1_V1'
        }

        # Set CMR param to ignore granule searches prior to a certain date
        start_datetime = datetime.fromisoformat(args.start)
        temporal_start_datetime = start_datetime - timedelta(days=30) # 30 days by default design - check with PCM team
        params['temporal'] = f"{temporal_start_datetime.isoformat()}"

        # Set time query type for CMR
        if args.timestamp.lower() == "production":
            params['production_date'] = f"{args.start},{args.end}"
        elif args.timestamp.lower() == "revision":
            params['revision_date'] = f"{args.start},{args.end}"
        elif args.timestamp.lower() == "created": 
            params['created_at'] = f"{args.start},{args.end}"
        else: # default time query type if not provided or set to temporal
            params['temporal'] = f"{args.start},{args.end}"

        # Construct the URL for the total granules query
        total_granules = get_total_granules(base_url, params)
        print(f"Total granules: {total_granules}")
        print(f"Querying CMR for time range {args.start} to {args.end}.")

        # Exit with error code if no granules to process
        if (total_granules == 0):
            print(f"Error: no granules to process.")
            sys.exit(1)

        # Optimize page_size and number of workers based on total_granules
        page_size = min(1000, total_granules)
        num_workers = min(5, (total_granules + page_size - 1) // page_size)

        # Initialize progress bar
        tqdm.tqdm._instances.clear()  # Clear any existing tqdm instances
        print()

        # Main loop to fetch granules, update progress bar, and extract burst_ids
        with tqdm.tqdm(total=total_granules, desc="Fetching granules", position=0) as pbar_global:
            downloaded_batches = multiprocessing.Value('i', 0)  # For counting downloaded batches
            total_batches = (total_granules + page_size - 1) // page_size

            with concurrent.futures.ThreadPoolExecutor(max_workers=5) as executor:
                # futures = [executor.submit(parallel_fetch, base_url, params, page_num, page_size, downloaded_batches, total_batches) for page_num in range(1, total_batches + 1)]
                futures = []
                for page_num in range(1, total_batches + 1):
                    future = executor.submit(parallel_fetch, base_url, params, page_num, page_size, downloaded_batches, total_batches)
                    futures.append(future)
                    random_delay = random.uniform(0, 0.1)
                    time.sleep(random_delay) # Stagger the submission of function calls for CMR optimization
                    logging.debug(f"Scheduled granule fetch for batch {page_num}")

                for future in concurrent.futures.as_completed(futures):
                    granules = future.result()
                    pbar_global.update(len(granules))

                    # RegEx for extracting burst IDs from granule IDs
                    pattern = r'_T(\d+)-(\d+)-([A-Z]+\d+)_\d+T\d+Z_\d+T\d+Z_S1A_\d+_v\d+\.\d+'
                    for granule in granules:
                        granule_id = granule.get("umm").get("GranuleUR")
                        burst_id = get_burst_id(granule_id)
                        if (burst_id):
                            burst_ids[burst_id] = granule_id
                        else:
                            print(f"\nWarning: Could not extract burst ID from malformed granule ID {granule_id}.")
        print("\nGranule fetching complete.")

        # Integrity check for total granules
        total_downloaded = sum(len(future.result()) for future in futures)
        if total_downloaded != total_granules:
            print(f"\nError: Expected {total_granules} granules, but downloaded {total_downloaded}. Try running again after some delay.")
            sys.exit(1)
=======
        burst_ids = get_burst_ids_from_query(start = args.start,
                                 end = args.end,
                                 timestamp = args.timestamp,
                                 db = args.db,
        )
>>>>>>> cde84844

    # Connect to the MGRS Tile Set SQLITE database
    conn = sqlite3.connect(args.db)
    cursor = conn.cursor()

    # Query to retrieve all mgrs_set_id and their bursts
    query = "SELECT mgrs_set_id, bursts FROM mgrs_burst_db WHERE land_ocean_flag <> 'water'"
    cursor.execute(query)
    mgrs_data = cursor.fetchall()

    # Initialize DataFrame to store results
    df = pd.DataFrame(columns=['MGRS Set ID', 'Coverage Percentage', 'Matching Granules', 'Matching Bursts', 'Total Bursts', 'Matching Burst Count', 'Total Burst Count'])

    # Initialize a list to store data for DataFrame
    data_for_df = []

    # Iterate through each mgrs_set_id and calculate coverage, also update a progress bar
    print()
    for mgrs_set_id, bursts_string in tqdm.tqdm(mgrs_data, desc="Calculating coverage"):

        # Main logic for coverage calculation:
        # 1. Identify RTC burst IDs we want to check (i.e. bursts_list)
        # 2. For each MGRS Set ID (i.e. mgrs_set_id), find the matching intersection (i.e. match_count) of RTC burst IDs (i.e. bursts_list) that map to the tile's burst IDs (i.e. burst_ids)
        # 3. Return the percentage of matches compared to the total number of bursts associated with the MGRS Tile Set ID (i.e. mgrs_set_id)
        bursts_list = bursts_string.strip("[]").replace("'", "").replace(" ", "").split(',')
        matching_ids = {} 
        for burst in burst_ids:
            if burst in bursts_list:
                matching_ids[burst] = burst_ids[burst]

        match_count = len(matching_ids)
        coverage_percentage = round((match_count / len(bursts_list)) * 100, 2) if bursts_list else 0.0

        # Collect the db data we will need later
        data_for_df.append({
            'MGRS Set ID': mgrs_set_id,
            'Coverage Percentage': coverage_percentage,
            'Matching Granules': ', '.join(list(matching_ids.values())),
            'Matching Bursts': ', '.join(list(matching_ids.keys())),
            'Total Bursts': ', '.join(bursts_list),
            'Matching Burst Count': len(matching_ids),
            'Total Burst Count': len(bursts_list)
        })

    # Close the database connection safely
    conn.close()

    # Create DataFrame from the collected data to use for fancy stuff
    df = pd.DataFrame(data_for_df)

    # Apply threshold filtering if provided. This is the place for more fancy logic if needed.
    if args.threshold:
        threshold = float(args.threshold)
        df = df[df['Coverage Percentage'] >= threshold]

    # Pretty print results - adjust tablefmt accordingly (https://github.com/astanin/python-tabulate#table-format)
    print()
    print('MGRS Set IDs covered:', len(df))
    if (args.verbose):
        print(tabulate(df[['MGRS Set ID','Coverage Percentage', 'Matching Granules', 'Matching Bursts', 'Matching Burst Count', 'Total Burst Count']], headers='keys', tablefmt='plain', showindex=False))
    else:
        print(tabulate(df[['MGRS Set ID','Coverage Percentage', 'Matching Burst Count', 'Total Burst Count']], headers='keys', tablefmt='plain', showindex=False))<|MERGE_RESOLUTION|>--- conflicted
+++ resolved
@@ -241,11 +241,7 @@
 if __name__ == '__main__':
     # Create an argument parser
     parser = argparse.ArgumentParser(description="CMR Query with Temporal Range and SQLite DB Access")
-<<<<<<< HEAD
     parser.add_argument("--timestamp", required=False, default='TEMPORAL', metavar="TEMPORAL|REVISION|PRODUCTION|CREATED",  help="Use temporal, revision, or production time in start / end time granule query to CMR. Ex. --timestamp revision")
-=======
-    parser.add_argument("--timestamp", metavar="TEMPORAL|REVISION|PRODUCTION|CREATED", default="temporal", required=False, help="Use temporal, revision, or production time in start / end time granule query to CMR. Ex. --timestamp revision.  Default is 'TEMPORAL'")
->>>>>>> cde84844
     parser.add_argument("--start", required=False, help="Temporal start time (ISO 8601 format)")
     parser.add_argument("--end", required=False, help="Temporal end time (ISO 8601 format)")
     parser.add_argument("--db", required=True, help="Path to the SQLite database file")
@@ -264,7 +260,6 @@
         burst_ids = get_burst_ids_from_file(filename=args.file)
         
     else:
-<<<<<<< HEAD
         # Ensure start and end times are provided
         if not args.start or not args.end:
             raise ValueError("Start and end times are required if no file input is provided.")
@@ -346,13 +341,6 @@
         if total_downloaded != total_granules:
             print(f"\nError: Expected {total_granules} granules, but downloaded {total_downloaded}. Try running again after some delay.")
             sys.exit(1)
-=======
-        burst_ids = get_burst_ids_from_query(start = args.start,
-                                 end = args.end,
-                                 timestamp = args.timestamp,
-                                 db = args.db,
-        )
->>>>>>> cde84844
 
     # Connect to the MGRS Tile Set SQLITE database
     conn = sqlite3.connect(args.db)
