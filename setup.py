--- conflicted
+++ resolved
@@ -63,25 +63,6 @@
             "jinja2",
             "boto3",
             "botocore",
-<<<<<<< HEAD
-            'click==8.1.3',
-            # 'GDAL==3.5.0',  # install native gdal first. `brew install gdal` on macOS.
-            'Shapely',
-            'elasticsearch==7.13.4',
-            'elasticsearch[async]>=7.13.4',
-            'requests==2.27.1',
-            'pytest>=7.2.0',
-            "pytest-mock>=3.10.0",
-            'pytest-asyncio==0.20.2',
-            'pytest-cov==4.0.0',
-            'mgrs',
-            'pyproj',
-            'validators'
-        ],
-        'integration': [
-            'pytest==7.2.0',
-            'boto3',
-=======
             "click==8.1.3",
             # "GDAL==3.5.0",  # install native gdal first. `brew install gdal` on macOS.
             "Shapely",
@@ -100,7 +81,6 @@
         "integration": [
             "pytest==7.1.1",
             "boto3",
->>>>>>> aaebd000
             "boto3-stubs-lite[essential]",  # for ec2, s3, rds, lambda, sqs, dynamo and cloudformation
             "boto3-stubs[sns]",
             "elasticsearch==7.13.4",
