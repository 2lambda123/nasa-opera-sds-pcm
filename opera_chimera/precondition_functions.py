"""
Class that contains the precondition evaluation steps used in the various PGEs
that are part of the OPERA PCM pipeline.

"""

import argparse
import inspect
import json
import os
import re
import traceback

from datetime import datetime
from pathlib import PurePath
from typing import Dict, List
from urllib.parse import urlparse

import boto3
from chimera.precondition_functions import PreConditionFunctions

from commons.constants import product_metadata
from commons.logger import logger
from commons.logger import LogLevels
from opera_chimera.constants.opera_chimera_const import (
    OperaChimeraConstants as oc_const,
)
from util import datasets_json_util
from util.common_util import get_working_dir
from util.geo_util import bounding_box_from_slc_granule
from util.pge_util import (download_object_from_s3,
                           get_disk_usage,
                           get_input_hls_dataset_tile_code,
                           write_pge_metrics)
from tools.stage_ancillary_map import main as stage_ancillary_map
from tools.stage_dem import main as stage_dem
from tools.stage_ionosphere_file import VALID_IONOSPHERE_TYPES
from tools.stage_worldcover import main as stage_worldcover


class OperaPreConditionFunctions(PreConditionFunctions):
    def __init__(self, context, pge_config, settings, job_params):
        PreConditionFunctions.__init__(
            self, context, pge_config, settings, job_params
        )

    def __get_keys_from_dict(self, input_dict, keys, attribute_names=None):
        """
        Returns a dict with the requested keys from the input dict
        :param input_dict:
        :param keys:
        :param attribute_names:
        :return:
        """
        new_dict = dict()
        if attribute_names is None:
            attribute_names = dict()
        for key in keys:
            if key in input_dict:
                attribute_name = attribute_names.get(key, key)
                new_dict.update({attribute_name: input_dict.get(key)})
        return new_dict

    def get_ancillary_inputs_coverage_flag(self):
        """Gets the setting for the check_ancillary_inputs_coverage flag from settings.yaml"""
        logger.info(f"Evaluating precondition {inspect.currentframe().f_code.co_name}")

        check_ancillary_inputs_coverage = self._settings.get("DSWX_HLS").get("CHECK_ANCILLARY_INPUTS_COVERAGE")

        rc_params = {
            "check_ancillary_inputs_coverage": check_ancillary_inputs_coverage
        }

        logger.info(f"rc_params : {rc_params}")

        return rc_params

    def get_apply_ocean_masking_flag(self):
        """Gets the setting for the apply_ocean_masking flag from settings.yaml"""
        logger.info(f"Evaluating precondition {inspect.currentframe().f_code.co_name}")

        apply_ocean_masking = self._settings.get("DSWX_HLS").get("APPLY_OCEAN_MASKING")

        rc_params = {
            "apply_ocean_masking": apply_ocean_masking
        }

        logger.info(f"rc_params : {rc_params}")

        return rc_params

    def get_cnm_version(self):
        # we may need to choose different CNM data version for different product types
        # for now, it is set as CNM_VERSION in settings.yaml
        cnm_version = self._settings.get(oc_const.CNM_VERSION)
        print("cnm_version: {}".format(cnm_version))
        return {"cnm_version": cnm_version}

    def get_cslc_product_specification_version(self):
        """
        Returns the appropriate product spec version for a CSLC-S1 job based
        on the workflow (baseline vs. static layer).

        """
        logger.info(f"Evaluating precondition {inspect.currentframe().f_code.co_name}")

        pge_shortname = oc_const.L2_CSLC_S1[3:].upper()

        product_spec_version = self._settings.get(pge_shortname).get(oc_const.PRODUCT_SPEC_VER)

        rc_params = {
            "product_specification_version": product_spec_version
        }

        logger.info(f"rc_params : {rc_params}")

        return rc_params

    def get_data_validity_start_date(self):
        """Gets the setting for the data_validity_start_date flag from settings.yaml"""
        logger.info(f"Evaluating precondition {inspect.currentframe().f_code.co_name}")

        pge_name = self._pge_config.get('pge_name')
        pge_shortname = pge_name[3:].upper()

        logger.info(f'Getting DATA_VALIDITY_START_DATE setting for PGE {pge_shortname}')

        data_validity_start_time = self._settings.get(pge_shortname).get("DATA_VALIDITY_START_DATE")

        rc_params = {
            "data_validity_start_date": data_validity_start_time
        }

        logger.info(f"rc_params : {rc_params}")

        return rc_params

    def get_disp_s1_algorithm_parameters(self):
        """
        Gets the S3 path to the designated algorithm parameters runconfig for use
        with a DISP-S1 job. Takes processing mode into account (forward vs historical)
        to determine the correct parameters to load.
        """
        logger.info(f"Evaluating precondition {inspect.currentframe().f_code.co_name}")

        processing_mode = self._context["processing_mode"]

        # Convert reprocessing mode to forward for sake of selecting a parameter config
        if processing_mode == oc_const.PROCESSING_MODE_REPROCESSING:
            processing_mode = oc_const.PROCESSING_MODE_FORWARD

        s3_bucket = self._pge_config.get(oc_const.GET_DISP_S1_ALGORITHM_PARAMETERS, {}).get(oc_const.S3_BUCKET)
        s3_key = self._pge_config.get(oc_const.GET_DISP_S1_ALGORITHM_PARAMETERS, {}).get(oc_const.S3_KEY)

        rc_params = {
            oc_const.ALGORITHM_PARAMETERS: f"s3://{s3_bucket}/{s3_key}/algorithm_parameters_{processing_mode}.yaml"
        }

        logger.info(f"rc_params : {rc_params}")

        return rc_params

    def get_disp_s1_amplitude_dispersion_files(self):
        """
        Derives the list of S3 paths to the amplitude dispersion files to be
        used with a DISP-S1 job.

        TODO: currently a stub, implement once source of dispersion files is determined
        """
        logger.info(f"Evaluating precondition {inspect.currentframe().f_code.co_name}")

        rc_params = {
            oc_const.AMPLITUDE_DISPERSION_FILES: list()
        }

        logger.info(f"rc_params : {rc_params}")

        return rc_params

    def get_disp_s1_amplitude_mean_files(self):
        """
        Derives the list of S3 paths to the amplitude mean files to be used with
        a  DISP-S1 job.

        TODO: currently a stub, implement once source of mean files is determined
        """
        logger.info(f"Evaluating precondition {inspect.currentframe().f_code.co_name}")

        rc_params = {
            oc_const.AMPLITUDE_MEAN_FILES: list()
        }

        logger.info(f"rc_params : {rc_params}")

        return rc_params

    def get_disp_s1_dem(self):
        """
        This function downloads a DEM sub-region over the bounding box provided
        in the input product metadata for a DISP-S1 processing job.
        """
        logger.info(f"Evaluating precondition {inspect.currentframe().f_code.co_name}")

        # get the working directory
        working_dir = get_working_dir()

        logger.info("working_dir : {}".format(working_dir))

        # Get the bounding box for the sub-region to select
        metadata: Dict[str, str] = self._context["product_metadata"]["metadata"]
<<<<<<< HEAD
=======

        bbox = metadata.get('bounding_box')

        # Get the s3 location parameters
        s3_bucket = self._pge_config.get(oc_const.GET_DISP_S1_DEM, {}).get(oc_const.S3_BUCKET)
        s3_key = self._pge_config.get(oc_const.GET_DISP_S1_DEM, {}).get(oc_const.S3_KEY)

        output_filepath = os.path.join(working_dir, 'dem.vrt')

        # Set up arguments to stage_dem.py
        # Note that since we provide an argparse.Namespace directly,
        # all arguments must be specified, even if it's only with a null value
        args = argparse.Namespace()
        args.s3_bucket = s3_bucket
        args.s3_key = s3_key
        args.outfile = output_filepath
        args.filepath = None
        args.bbox = bbox
        args.tile_code = None
        args.margin = int(self._settings.get("DISP_S1", {}).get("ANCILLARY_MARGIN", 50))  # KM
        args.log_level = LogLevels.INFO.value

        logger.info(f'Using margin value of {args.margin} with staged DEM')

        pge_metrics = self.get_opera_ancillary(ancillary_type='DISP-S1 DEM',
                                               output_filepath=output_filepath,
                                               staging_func=stage_dem,
                                               staging_func_args=args)

        write_pge_metrics(os.path.join(working_dir, "pge_metrics.json"), pge_metrics)

        rc_params = {
            oc_const.DEM_FILE: output_filepath
        }

        logger.info(f"rc_params : {rc_params}")

        return rc_params

    def get_disp_s1_frame_id(self):
        """
        Assigns the frame ID to the RunConfig for DISP-S1 PGE jobs.
        """
        logger.info(f"Evaluating precondition {inspect.currentframe().f_code.co_name}")

        metadata: Dict[str, str] = self._context["product_metadata"]["metadata"]
>>>>>>> 0923975b
        frame_id = metadata['frame_id']

        rc_params = {
            oc_const.FRAME_ID: frame_id
        }

        logger.info(f"rc_params : {rc_params}")

        return rc_params

    def get_disp_s1_ionosphere_files(self):
        """
        Derives the list of S3 paths to the ionosphere files to be used with a
        DISP-S1 job.
        """
        logger.info(f"Evaluating precondition {inspect.currentframe().f_code.co_name}")

        metadata = self._context["product_metadata"]["metadata"]

        ionosphere_paths = metadata["product_paths"].get("IONOSPHERE_TEC", [])

        rc_params = {
            oc_const.IONOSPHERE_FILES: ionosphere_paths
        }

        logger.info(f"rc_params : {rc_params}")

        return rc_params

    def get_disp_s1_num_workers(self):
        """
        Determines the number of workers/cores to assign to an DISP-S1 job as a
        fraction of the total available.

        """
        logger.info(f"Evaluating precondition {inspect.currentframe().f_code.co_name}")

        available_cores = os.cpu_count()

        # Use 3/4th of the available cores for standard processing
        num_workers = max(int(round((available_cores * 3) / 4)), 1)

        logger.info(f"Allocating {num_workers} core(s) out of {available_cores} available")

        rc_params = {
            "n_workers": str(num_workers)
        }

        logger.info(f"rc_params : {rc_params}")

        return rc_params

    def get_disp_s1_product_type(self):
        """
        Assigns the product type (forward/historical) to the RunConfig for
        DISP-S1 PGE jobs.
        """
        logger.info(f"Evaluating precondition {inspect.currentframe().f_code.co_name}")

        processing_mode = self._context["processing_mode"]

        rc_params = {
            oc_const.PRODUCT_TYPE: (oc_const.DISP_S1_HISTORICAL
                                    if processing_mode == oc_const.PROCESSING_MODE_HISTORICAL
                                    else oc_const.DISP_S1_FORWARD)
        }

        logger.info(f"rc_params : {rc_params}")

        return rc_params

    def get_disp_s1_static_layers_files(self):
        """
        Derives the S3 paths to the CSLC static layer files to be used with a
        DISP-S1 job.

        TODO: current a stub, implement once CSLC static layer files are downloaded
              to s3 by query job.
        """
        logger.info(f"Evaluating precondition {inspect.currentframe().f_code.co_name}")

        rc_params = {
            oc_const.STATIC_LAYERS_FILES: list()
        }

        logger.info(f"rc_params : {rc_params}")

        return rc_params

    def get_disp_s1_troposphere_files(self):
        """
        Derives the S3 paths to the troposphere files to be used with a DISP-S1
        job.

        TODO: current a stub, implement once CSLC static layer files are downloaded
              to s3 by query job.
        """
        logger.info(f"Evaluating precondition {inspect.currentframe().f_code.co_name}")

        rc_params = {
            oc_const.TROPOSPHERE_FILES: list()
        }

        logger.info(f"rc_params : {rc_params}")

        return rc_params

    def get_dswx_hls_dem(self):
        """
        This function downloads dems over the bbox provided in the PGE yaml config,
        or derives the appropriate bbox based on the tile code of the product's
        metadata (if available).
        """
        logger.info(f"Evaluating precondition {inspect.currentframe().f_code.co_name}")

        # get the working directory
        working_dir = get_working_dir()

        logger.info("working_dir : {}".format(working_dir))

        output_filepath = os.path.join(working_dir, 'dem.vrt')

        # get s3_bucket param
        s3_bucket = self._pge_config.get(oc_const.GET_DSWX_HLS_DEM, {}).get(oc_const.S3_BUCKET)

        # get bbox param
        bbox = self._pge_config.get(oc_const.GET_DSWX_HLS_DEM, {}).get(oc_const.BBOX)

        if bbox:
            # Convert to list if we were given a space-delimited string
            if not isinstance(bbox, list):
                bbox = list(map(float, bbox.split()))

            logger.info(f"Got bbox from PGE config: {bbox}")

        # get MGRS tile code, if available from product metadata
        tile_code = get_input_hls_dataset_tile_code(self._context)

        if tile_code:
            logger.info(f'Derived MGRS tile code {tile_code} from product metadata')
        else:
            logger.warning('Could not determine a tile code from product metadata')

        # do checks
        if bbox is None and tile_code is None:
            raise RuntimeError(
                f"Can not determine a region to obtain DEM for.\n"
                f"The product metadata must specify an MGRS tile code, "
                f"or the 'bbox' parameter must be provided in the "
                f"'{oc_const.GET_DSWX_HLS_DEM}' area of the PGE config"
            )

        # Set up arguments to stage_dem.py
        # Note that since we provide an argparse.Namespace directly,
        # all arguments must be specified, even if it's only with a null value
        args = argparse.Namespace()
        args.s3_bucket = s3_bucket
        args.s3_key = ""
        args.outfile = output_filepath
        args.filepath = None
        args.margin = int(self._settings.get("DSWX_HLS", {}).get("ANCILLARY_MARGIN", 50))  # KM
        args.log_level = LogLevels.INFO.value

        logger.info(f'Using margin value of {args.margin} with staged DEM')

        # Provide both the bounding box and tile code, stage_dem.py should
        # give preference to the tile code over the bbox if both are provided.
        args.bbox = bbox
        args.tile_code = tile_code

        pge_metrics = self.get_opera_ancillary(ancillary_type='DSWx-HLS DEM',
                                               output_filepath=output_filepath,
                                               staging_func=stage_dem,
                                               staging_func_args=args)

        write_pge_metrics(os.path.join(working_dir, "pge_metrics.json"), pge_metrics)

        rc_params = {
            oc_const.DEM_FILE: output_filepath
        }

        logger.info(f"rc_params : {rc_params}")

        return rc_params

    def get_dswx_hls_input_filepaths(self) -> Dict:
        """Returns a partial RunConfig containing the s3 paths of the published L2_HLS products."""
        logger.info(f"Evaluating precondition {inspect.currentframe().f_code.co_name}")

        work_dir = get_working_dir()
        with open(PurePath(work_dir) / "datasets.json") as fp:
            datasets_json_dict = json.load(fp)
        with open(PurePath(work_dir) / "_job.json") as fp:
            job_json_dict = json.load(fp)
            dataset_type = job_json_dict["params"]["dataset_type"]

        metadata: Dict[str, str] = self._context["product_metadata"]["metadata"]
        product_paths: List[str] = []
        for file in metadata["Files"]:
            # Example publish location: "s3://{{ DATASET_S3_ENDPOINT }}:80/{{ DATASET_BUCKET }}/products/{id}"
            publish_location = str(datasets_json_util.find_publish_location_s3(datasets_json_dict, dataset_type).parent) \
                .removeprefix("s3:/").removeprefix("/")  # handle prefix changed by PurePath
            product_path = f's3://{publish_location}/{self._context["input_dataset_id"]}/{file["FileName"]}'
            product_paths.append(product_path)

        # Used in conjunction with PGE Config YAML's $.localize_groups and its referenced properties in $.runconfig.
        # Compare key names of $.runconfig entries, referenced indirectly via $.localize_groups, with this dict.
        return {"L2_HLS": product_paths}

    def get_dswx_s1_dem(self):
        """
        This function downloads a DEM sub-region over the bounding box provided
        in the input product metadata for a DSWx-S1 processing job.
        """
        logger.info(f"Evaluating precondition {inspect.currentframe().f_code.co_name}")

        # get the working directory
        working_dir = get_working_dir()

        logger.info("working_dir : {}".format(working_dir))

        # Get the bounding box for the sub-region to select
        metadata: Dict[str, str] = self._context["product_metadata"]["metadata"]

        bbox = metadata.get('bounding_box')

        # Get the s3 location parameters
        s3_bucket = self._pge_config.get(oc_const.GET_DSWX_S1_DEM, {}).get(oc_const.S3_BUCKET)
        s3_key = self._pge_config.get(oc_const.GET_DSWX_S1_DEM, {}).get(oc_const.S3_KEY)

        output_filepath = os.path.join(working_dir, 'dem.vrt')

        # Set up arguments to stage_dem.py
        # Note that since we provide an argparse.Namespace directly,
        # all arguments must be specified, even if it's only with a null value
        args = argparse.Namespace()
        args.s3_bucket = s3_bucket
        args.s3_key = s3_key
        args.outfile = output_filepath
        args.filepath = None
        args.bbox = bbox
        args.tile_code = None
        args.margin = int(self._settings.get("DSWX_S1", {}).get("ANCILLARY_MARGIN", 50))  # KM
        args.log_level = LogLevels.INFO.value

        logger.info(f'Using margin value of {args.margin} with staged DEM')

        pge_metrics = self.get_opera_ancillary(ancillary_type='DSWx-S1 DEM',
                                               output_filepath=output_filepath,
                                               staging_func=stage_dem,
                                               staging_func_args=args)

        write_pge_metrics(os.path.join(working_dir, "pge_metrics.json"), pge_metrics)

        rc_params = {
            oc_const.DEM_FILE: output_filepath
        }

        logger.info(f"rc_params : {rc_params}")

        return rc_params

    def get_dswx_s1_dynamic_ancillary_maps(self):
        """
        Utilizes the stage_ancillary_map.py script to stage the sub-regions for
        each of the ancillary maps used by DSWx-S1 (excluding the DEM).
        """
        logger.info(f"Evaluating precondition {inspect.currentframe().f_code.co_name}")

        rc_params = {}

        # get the working directory
        working_dir = get_working_dir()

        logger.info("working_dir : {}".format(working_dir))

        metadata: Dict[str, str] = self._context["product_metadata"]["metadata"]

        bbox = metadata.get('bounding_box')

        dynamic_ancillary_maps = self._pge_config.get(oc_const.GET_DSWX_S1_DYNAMIC_ANCILLARY_MAPS, {})

        for dynamic_ancillary_map_name in dynamic_ancillary_maps.keys():
            s3_bucket = dynamic_ancillary_maps.get(dynamic_ancillary_map_name, {}).get(oc_const.S3_BUCKET)
            s3_key = dynamic_ancillary_maps.get(dynamic_ancillary_map_name, {}).get(oc_const.S3_KEY)

            ancillary_type = dynamic_ancillary_map_name.replace("_", " ").capitalize()
            output_filepath = os.path.join(working_dir, f'{dynamic_ancillary_map_name}.vrt')

            # Set up arguments to stage_ancillary_map.py
            # Note that since we provide an argparse.Namespace directly,
            # all arguments must be specified, even if it's only with a null value
            args = argparse.Namespace()
            args.outfile = output_filepath
            args.s3_bucket = s3_bucket
            args.s3_key = s3_key
            args.bbox = bbox
            args.margin = int(self._settings.get("DSWX_S1", {}).get("ANCILLARY_MARGIN", 50))  # KM
            args.log_level = LogLevels.INFO.value

            logger.info(f'Using margin value of {args.margin} with staged {ancillary_type}')

            pge_metrics = self.get_opera_ancillary(
                ancillary_type=ancillary_type,
                output_filepath=output_filepath,
                staging_func=stage_ancillary_map,
                staging_func_args=args
            )

            write_pge_metrics(os.path.join(working_dir, "pge_metrics.json"), pge_metrics)

            rc_params[dynamic_ancillary_map_name] = output_filepath

        logger.info(f"rc_params : {rc_params}")

        return rc_params

    def get_dswx_s1_inundated_vegetation_enabled(self):
        """
        Determines the setting for the inundated vegetation enabled flag for
        DSWx-S1 processing, based on the set of input RTC granules to be processed.
        """
        logger.info(f"Evaluating precondition {inspect.currentframe().f_code.co_name}")

        rc_params = {}

        metadata: Dict[str, str] = self._context["product_metadata"]["metadata"]

        dataset_type = self._context["dataset_type"]

        product_paths = metadata["product_paths"][dataset_type]

        # Define a regex pattern to match and extract the polarization field from
        # an RTC-S1 tif product filename
        pattern = re.compile(r".*_(?P<pol>VV|VH|HH|HV).tif")

        # Filter out all products to just those with a polarization field in the
        # filename
        polarization_layers = filter(
            lambda path: pattern.match(os.path.basename(path)), product_paths
        )

        # Reduce each product filename to just the polarization field value
        available_polarizations = map(
            lambda path: pattern.match(os.path.basename(path)).groupdict()['pol'],
            list(polarization_layers)
        )

        # Reduce again to just the unique set of polarization fields
        unique_polarizations = set(list(available_polarizations))

        if len(unique_polarizations) == 0:
            raise ValueError('No polarization fields parsed from input product set')

        # Disable the inundated vegetation check if only a single polarization
        # channel is available
        rc_params[oc_const.INUNDATED_VEGETATION_ENABLED] = len(unique_polarizations) > 1

        logger.info(f"rc_params : {rc_params}")

        return rc_params

    def get_gpu_enabled(self):
        logger.info(
            "Calling {} pre-condition function".format(oc_const.GPU_ENABLED))

        # read in SciFlo work unit json file and extract work directory
        work_unit_file = os.path.abspath("workunit.json")
        with open(work_unit_file) as f:
            work_unit = json.load(f)
        work_dir = os.path.dirname(work_unit["args"][0])

        # extract docker params for the PGE
        docker_params_file = os.path.join(work_dir, "_docker_params.json")
        with open(docker_params_file) as f:
            docker_params = json.load(f)
        container_image_name = self._context["job_specification"]["dependency_images"][
            0
        ]["container_image_name"]
        pge_docker_params = docker_params[container_image_name]

        # detect GPU
        gpu_enabled = (
            True if "gpus" in pge_docker_params.get("runtime_options", {}) else False
        )
        return {oc_const.GPU_ENABLED: gpu_enabled}

    def get_landcover(self):
        """
        Copies the static landcover file configured for use with a DSWx-HLS job
        to the job's local working area.
        """
        logger.info(f"Evaluating precondition {inspect.currentframe().f_code.co_name}")

        # get the working directory
        working_dir = get_working_dir()

        logger.info("working_dir : {}".format(working_dir))

        output_filepath = os.path.join(working_dir, 'landcover.tif')

        s3_bucket = self._pge_config.get(oc_const.GET_LANDCOVER, {}).get(oc_const.S3_BUCKET)
        s3_key = self._pge_config.get(oc_const.GET_LANDCOVER, {}).get(oc_const.S3_KEY)

        pge_metrics = download_object_from_s3(
            s3_bucket, s3_key, output_filepath, filetype="Landcover"
        )

        write_pge_metrics(os.path.join(working_dir, "pge_metrics.json"), pge_metrics)

        rc_params = {
            oc_const.LANDCOVER_FILE: output_filepath
        }

        logger.info(f"rc_params : {rc_params}")

        return rc_params

    def get_metadata(self):
        """
        Returns a dict with only the key: value pair for keys in 'keys' from the
        input_context

        :return: dict or raises error if not found
        """
        logger.info("Evaluating precondition {}".format(oc_const.GET_METADATA))
        keys = self._pge_config.get(oc_const.GET_METADATA).get("keys")
        try:
            metadata = self.__get_keys_from_dict(self._context, keys)
            logger.info("Returning the following context metadata to the job_params: {}".format(json.dumps(metadata)))
            return metadata
        except Exception as e:
            logger.error(
                "Could not extract metadata from input "
                "context: {}".format(traceback.format_exc())
            )
            raise RuntimeError(
                "Could not extract metadata from input context: {}".format(e)
            )

    def get_opera_ancillary(self, ancillary_type, output_filepath, staging_func, staging_func_args):
        """
        Handles common operations for obtaining ancillary data used with OPERA
        PGE processing
        """
        pge_metrics = {"download": [], "upload": []}

        loc_t1 = datetime.utcnow()

        try:
            staging_func(staging_func_args)
            logger.info(f"Created {ancillary_type} file : {output_filepath}")
        except Exception as e:
            trace = traceback.format_exc()
            error = str(e)
            raise RuntimeError(
                f"Failed to download {ancillary_type} file, reason: {error}\n{trace}"
            )

        loc_t2 = datetime.utcnow()
        loc_dur = (loc_t2 - loc_t1).total_seconds()
        path_disk_usage = get_disk_usage(output_filepath)

        pge_metrics["download"].append(
            {
                "url": output_filepath,
                "path": output_filepath,
                "disk_usage": path_disk_usage,
                "time_start": loc_t1.isoformat() + "Z",
                "time_end": loc_t2.isoformat() + "Z",
                "duration": loc_dur,
                "transfer_rate": path_disk_usage / loc_dur,
            }
        )
        logger.info(json.dumps(pge_metrics, indent=2))

        return pge_metrics

    # TODO: multiple functions with this name across OPERA PCM, can they be
    #       consolidated?
    def get_product_metadata(self):
        """
        To get the metadata that was extracted from the products generated by the
        previous PGE run

        :return:
        """
        logger.info("Evaluating precondition {}".format(
            oc_const.GET_PRODUCT_METADATA))
        try:
            if self._context.get(oc_const.PRODUCTS_METADATA) is None:
                raise ValueError(
                    "No product metadata key found in the input context")
            keys = self._pge_config.get(
                oc_const.GET_PRODUCT_METADATA).get("keys", [])
            metadata = dict()
            metadata_obj = self._context.get(oc_const.PRODUCTS_METADATA)
            logger.debug("Found Product Metadata: {}".format(json.dumps(metadata_obj)))
            attribute_names = self._pge_config.get(oc_const.GET_PRODUCT_METADATA).get("attribute_names", {})
            if isinstance(metadata_obj, list):
                for product in metadata_obj:
                    metadata.update(self.__get_keys_from_dict(product.get("metadata"), keys, attribute_names))
            else:
                metadata.update(self.__get_keys_from_dict(metadata_obj.get("metadata"), keys, attribute_names))
            logger.info("Returning the following metadata to the job_params: {}".format(json.dumps(metadata)))
            logger.debug(json.dumps(metadata))
            return metadata

        except Exception as e:
            logger.error("Could not extract product metadata: {}".format(traceback))
            raise RuntimeError("Could not extract product metadata: {}".format(e))

    def get_product_version(self):
        """Assigns the product version specified in settings.yaml to PGE RunConfig"""
        logger.info(f"Evaluating precondition {inspect.currentframe().f_code.co_name}")

        version_key = self._pge_config.get(oc_const.GET_PRODUCT_VERSION, {}).get(oc_const.VERSION_KEY)

        product_version = self._settings.get(version_key)

        if not product_version:
            raise RuntimeError(
                f"No value set for {version_key} in settings.yaml"
            )

        rc_params = {
            oc_const.PRODUCT_VERSION: product_version
        }

        logger.info(f"rc_params : {rc_params}")

        return rc_params

    def get_rtc_s1_estimated_geometric_accuracy_values(self):
        """
        Returns the estimated geometric accuracy values from settings.yaml
        for inclusion in the instantiated RTC-S1 RunConfig. These values are
        needed for CEOS metadata compliance.

        """
        logger.info(f"Evaluating precondition {inspect.currentframe().f_code.co_name}")

        pge_shortname = oc_const.L2_RTC_S1[3:].upper()

        estimated_geographic_accuracy_values = self._settings.get(pge_shortname).get(
            oc_const.ESTIMATED_GEOMETRIC_ACCURACY)

        rc_params = {
            "estimated_geometric_accuracy_bias_x": estimated_geographic_accuracy_values["BIAS_X"],
            "estimated_geometric_accuracy_bias_y": estimated_geographic_accuracy_values["BIAS_Y"],
            "estimated_geometric_accuracy_stddev_x": estimated_geographic_accuracy_values["STDDEV_X"],
            "estimated_geometric_accuracy_stddev_y": estimated_geographic_accuracy_values["STDDEV_Y"]
        }

        logger.info(f"rc_params : {rc_params}")

        return rc_params

    def get_rtc_s1_num_workers(self):
        """
        Determines the number of workers/cores to assign to an RTC-S1 job as a
        fraction of the total available.

        """
        logger.info(f"Evaluating precondition {inspect.currentframe().f_code.co_name}")

        available_cores = os.cpu_count()

        # Use 3/4th of the available cores for standard processing
        num_workers = max(int(round((available_cores * 3) / 4)), 1)

        logger.info(f"Allocating {num_workers} core(s) out of {available_cores} available")

        rc_params = {
            "num_workers": str(num_workers)
        }

        logger.info(f"rc_params : {rc_params}")

        return rc_params

    def get_rtc_s1_static_num_workers(self):
        """
        Determines the number of workers/cores to assign to an RTC-S1-STATIC job
        as a fraction of the total available.

        """
        logger.info(f"Evaluating precondition {inspect.currentframe().f_code.co_name}")

        available_cores = os.cpu_count()

        # Use 1/2 of the available cores for static layer processing
        num_workers = max(int(round(available_cores / 2)), 1)

        logger.info(f"Allocating {num_workers} core(s) out of {available_cores} available")

        rc_params = {
            "num_workers": str(num_workers)
        }

        logger.info(f"rc_params : {rc_params}")

        return rc_params

    def get_s3_input_filepaths(self):
        """
        Gets the set of input S3 file paths that comprise the set of products
        to be processed by a DSWx-S1/DISP-S1 PGE job.
        """
        logger.info(f"Evaluating precondition {inspect.currentframe().f_code.co_name}")

        metadata: Dict[str, str] = self._context["product_metadata"]["metadata"]

        dataset_type = self._context["dataset_type"]

        product_paths = metadata["product_paths"][dataset_type]

        # Condense the full set of file paths to just a set of the directories
        # to be localized
        product_set = set(map(lambda path: os.path.dirname(path), product_paths))

        rc_params = {
            oc_const.INPUT_FILE_PATHS: list(product_set)
        }

        logger.info(f"rc_params : {rc_params}")

        return rc_params

    def get_shoreline_shapefiles(self):
        """
        Copies the set of static shoreline shapefiles configured for use with a
        DSWx-HLS job to the job's local working area.
        """
        logger.info(f"Evaluating precondition {inspect.currentframe().f_code.co_name}")

        # get the working directory
        working_dir = get_working_dir()

        logger.info("working_dir : {}".format(working_dir))

        rc_params = {}

        s3_bucket = self._pge_config.get(oc_const.GET_SHORELINE_SHAPEFILES, {}).get(oc_const.S3_BUCKET)
        s3_keys = self._pge_config.get(oc_const.GET_SHORELINE_SHAPEFILES, {}).get(oc_const.S3_KEYS)

        for s3_key in s3_keys:
            output_filepath = os.path.join(working_dir, os.path.basename(s3_key))

            pge_metrics = download_object_from_s3(
                s3_bucket, s3_key, output_filepath, filetype="Shoreline Shapefile"
            )

            write_pge_metrics(os.path.join(working_dir, "pge_metrics.json"), pge_metrics)

            # Set up the main shapefile which is configured in the PGE RunConfig
            if output_filepath.endswith(".shp"):
                rc_params = {
                    oc_const.SHORELINE_SHAPEFILE: output_filepath
                }

        # Make sure the .shp file was included in the set of files localized from S3
        if not rc_params:
            raise RuntimeError("No .shp file included with the localized Shoreline Shapefile dataset.")

        logger.info(f"rc_params : {rc_params}")

        return rc_params

    def get_slc_polarization(self):
        """
        Determines the polarization setting for the CSLC-S1 or RTC-S1 job based
        on the file name of the input SLC granule.
        """
        logger.info(f"Evaluating precondition {inspect.currentframe().f_code.co_name}")

        metadata: Dict[str, str] = self._context["product_metadata"]["metadata"]

        slc_filename = metadata['FileName']

        slc_regex = "(S1A|S1B)_IW_SLC__1S(?P<pol>SH|SV|DH|DV).*"

        result = re.search(slc_regex, slc_filename)

        if not result:
            raise RuntimeError(
                f'Could not parse Polarization from SLC granule {slc_filename}'
            )

        pol = result.groupdict()['pol']

        logger.info(f'Parsed Polarization mode {pol} from SLC granule {slc_filename}')

        polarization_map = {
            'SH': 'co-pol',
            'SV': 'co-pol',
            'DH': 'dual-pol',
            'DV': 'dual-pol'
        }

        slc_polarization = polarization_map[pol]

        rc_params = {
            oc_const.POLARIZATION: slc_polarization
        }

        logger.info(f"rc_params : {rc_params}")

        return rc_params

    def get_slc_s1_burst_database(self):
        """
        Copies the static burst database file configured for use with an SLC-based
        job to the job's local working area.
        """
        logger.info(f"Evaluating precondition {inspect.currentframe().f_code.co_name}")

        # get the working directory
        working_dir = get_working_dir()

        logger.info("working_dir : {}".format(working_dir))

        output_filepath = os.path.join(working_dir, 'opera_burst_database.sqlite3')

        s3_bucket = self._pge_config.get(oc_const.GET_SLC_S1_BURST_DATABASE, {}).get(oc_const.S3_BUCKET)
        s3_key = self._pge_config.get(oc_const.GET_SLC_S1_BURST_DATABASE, {}).get(oc_const.S3_KEY)

        pge_metrics = download_object_from_s3(
            s3_bucket, s3_key, output_filepath, filetype="Burst Database"
        )

        write_pge_metrics(os.path.join(working_dir, "pge_metrics.json"), pge_metrics)

        rc_params = {
            oc_const.BURST_DATABASE_FILE: output_filepath
        }

        logger.info(f"rc_params : {rc_params}")

        return rc_params

    def get_slc_s1_dem(self):
        """
        Stages a DEM file corresponding to the region covered by an input
        S1 SLC SAFE archive.

        The manifest.safe file is extracted from the archive and used to
        determine the lat/lon bounding box of the S1 swath. This bbox is then
        used with the stage_dem tool to obtain the appropriate DEM.

        """
        logger.info(f"Evaluating precondition {inspect.currentframe().f_code.co_name}")

        # get the working directory
        working_dir = get_working_dir()

        # get the local file path of the input SAFE archive (should have already
        # been downloaded by the get_safe_file precondition function)
        safe_file_path = self._job_params.get(oc_const.SAFE_FILE_PATH)

        # get s3_bucket param
        s3_bucket = self._pge_config.get(oc_const.GET_SLC_S1_DEM, {}).get(oc_const.S3_BUCKET)
        s3_key = self._pge_config.get(oc_const.GET_SLC_S1_DEM, {}).get(oc_const.S3_KEY)

        output_filepath = os.path.join(working_dir, 'dem.vrt')

        logger.info(f"working_dir : {working_dir}")
        logger.info(f"safe_file_path: {safe_file_path}")
        logger.info(f"s3_bucket: {s3_bucket}")
        logger.info(f"s3_key: {s3_key}")
        logger.info(f"output_filepath: {output_filepath}")

        if not safe_file_path:
            raise RuntimeError(f'No value set for {oc_const.SAFE_FILE_PATH} in '
                               f'job parameters. Please ensure the get_safe_file '
                               f'precondition function has been run prior to this one.')

        bbox = bounding_box_from_slc_granule(safe_file_path)

        logger.info(f"Derived DEM bounding box: {bbox}")

        pge_name = self._pge_config.get('pge_name')
        pge_shortname = pge_name[3:].upper()

        logger.info(f'Getting ANCILLARY_MARGIN setting for PGE {pge_shortname}')

        margin = self._settings.get(pge_shortname).get("ANCILLARY_MARGIN")

        logger.info(f'Using margin value of {margin} with staged DEM')

        # Set up arguments to stage_dem.py
        # Note that since we provide an argparse.Namespace directly,
        # all arguments must be specified, even if it's only with a null value
        args = argparse.Namespace()
        args.s3_bucket = s3_bucket
        args.s3_key = s3_key
        args.outfile = output_filepath
        args.filepath = None
        args.margin = margin  # KM
        args.log_level = LogLevels.INFO.value
        args.bbox = bbox
        args.tile_code = None

        pge_metrics = self.get_opera_ancillary(ancillary_type='S1 DEM',
                                               output_filepath=output_filepath,
                                               staging_func=stage_dem,
                                               staging_func_args=args)

        write_pge_metrics(os.path.join(working_dir, "pge_metrics.json"), pge_metrics)

        rc_params = {
            oc_const.DEM_FILE: output_filepath
        }

        logger.info(f"rc_params : {rc_params}")

        return rc_params

    def get_slc_s1_orbit_file(self):
        """
        Obtains the S3 location of the orbit file configured for use with a
        CSLC-S1 or RTC-S1 job.
        """
        logger.info(f"Evaluating precondition {inspect.currentframe().f_code.co_name}")

        s3_product_path = self._context['product_path']

        parsed_s3_url = urlparse(s3_product_path)
        s3_path = parsed_s3_url.path

        # Strip leading forward slash from url path
        if s3_path.startswith('/'):
            s3_path = s3_path[1:]

        # Bucket name should be first part of url path, the key is the rest
        s3_bucket_name = s3_path.split('/')[0]
        s3_key = '/'.join(s3_path.split('/')[1:])

        s3 = boto3.resource('s3')

        bucket = s3.Bucket(s3_bucket_name)
        s3_objects = bucket.objects.filter(Prefix=s3_key)

        orbit_file_objects = list(
            filter(lambda s3_object: s3_object.key.endswith('.EOF'), s3_objects)
        )

        if len(orbit_file_objects) < 1:
            raise RuntimeError(
                f'Could not find any orbit files within the S3 location {s3_product_path}'
            )

        s3_orbit_file_paths = [f"s3://{s3_bucket_name}/{orbit_file_object.key}"
                               for orbit_file_object in orbit_file_objects]

        # Assign the s3 location of the orbit file to the chimera config,
        # it will be localized for us automatically
        rc_params = {
            oc_const.ORBIT_FILE_PATH: s3_orbit_file_paths
        }

        logger.info(f"rc_params : {rc_params}")

        return rc_params

    def get_slc_s1_safe_file(self):
        """
        Obtains the input SAFE file for use with an CSLC-S1 or RTC-S1 job.
        This local path is then configured as the value of safe_file_path within the
        interim RunConfig.

        The SAFE file is manually localized here, so it will be available for
        use when obtaining the corresponding DEM.
        """
        logger.info(f"Evaluating precondition {inspect.currentframe().f_code.co_name}")

        # get the working directory
        working_dir = get_working_dir()

        metadata: Dict[str, str] = self._context["product_metadata"]["metadata"]

        s3_product_path = f"{self._context['product_path']}/{metadata['FileName']}"
        parsed_s3_url = urlparse(s3_product_path)
        s3_path = parsed_s3_url.path

        # Strip leading forward slash from url path
        if s3_path.startswith('/'):
            s3_path = s3_path[1:]

        # Bucket name should be first part of url path, the key is the rest
        s3_bucket = s3_path.split('/')[0]
        s3_key = '/'.join(s3_path.split('/')[1:])

        output_filepath = os.path.join(working_dir, os.path.basename(s3_key))

        logger.info(f"working_dir : {working_dir}")
        logger.info(f"s3_product_path : {s3_product_path}")
        logger.info(f"s3_bucket: {s3_bucket}")
        logger.info(f"output_filepath: {output_filepath}")

        pge_metrics = download_object_from_s3(
            s3_bucket, s3_key, output_filepath, filetype="SAFE"
        )

        write_pge_metrics(os.path.join(working_dir, "pge_metrics.json"), pge_metrics)

        rc_params = {
            oc_const.SAFE_FILE_PATH: output_filepath
        }

        logger.info(f"rc_params : {rc_params}")

        return rc_params

    def get_slc_s1_tec_file(self):
        """
        Stages an Ionosphere Correction (TEC) file for use with a CSLC-S1
        job. The name of the SLC archive to be processed is used to obtain
        the date of the corresponding TEC file to download. The stage_ionosphere_file.py
        script is then used to perform the download.

        """
        logger.info(f"Evaluating precondition {inspect.currentframe().f_code.co_name}")

        s3_product_path = self._context['product_path']

        parsed_s3_url = urlparse(s3_product_path)
        s3_path = parsed_s3_url.path

        # Strip leading forward slash from url path
        if s3_path.startswith('/'):
            s3_path = s3_path[1:]

        # Bucket name should be first part of url path, the key is the rest
        s3_bucket_name = s3_path.split('/')[0]
        s3_key = '/'.join(s3_path.split('/')[1:])

        s3 = boto3.resource('s3')

        bucket = s3.Bucket(s3_bucket_name)
        s3_objects = bucket.objects.filter(Prefix=s3_key)

        # Find the available Ionosphere files staged by the download job
        ionosphere_file_objects = []
        for ionosphere_file_type in VALID_IONOSPHERE_TYPES + ['RAP', 'FIN']:
            ionosphere_file_objects.extend(
                list(filter(lambda s3_object: ionosphere_file_type in s3_object.key, s3_objects))
            )
        logger.info(f"{ionosphere_file_objects}=")

        # May not of found any Ionosphere files during download phase, so check now
        if len(ionosphere_file_objects) < 1:
            raise RuntimeError(
                f'Could not find an Ionosphere file within the S3 location {s3_product_path}'
            )

        # There should only have been one file downloaded, but any should
        # work so just take the first
        ionosphere_file_object = ionosphere_file_objects[0]

        s3_ionosphere_file_path = f"s3://{s3_bucket_name}/{ionosphere_file_object.key}"

        # Assign the s3 location of the Ionosphere file to the chimera config,
        # it will be localized for us automatically
        rc_params = {
            oc_const.TEC_FILE: s3_ionosphere_file_path
        }

        logger.info(f"rc_params : {rc_params}")

        return rc_params

    def get_static_ancillary_files(self):
        """
        Gets the S3 paths to the configured static ancillary input files.
        """
        logger.info(f"Evaluating precondition {inspect.currentframe().f_code.co_name}")

        rc_params = {}

        static_ancillary_products = self._pge_config.get(oc_const.GET_STATIC_ANCILLARY_FILES, {})

        for static_ancillary_product in static_ancillary_products.keys():
            s3_bucket = static_ancillary_products.get(static_ancillary_product, {}).get(oc_const.S3_BUCKET)
            s3_key = static_ancillary_products.get(static_ancillary_product, {}).get(oc_const.S3_KEY)

            rc_params[static_ancillary_product] = f"s3://{s3_bucket}/{s3_key}"

        logger.info(f"rc_params : {rc_params}")

        return rc_params

    def get_static_product_version(self):
        """Assigns the static layer product version specified in settings.yaml to PGE RunConfig"""
        logger.info(f"Evaluating precondition {inspect.currentframe().f_code.co_name}")

        version_key = self._pge_config.get(oc_const.GET_STATIC_PRODUCT_VERSION, {}).get(oc_const.VERSION_KEY)

        product_version = self._settings.get(version_key)

        if not product_version:
            raise RuntimeError(
                f"No value set for {version_key} in settings.yaml"
            )

        rc_params = {
            oc_const.STATIC_PRODUCT_VERSION: product_version
        }

        logger.info(f"rc_params : {rc_params}")

        return rc_params

    def get_worldcover(self):
        """
        This function downloads a Worldcover map over the bbox provided in the
        PGE yaml config, or derives the appropriate bbox based on the tile code
        of the product's metadata (if available).
        """
        logger.info(f"Evaluating precondition {inspect.currentframe().f_code.co_name}")

        # get the working directory
        working_dir = get_working_dir()

        logger.info("working_dir : {}".format(working_dir))

        output_filepath = os.path.join(working_dir, 'worldcover.vrt')

        # get s3 bucket/key params
        s3_bucket = self._pge_config.get(oc_const.GET_WORLDCOVER, {}).get(oc_const.S3_BUCKET)
        worldcover_ver = self._pge_config.get(oc_const.GET_WORLDCOVER, {}).get(oc_const.WORLDCOVER_VER)
        worldcover_year = self._pge_config.get(oc_const.GET_WORLDCOVER, {}).get(oc_const.WORLDCOVER_YEAR)

        # get bbox param
        bbox = self._pge_config.get(oc_const.GET_WORLDCOVER, {}).get(oc_const.BBOX)

        if bbox:
            # Convert to list if we were given a space-delimited string
            if not isinstance(bbox, list):
                bbox = list(map(float, bbox.split()))

            logger.info(f"Got bbox from PGE config: {bbox}")

        # get MGRS tile code, if available from product metadata
        tile_code = get_input_hls_dataset_tile_code(self._context)

        if tile_code:
            logger.info(f'Derived MGRS tile code {tile_code} from product metadata')
        else:
            logger.warning('Could not determine a tile code from product metadata')

        if bbox is None and tile_code is None:
            raise RuntimeError(
                f"Can not determine a region to obtain a Worldcover map for.\n"
                f"The product metadata must specify an MGRS tile code, "
                f"or the '{oc_const.BBOX}' parameter must be provided in the "
                f"'{oc_const.GET_WORLDCOVER}' area of the PGE config"
            )

        # Set up arguments to stage_worldcover.py
        # Note that since we provide an argparse.Namespace directly,
        # all arguments must be specified, even if it's only with a null value
        args = argparse.Namespace()
        args.s3_bucket = s3_bucket
        args.s3_key = ""
        args.worldcover_ver = worldcover_ver
        args.worldcover_year = worldcover_year
        args.outfile = output_filepath
        args.margin = int(self._settings.get("DSWX_HLS", {}).get("ANCILLARY_MARGIN", 50))  # KM
        args.log_level = LogLevels.INFO.value

        logger.info(f'Using margin value of {args.margin} with staged Worldcover')

        # Provide both the bounding box and tile code, stage_worldcover.py should
        # give preference to the tile code over the bbox if both are provided.
        args.bbox = bbox
        args.tile_code = tile_code

        pge_metrics = self.get_opera_ancillary(ancillary_type='Worldcover',
                                               output_filepath=output_filepath,
                                               staging_func=stage_worldcover,
                                               staging_func_args=args)

        write_pge_metrics(os.path.join(working_dir, "pge_metrics.json"), pge_metrics)

        rc_params = {
            oc_const.WORLDCOVER_FILE: output_filepath
        }

        logger.info(f"rc_params : {rc_params}")

        return rc_params

    def instantiate_algorithm_parameters_template(self):
        """
        Downloads a template algorithm parameters yaml file from S3, then
        performs string replacement in memory to instantiate the template.
        String replacement is determined by a pattern mapping associated with
        the chimera configuration for this function.
        """
        logger.info(f"Evaluating precondition {inspect.currentframe().f_code.co_name}")

        # get the working directory
        working_dir = get_working_dir()

        logger.info("working_dir : {}".format(working_dir))

        # Download the configured template file to disk so we can replace patterns
        # in memory
        s3_bucket = self._pge_config.get(
            oc_const.INSTANTIATE_ALGORITHM_PARAMETERS_TEMPLATE, {}).get(oc_const.S3_BUCKET)
        s3_key = self._pge_config.get(
            oc_const.INSTANTIATE_ALGORITHM_PARAMETERS_TEMPLATE, {}).get(oc_const.S3_KEY)

        output_filepath = os.path.join(working_dir, os.path.basename(s3_key))

        download_object_from_s3(
            s3_bucket, s3_key, output_filepath, filetype="Algorithm Parameters Template"
        )

        with open(output_filepath, 'r') as infile:
            template_contents = infile.read()

        instantiated_contents = template_contents

        # Pull the mapping of parameters names to the template patterns to be
        # replaced with said parameter's value
        template_mappings = self._pge_config.get(
            oc_const.INSTANTIATE_ALGORITHM_PARAMETERS_TEMPLATE, {}).get(oc_const.TEMPLATE_MAPPING)

        # Replace each pattern with a job parameter value
        for parameter, pattern in template_mappings.items():
            try:
                value = self._job_params[parameter]
            except KeyError:
                raise RuntimeError(f'No value for parameter {parameter} in _job_params')

            logger.info(f'Replacing pattern {pattern} with value {value}')
            instantiated_contents = instantiated_contents.replace(pattern, json.dumps(value))

        # Strip the .tmpl suffix to derive the instantiated output filename
        output_filepath = output_filepath.replace(".tmpl", "")

        with open(output_filepath, 'w') as outfile:
            outfile.write(instantiated_contents)

        # Return path to the instantiated template so it can be written to the
        # runconfig
        rc_params = {
            oc_const.ALGORITHM_PARAMETERS: output_filepath
        }

        logger.info(f"rc_params : {rc_params}")

        return rc_params

    def set_daac_product_type(self):
        """
        Sets the DAAC product type
        :return: a DAAC product type that will use to populate collection value in CNM-S msg
        """
        logger.info("Calling function {} function".format(oc_const.SET_DAAC_PRODUCT_TYPE))
        template = self._pge_config.get(oc_const.SET_DAAC_PRODUCT_TYPE, {}).get(
            "template", None
        )

        if template:
            daac_product_type = template.format(**self._job_params)
            print("daac_product_type: {}".format(daac_product_type))
            return {product_metadata.DAAC_PRODUCT_TYPE: daac_product_type}
        else:
            raise RuntimeError(
                "Must define a 'template' field for the {} function".format(
                    oc_const.SET_DAAC_PRODUCT_TYPE
                )
            )

    def set_extra_pge_output_metadata(self):
        logger.info(
            "Calling {} pre-condition function".format(
                oc_const.SET_EXTRA_PGE_OUTPUT_METADATA
            )
        )
        extra_met = dict()
        for met_key, job_params_key in self._pge_config.get(
                oc_const.SET_EXTRA_PGE_OUTPUT_METADATA
        ).items():
            if job_params_key in self._job_params:
                extra_met[met_key] = self._job_params.get(job_params_key)
            else:
                raise RuntimeError(
                    "Cannot find {} in the job_params dictionary".format(job_params_key)
                )
        return {oc_const.EXTRA_PGE_OUTPUT_METADATA: extra_met}

    def set_sample_product_metadata(self):
        """
        Overwrites the "product_metadata" field of the context dictionary with
        the contents of a JSON file read from S3. This function is only intended
        for use with testing of PGE SCIFLO workflows, and should not be included
        as a precondition function for any PGE's in production.
        """
        logger.info(f"Evaluating precondition {inspect.currentframe().f_code.co_name}")

        # get the working directory
        working_dir = get_working_dir()

        rc_params = {}

        # get s3_bucket param
        s3_bucket = self._pge_config.get(oc_const.SET_SAMPLE_PRODUCT_METADATA, {}).get(oc_const.S3_BUCKET)
        s3_key = self._pge_config.get(oc_const.SET_SAMPLE_PRODUCT_METADATA, {}).get(oc_const.S3_KEY)

        output_filepath = os.path.join(working_dir, os.path.basename(s3_key))

        download_object_from_s3(s3_bucket, s3_key, output_filepath, filetype="Sample product metadata")

        # read the sample product metadata and assign it to the local context
        with open(output_filepath, "r") as infile:
            product_metadata = json.load(infile)

        if not all(key in product_metadata for key in ["dataset", "metadata"]):
            raise RuntimeError(
                "Product metadata file does not contain expected keys (dataset/metadata)."
            )

        logger.info(f"Read product metadata for dataset {product_metadata['dataset']}")

        # assign the read product metadata into the local context, so it can be
        # used by downstream precondition functions
        self._context["product_metadata"] = product_metadata

        return rc_params<|MERGE_RESOLUTION|>--- conflicted
+++ resolved
@@ -208,8 +208,6 @@
 
         # Get the bounding box for the sub-region to select
         metadata: Dict[str, str] = self._context["product_metadata"]["metadata"]
-<<<<<<< HEAD
-=======
 
         bbox = metadata.get('bounding_box')
 
@@ -256,7 +254,6 @@
         logger.info(f"Evaluating precondition {inspect.currentframe().f_code.co_name}")
 
         metadata: Dict[str, str] = self._context["product_metadata"]["metadata"]
->>>>>>> 0923975b
         frame_id = metadata['frame_id']
 
         rc_params = {
