import os
from io import StringIO
from pathlib import PurePath
from pprint import pprint

import elasticsearch
import more_itertools
from dotenv import dotenv_values
from elasticsearch import RequestsHttpConnection, helpers

import logging

logging.getLogger("elasticsearch").setLevel(level=logging.WARNING)
logging.basicConfig(
    # format="%(levelname)s: %(relativeCreated)7d %(name)s:%(filename)s:%(funcName)s:%(lineno)s - %(message)s",
    format="%(asctime)s %(levelname)7s %(name)s:%(filename)s:%(funcName)s:%(lineno)3s - %(message)s",
    datefmt="%Y-%m-%d %H:%M:%S",
    level=logging.INFO)
logging.getLogger()

config = {
    **dotenv_values("../.env"),
    **os.environ
}

kwargs = {
    "http_auth": (config["ES_USER"], config["ES_PASSWORD"]),
    "connection_class": RequestsHttpConnection,
    "use_ssl": True,
    "verify_certs": False,
    "ssl_show_warn": False,
}
es = elasticsearch.Elasticsearch(hosts=[config["ES_BASE_URL"]], **kwargs)


def pstr(o):
    sio = StringIO()
    pprint(o, stream=sio)
    sio.seek(0)
    return sio.read()


def get_body() -> dict:
    return {
        "query": {
            "bool": {
                "must": [{"match_all": {}}],
                "must_not": [],
                "should": []
            }
        },
        "from": 0,
        "size": 10000,
        "sort": [],
        "aggs": {}
    }


def get_range(
        datetime_fieldname="creation_timestamp",
        start_dt_iso="1970-01-01T00:00:00.000000",
        end_dt_iso="2023-01-01T00:00:00.000000"
) -> dict:
    return {
        "range": {
            datetime_fieldname: {
                "gte": start_dt_iso,
                "lt": end_dt_iso
            }
        }
    }


#######################################################################
# GET MASTER LIST. THIS IS THE LIST OF QUERIED/DOWNLOADED FILES
#######################################################################

body = get_body()
body["query"]["bool"]["must"].append(get_range("query_datetime"))
search_results = list(helpers.scan(es, body, index="hls_catalog", scroll="5m", size=10000))
queried_or_downloaded_files = {hit["_id"].removesuffix(".tif") for hit in search_results}
logging.debug(pstr(queried_or_downloaded_files))

logging.info(f'Data queried or downloaded (files): {len(search_results)=}')
logging.debug(pstr(queried_or_downloaded_files))

body = get_body()
body["query"]["bool"]["must"].append(get_range("query_datetime"))
body["query"]["bool"]["must"].append({"term": {"downloaded": "true"}})
search_results = list(helpers.scan(es, body, index="hls_catalog", scroll="5m", size=10000))
downloaded_files = {hit["_id"].removesuffix(".tif") for hit in search_results}

logging.info(f'Data downloaded (files): {len(search_results)=}')
logging.debug(pstr(downloaded_files))

downloaded_granules = more_itertools.map_reduce(
    downloaded_files,
    lambda k: PurePath(k).with_suffix("").name
)
downloaded_granules = set(downloaded_granules.keys())
logging.info(f'Data downloaded (granules): {len(downloaded_granules)=}')
logging.debug(pstr(downloaded_granules))

missing_download_files = queried_or_downloaded_files - downloaded_files
logging.info(f'Missing download (files): {len(missing_download_files)=}')
logging.debug(pstr(missing_download_files))

missing_download_granules = more_itertools.map_reduce(
    missing_download_files,
    lambda k: PurePath(k).with_suffix("").name
)
missing_download_granules = set(missing_download_granules.keys())
logging.info(f'Missing download (granules): {len(missing_download_granules)=}')
logging.debug(pstr(missing_download_granules))

#######################################################################
# GET L2 products (data ingested)
#######################################################################

body = get_body()
body["query"]["bool"]["must"].append(get_range("creation_timestamp"))
search_results = list(helpers.scan(es, body, index="grq_*_l2_hls_l30", scroll="5m", size=10000))
l30_ingested_files = {input["FileName"].removesuffix(".tif")
                      for hit in search_results
                      for input in hit["_source"]["metadata"]["Files"]}

logging.info(f'Data ingested (L30): {len(search_results)=}')

body = get_body()
body["query"]["bool"]["must"].append(get_range("creation_timestamp"))
search_results = list(helpers.scan(es, body, index="grq_*_l2_hls_s30", scroll="5m", size=10000))
s30_ingested_files = {input["FileName"].removesuffix(".tif")
                      for hit in search_results
                      for input in hit["_source"]["metadata"]["Files"]}

logging.info(f'Data ingested (S30): {len(search_results)=}')

all_ingested_files = l30_ingested_files.union(s30_ingested_files)
<<<<<<< HEAD
logging.info(f'Data ingested (total) (files): {len(all_ingested_files)=}')

all_ingested_granules = more_itertools.map_reduce(
    all_ingested_files,
    lambda k: PurePath(k).with_suffix("").name
)
all_ingested_granules = set(all_ingested_granules.keys())
logging.info(f'Data ingested (total) (granules): {len(all_ingested_granules)=}')

missing_data_ingest_files = downloaded_files - all_ingested_files
logging.info(f'Missing data ingest (files): {len(missing_data_ingest_files)=}')
logging.debug(pstr(missing_data_ingest_files))

missing_data_ingest_granules = more_itertools.map_reduce(
    missing_data_ingest_files,
    lambda k: PurePath(k).with_suffix("").name
)
missing_data_ingest_granules = set(missing_data_ingest_granules.keys())
logging.info(f'Missing data ingest (granules): {len(missing_data_ingest_granules)=}')
logging.debug(pstr(missing_data_ingest_granules))
=======

logging.info(f'Data ingested (total): {len(all_ingested_files)=}')

missing_data_ingest = downloaded_files - all_ingested_files
logging.info(f'Missing data ingest: {len(missing_data_ingest)=}')
logging.debug(pstr(missing_data_ingest))

#######################################################################
# GET state-config products
#######################################################################

body = get_body()
body["query"]["bool"]["must"].append(get_range("creation_time"))
search_results = list(helpers.scan(es, body, index="grq_*_l2_hls_l30-state-config", scroll="5m", size=10000))
l30_state_config = {PurePath(v['product_path']).name.removesuffix(".tif")
                    for hit in search_results
                    for k, v in hit["_source"]["metadata"].items() if k != "@timestamp"}

body = get_body()
body["query"]["bool"]["must"].append(get_range("creation_time"))
search_results = list(helpers.scan(es, body, index="grq_*_l2_hls_s30-state-config", scroll="5m", size=10000))
s30_state_config = {PurePath(v['product_path']).name.removesuffix(".tif")
                    for hit in search_results
                    for k, v in hit["_source"]["metadata"].items() if k != "@timestamp"}

all_state_config = l30_state_config.union(s30_state_config)

missing_state_config = all_ingested_files - all_state_config
logging.info(f'Missing state-config: {len(missing_state_config)=}')
logging.debug(pstr(missing_state_config))
>>>>>>> 96142eff

#######################################################################
# GET L3 products (products used by PGE runs)
# Note: It is possible for L3 products to exist without CNM-S / accountability information briefly after PGE but before CNM-S processing,
#  especially for present or future timeranges.
#  Similarly, it is possible for a L3 data product record to not have CNM-R information if PO.DAAC has not responded yet.
#######################################################################

body = get_body()
body["query"]["bool"]["must"].append(get_range("creation_timestamp"))
# body["query"]["bool"]["must"].append({"wildcard": {"daac_CNM_S_status": "*"}})
search_results = list(helpers.scan(es, body, index="grq_*_l3_dswx_hls", scroll="5m", size=10000))
<<<<<<< HEAD
pge_input_files = {PurePath(input).name.removesuffix(".tif")
                   for hit in search_results
                   for input in hit["_source"]["metadata"]["runconfig"]["localize"]}
=======
pge_input_products = {PurePath(input).name.removesuffix(".tif")
                      for hit in search_results
                      for input in hit["_source"]["metadata"]["accountability"]["L3_DSWx_HLS"]["inputs"]}
>>>>>>> 96142eff

missing_pge_files = all_ingested_files - pge_input_files
logging.info(f'Inputs Missing PGE: {len(missing_pge_files)=}')
logging.debug(pstr(missing_pge_files))

missing_pge_granules = more_itertools.map_reduce(
    missing_pge_files,
    lambda k: PurePath(k).with_suffix("").name
)
missing_pge_granules = set(missing_pge_granules.keys())
logging.info(f'Inputs Missing PGE: {len(missing_pge_granules)=}')

<<<<<<< HEAD
pge_input_granules = more_itertools.map_reduce(
    pge_input_files,
    lambda k: PurePath(k).with_suffix("").name
)
pge_input_granules = set(pge_input_granules.keys())
=======
#######################################################################
# GET L3 state-config products
#######################################################################

body = get_body()
body["query"]["bool"]["must"].append(get_range("@timestamp"))
search_results = list(helpers.scan(es, body, index="grq_*_opera_state_config", scroll="5m", size=10000))
opera_state_config = {hit["_id"] for hit in search_results}
logging.info(f'All opera_state_config: {len(opera_state_config)=}')

body = get_body()
body["query"]["bool"]["must"].append(get_range("production_datetime"))
search_results = list(helpers.scan(es, body, index="hls_spatial_catalog", scroll="5m", size=10000))
spatial_granules = {hit["_id"] for hit in search_results}
logging.debug(pstr(spatial_granules))
logging.info(f'Spatial Granules: {len(spatial_granules)=}')

missing_opera_state_config = spatial_granules - opera_state_config
logging.info(f'Missing opera_state_config: {len(missing_opera_state_config)=}')

body = get_body()
body["query"]["bool"]["must"].append(get_range("creation_timestamp"))
search_results = list(helpers.scan(es, body, index="grq_*_l3_dswx_hls", scroll="5m", size=10000))

pge_input_granules = {hit["_source"]["metadata"]["accountability"]["L3_DSWx_HLS"]["trigger_dataset_id"].removesuffix("_state_config") for hit in search_results}

logging.info(f'Granules PGE Executed: {len(pge_input_granules)=}')
logging.debug(pstr(pge_input_granules))

missing_pge_granules = opera_state_config - pge_input_granules
logging.info(f'Granules Missing PGE: {len(missing_pge_granules)=}\n')
logging.debug(pstr(missing_pge_granules))
>>>>>>> 96142eff


#######################################################################
# CNM-S & CNM-R
#######################################################################
cnm_s_input_files = {PurePath(input).name.removesuffix(".tif")
                        for hit in search_results
<<<<<<< HEAD
                        for input in hit["_source"]["metadata"]["accountability"]["L3_DSWx_HLS"]["metadata"]["filenames"] if hit["_source"].get("daac_CNM_S_status") == "SUCCESS"}
cnm_s_input_granules = {PurePath(input).name.removesuffix(".tif")
                        for hit in search_results
                        for input in hit["_source"]["metadata"]["accountability"]["L3_DSWx_HLS"]["inputs"] if hit["_source"].get("daac_CNM_S_status") == "SUCCESS"}
=======
                        for input in hit["_source"]["metadata"]["accountability"]["L3_DSWx_HLS"]["inputs"] if hit["_source"].get("daac_CNM_S_status") == "SUCCESS"}

>>>>>>> 96142eff

missing_cnm_s_files = pge_input_files - cnm_s_input_files
logging.info(f'Inputs Missing successful CNM-S (files): {len(missing_cnm_s_files)=}')
missing_cnm_s_granules = pge_input_granules - cnm_s_input_granules
logging.info(f'Inputs Missing successful CNM-S (granules): {len(missing_cnm_s_granules)=}')
logging.debug(pstr(missing_cnm_s_granules))

cnm_r_input_files = {PurePath(input).name.removesuffix(".tif")
                        for hit in search_results
<<<<<<< HEAD
                        for input in hit["_source"]["metadata"]["accountability"]["L3_DSWx_HLS"]["metadata"]["filenames"] if hit["_source"].get("daac_delivery_status") == "SUCCESS"}
cnm_r_input_granules = {PurePath(input).name.removesuffix(".tif")
                        for hit in search_results
=======
>>>>>>> 96142eff
                        for input in hit["_source"]["metadata"]["accountability"]["L3_DSWx_HLS"]["inputs"] if hit["_source"].get("daac_delivery_status") == "SUCCESS"}

missing_cnm_r_files = cnm_s_input_files - cnm_r_input_files
logging.info(f'Inputs Missing successful CNM-R (files): {len(missing_cnm_r_files)=}')
missing_cnm_r_granules = cnm_s_input_granules - cnm_r_input_granules
logging.info(f'Inputs Missing successful CNM-R (granules): {len(missing_cnm_r_granules)=}')
logging.debug(pstr(missing_cnm_r_granules))

#######################################################################
# Summary
#######################################################################
all_unpublished = missing_download_files \
    .union(missing_data_ingest_files) \
    .union(missing_pge_files) \
    .union(missing_cnm_s_files) \
    .union(missing_cnm_r_files)
logging.info(pstr(all_unpublished))
logging.info(f'ALL Unpublished (files): {len(all_unpublished)=}')

all_unpublished = missing_download_granules \
    .union(missing_data_ingest_granules) \
    .union(missing_pge_granules) \
    .union(missing_cnm_s_granules) \
    .union(missing_cnm_r_granules)
logging.info(pstr(all_unpublished))
logging.info(f'ALL Unpublished (granules): {len(all_unpublished)=}')<|MERGE_RESOLUTION|>--- conflicted
+++ resolved
@@ -136,7 +136,6 @@
 logging.info(f'Data ingested (S30): {len(search_results)=}')
 
 all_ingested_files = l30_ingested_files.union(s30_ingested_files)
-<<<<<<< HEAD
 logging.info(f'Data ingested (total) (files): {len(all_ingested_files)=}')
 
 all_ingested_granules = more_itertools.map_reduce(
@@ -157,38 +156,7 @@
 missing_data_ingest_granules = set(missing_data_ingest_granules.keys())
 logging.info(f'Missing data ingest (granules): {len(missing_data_ingest_granules)=}')
 logging.debug(pstr(missing_data_ingest_granules))
-=======
-
-logging.info(f'Data ingested (total): {len(all_ingested_files)=}')
-
-missing_data_ingest = downloaded_files - all_ingested_files
-logging.info(f'Missing data ingest: {len(missing_data_ingest)=}')
-logging.debug(pstr(missing_data_ingest))
-
-#######################################################################
-# GET state-config products
-#######################################################################
-
-body = get_body()
-body["query"]["bool"]["must"].append(get_range("creation_time"))
-search_results = list(helpers.scan(es, body, index="grq_*_l2_hls_l30-state-config", scroll="5m", size=10000))
-l30_state_config = {PurePath(v['product_path']).name.removesuffix(".tif")
-                    for hit in search_results
-                    for k, v in hit["_source"]["metadata"].items() if k != "@timestamp"}
-
-body = get_body()
-body["query"]["bool"]["must"].append(get_range("creation_time"))
-search_results = list(helpers.scan(es, body, index="grq_*_l2_hls_s30-state-config", scroll="5m", size=10000))
-s30_state_config = {PurePath(v['product_path']).name.removesuffix(".tif")
-                    for hit in search_results
-                    for k, v in hit["_source"]["metadata"].items() if k != "@timestamp"}
-
-all_state_config = l30_state_config.union(s30_state_config)
-
-missing_state_config = all_ingested_files - all_state_config
-logging.info(f'Missing state-config: {len(missing_state_config)=}')
-logging.debug(pstr(missing_state_config))
->>>>>>> 96142eff
+
 
 #######################################################################
 # GET L3 products (products used by PGE runs)
@@ -201,15 +169,9 @@
 body["query"]["bool"]["must"].append(get_range("creation_timestamp"))
 # body["query"]["bool"]["must"].append({"wildcard": {"daac_CNM_S_status": "*"}})
 search_results = list(helpers.scan(es, body, index="grq_*_l3_dswx_hls", scroll="5m", size=10000))
-<<<<<<< HEAD
 pge_input_files = {PurePath(input).name.removesuffix(".tif")
                    for hit in search_results
                    for input in hit["_source"]["metadata"]["runconfig"]["localize"]}
-=======
-pge_input_products = {PurePath(input).name.removesuffix(".tif")
-                      for hit in search_results
-                      for input in hit["_source"]["metadata"]["accountability"]["L3_DSWx_HLS"]["inputs"]}
->>>>>>> 96142eff
 
 missing_pge_files = all_ingested_files - pge_input_files
 logging.info(f'Inputs Missing PGE: {len(missing_pge_files)=}')
@@ -222,46 +184,11 @@
 missing_pge_granules = set(missing_pge_granules.keys())
 logging.info(f'Inputs Missing PGE: {len(missing_pge_granules)=}')
 
-<<<<<<< HEAD
 pge_input_granules = more_itertools.map_reduce(
     pge_input_files,
     lambda k: PurePath(k).with_suffix("").name
 )
 pge_input_granules = set(pge_input_granules.keys())
-=======
-#######################################################################
-# GET L3 state-config products
-#######################################################################
-
-body = get_body()
-body["query"]["bool"]["must"].append(get_range("@timestamp"))
-search_results = list(helpers.scan(es, body, index="grq_*_opera_state_config", scroll="5m", size=10000))
-opera_state_config = {hit["_id"] for hit in search_results}
-logging.info(f'All opera_state_config: {len(opera_state_config)=}')
-
-body = get_body()
-body["query"]["bool"]["must"].append(get_range("production_datetime"))
-search_results = list(helpers.scan(es, body, index="hls_spatial_catalog", scroll="5m", size=10000))
-spatial_granules = {hit["_id"] for hit in search_results}
-logging.debug(pstr(spatial_granules))
-logging.info(f'Spatial Granules: {len(spatial_granules)=}')
-
-missing_opera_state_config = spatial_granules - opera_state_config
-logging.info(f'Missing opera_state_config: {len(missing_opera_state_config)=}')
-
-body = get_body()
-body["query"]["bool"]["must"].append(get_range("creation_timestamp"))
-search_results = list(helpers.scan(es, body, index="grq_*_l3_dswx_hls", scroll="5m", size=10000))
-
-pge_input_granules = {hit["_source"]["metadata"]["accountability"]["L3_DSWx_HLS"]["trigger_dataset_id"].removesuffix("_state_config") for hit in search_results}
-
-logging.info(f'Granules PGE Executed: {len(pge_input_granules)=}')
-logging.debug(pstr(pge_input_granules))
-
-missing_pge_granules = opera_state_config - pge_input_granules
-logging.info(f'Granules Missing PGE: {len(missing_pge_granules)=}\n')
-logging.debug(pstr(missing_pge_granules))
->>>>>>> 96142eff
 
 
 #######################################################################
@@ -269,15 +196,10 @@
 #######################################################################
 cnm_s_input_files = {PurePath(input).name.removesuffix(".tif")
                         for hit in search_results
-<<<<<<< HEAD
                         for input in hit["_source"]["metadata"]["accountability"]["L3_DSWx_HLS"]["metadata"]["filenames"] if hit["_source"].get("daac_CNM_S_status") == "SUCCESS"}
 cnm_s_input_granules = {PurePath(input).name.removesuffix(".tif")
                         for hit in search_results
                         for input in hit["_source"]["metadata"]["accountability"]["L3_DSWx_HLS"]["inputs"] if hit["_source"].get("daac_CNM_S_status") == "SUCCESS"}
-=======
-                        for input in hit["_source"]["metadata"]["accountability"]["L3_DSWx_HLS"]["inputs"] if hit["_source"].get("daac_CNM_S_status") == "SUCCESS"}
-
->>>>>>> 96142eff
 
 missing_cnm_s_files = pge_input_files - cnm_s_input_files
 logging.info(f'Inputs Missing successful CNM-S (files): {len(missing_cnm_s_files)=}')
@@ -287,12 +209,9 @@
 
 cnm_r_input_files = {PurePath(input).name.removesuffix(".tif")
                         for hit in search_results
-<<<<<<< HEAD
                         for input in hit["_source"]["metadata"]["accountability"]["L3_DSWx_HLS"]["metadata"]["filenames"] if hit["_source"].get("daac_delivery_status") == "SUCCESS"}
 cnm_r_input_granules = {PurePath(input).name.removesuffix(".tif")
                         for hit in search_results
-=======
->>>>>>> 96142eff
                         for input in hit["_source"]["metadata"]["accountability"]["L3_DSWx_HLS"]["inputs"] if hit["_source"].get("daac_delivery_status") == "SUCCESS"}
 
 missing_cnm_r_files = cnm_s_input_files - cnm_r_input_files
