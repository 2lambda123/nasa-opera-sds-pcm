--- conflicted
+++ resolved
@@ -10,13 +10,8 @@
 
 
 def simulate_run_pge(runconfig: Dict, pge_config: Dict, context: Dict, output_dir: str):
-<<<<<<< HEAD
-    output_base_name: str = runconfig['output_base_name']
-    input_file_base_name_regexes: List[str] = runconfig['input_file_base_name_regexes']
-=======
     output_base_name: str = pge_config['output_base_name']
     input_file_base_name_regexes: List[str] = pge_config['input_file_base_name_regexes']
->>>>>>> d319e848
 
     match = None
     for input_file_base_name_regex in input_file_base_name_regexes:
@@ -29,15 +24,9 @@
     for output_type in output_types.keys():
         product_shortname = match.groupdict()['product_shortname']
         if product_shortname == 'HLS.L30':
-<<<<<<< HEAD
-            sensor = 'Landsat8'
-        elif product_shortname == 'HLS.S30':
-            sensor = 'Sentinel2'
-=======
             sensor = 'LANDSAT-8'
         elif product_shortname == 'HLS.S30':
             sensor = 'SENTINEL-2A'
->>>>>>> d319e848
         else:
             raise
 
@@ -45,12 +34,8 @@
             sensor=sensor,
             tile_id=match.groupdict()['tile_id'],
             # compare input pattern with entries in settings.yaml, and output pattern with entries in pge_outputs.yaml
-<<<<<<< HEAD
-            datetime=datetime.strptime(match.groupdict()['acquisition_ts'], '%Y%jT%H%M%S').strftime('%Y%m%dT%H%M%S')
-=======
             datetime=datetime.strptime(match.groupdict()['acquisition_ts'], '%Y%jT%H%M%S').strftime('%Y%m%dT%H%M%S'),
             collection_version=match.groupdict()['collection_version']
->>>>>>> d319e848
         )
         metadata = {}
         simulate_output(metadata, base_name, output_dir, output_types[output_type])
