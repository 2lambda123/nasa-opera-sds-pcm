import logging
import time

import conftest
from int_test_util import \
    mock_cnm_r_success_sns, \
<<<<<<< HEAD
=======
    mock_cnm_r_success_sqs, \
    upload_file, \
>>>>>>> 5a2d9ed3
    wait_for_cnm_s_success, \
    wait_for_cnm_r_success, \
    wait_for_l3
from subscriber_util import \
    wait_for_query_job, \
    wait_for_download_jobs, \
    invoke_l30_subscriber_query_lambda, \
    invoke_s30_subscriber_query_lambda, \
    update_env_vars_l30_subscriber_query_lambda, \
    reset_env_vars_l30_subscriber_query_lambda, \
    reset_env_vars_s30_subscriber_query_lambda, \
    update_env_vars_s30_subscriber_query_lambda

config = conftest.config


def test_subscriber_l30():
    logging.info("TRIGGERING DATA SUBSCRIBE")

    update_env_vars_l30_subscriber_query_lambda()
    sleep_for(30)

    response = invoke_l30_subscriber_query_lambda()

    reset_env_vars_l30_subscriber_query_lambda()
    sleep_for(30)

    assert response["StatusCode"] == 200

    job_id = response["Payload"].read().decode().strip("\"")
    logging.info(f"{job_id=}")

    logging.info("Sleeping for query job execution...")
    sleep_for(300)

    wait_for_query_job(job_id)

    logging.info("Sleeping for download job execution...")
    sleep_for(300)
    wait_for_download_jobs(job_id)

<<<<<<< HEAD
=======

def test_subscriber_s30():
    logging.info("TRIGGERING DATA SUBSCRIBE")

    update_env_vars_s30_subscriber_query_lambda()
    sleep_for(30)

    response = invoke_s30_subscriber_query_lambda()

    reset_env_vars_s30_subscriber_query_lambda()
    sleep_for(30)

    assert response["StatusCode"] == 200

    job_id = response["Payload"].read().decode().strip("\"")
    logging.info(f"{job_id=}")

    logging.info("Sleeping for query job execution...")
    sleep_for(300)

    wait_for_query_job(job_id)

    logging.info("Sleeping for download job execution...")
    sleep_for(300)
    wait_for_download_jobs(job_id)


def test_l30():
    logging.info("UPLOADING INPUT FILES")

    download_dir: Path = Path(config["L30_INPUT_DIR"]).expanduser()
    input_filepaths = [
        download_dir / "HLS.L30.T22VEQ.2021248T143156.v2.0.B02.tif",
        download_dir / "HLS.L30.T22VEQ.2021248T143156.v2.0.B03.tif",
        download_dir / "HLS.L30.T22VEQ.2021248T143156.v2.0.B04.tif",
        download_dir / "HLS.L30.T22VEQ.2021248T143156.v2.0.B05.tif",
        download_dir / "HLS.L30.T22VEQ.2021248T143156.v2.0.B06.tif",
        download_dir / "HLS.L30.T22VEQ.2021248T143156.v2.0.B07.tif",
        download_dir / "HLS.L30.T22VEQ.2021248T143156.v2.0.Fmask.tif"
    ]
    for i, input_filepath in enumerate(input_filepaths):
        logging.info(f"Uploading file {i+1} of {len(input_filepaths)}")
        upload_file(filepath=input_filepath)

    logging.info("CHECKING FOR L2 ENTRIES, INDICATING SUCCESSFUL DATA INGEST")

    logging.info("Sleeping for L2 ingest...")
    sleep_for(150)

    response = wait_for_l2(_id="HLS.L30.T22VEQ.2021248T143156.v2.0.B02", index="grq_v2.0_l2_hls_l30")
    assert response.hits[0]["id"] == "HLS.L30.T22VEQ.2021248T143156.v2.0.B02"

    response = wait_for_l2(_id="HLS.L30.T22VEQ.2021248T143156.v2.0.B03", index="grq_v2.0_l2_hls_l30")
    assert response.hits[0]["id"] == "HLS.L30.T22VEQ.2021248T143156.v2.0.B03"

    response = wait_for_l2(_id="HLS.L30.T22VEQ.2021248T143156.v2.0.B04", index="grq_v2.0_l2_hls_l30")
    assert response.hits[0]["id"] == "HLS.L30.T22VEQ.2021248T143156.v2.0.B04"

    response = wait_for_l2(_id="HLS.L30.T22VEQ.2021248T143156.v2.0.B05", index="grq_v2.0_l2_hls_l30")
    assert response.hits[0]["id"] == "HLS.L30.T22VEQ.2021248T143156.v2.0.B05"

    response = wait_for_l2(_id="HLS.L30.T22VEQ.2021248T143156.v2.0.B06", index="grq_v2.0_l2_hls_l30")
    assert response.hits[0]["id"] == "HLS.L30.T22VEQ.2021248T143156.v2.0.B06"

    response = wait_for_l2(_id="HLS.L30.T22VEQ.2021248T143156.v2.0.B07", index="grq_v2.0_l2_hls_l30")
    assert response.hits[0]["id"] == "HLS.L30.T22VEQ.2021248T143156.v2.0.B07"

    response = wait_for_l2(_id="HLS.L30.T22VEQ.2021248T143156.v2.0.Fmask", index="grq_v2.0_l2_hls_l30")
    assert response.hits[0]["id"] == "HLS.L30.T22VEQ.2021248T143156.v2.0.Fmask"

    logging.info("Sleeping for state-config execution...")
    sleep_for(150)
    response = wait_for_state_config(_id="HLS.L30.T22VEQ.2021248T143156.v2.0_state_config", index="grq_1_l2_hls_l30-state-config")
    assert response.hits[0]["id"] == "HLS.L30.T22VEQ.2021248T143156.v2.0_state_config"

>>>>>>> 5a2d9ed3
    logging.info("CHECKING FOR L3 ENTRIES, INDICATING SUCCESSFUL PGE EXECUTION")

    logging.info("Sleeping for PGE execution...")
    sleep_for(300)

    response = wait_for_l3(_id="OPERA_L3_DSWx_HLS_T54PVQ_20220101T005855Z_20220101T005855Z_L8_30_v2.0", index="grq_v2.0_l3_dswx_hls")
    assert response.hits[0]["id"] == "OPERA_L3_DSWx_HLS_T54PVQ_20220101T005855Z_20220101T005855Z_L8_30_v2.0"

    logging.info("CHECKING FOR CNM-S SUCCESS")

    logging.info("Sleeping for CNM-S execution...")
    sleep_for(150)

    response = wait_for_cnm_s_success(_id="OPERA_L3_DSWx_HLS_T54PVQ_20220101T005855Z_20220101T005855Z_L8_30_v2.0", index="grq_v2.0_l3_dswx_hls")
    assert_cnm_s_success(response)

    logging.info("TRIGGER AND CHECK FOR CNM-R SUCCESS")
    mock_cnm_r_success_sns(id="OPERA_L3_DSWx_HLS_T54PVQ_20220101T005855Z_20220101T005855Z_L8_30_v2.0")

    logging.info("Sleeping for CNM-R execution...")
    sleep_for(150)

    response = wait_for_cnm_r_success(_id="OPERA_L3_DSWx_HLS_T54PVQ_20220101T005855Z_20220101T005855Z_L8_30_v2.0", index="grq_v2.0_l3_dswx_hls")
    assert_cnm_r_success(response)


def test_subscriber_s30():
    logging.info("TRIGGERING DATA SUBSCRIBE")

    update_env_vars_s30_subscriber_query_lambda()
    sleep_for(30)

    response = invoke_s30_subscriber_query_lambda()

    reset_env_vars_s30_subscriber_query_lambda()
    sleep_for(30)

    assert response["StatusCode"] == 200

    job_id = response["Payload"].read().decode().strip("\"")
    logging.info(f"{job_id=}")

    logging.info("Sleeping for query job execution...")
    sleep_for(150)

    wait_for_query_job(job_id)

    logging.info("Sleeping for download job execution...")
    sleep_for(150)
    wait_for_download_jobs(job_id)

    logging.info("CHECKING FOR L3 ENTRIES, INDICATING SUCCESSFUL PGE EXECUTION")

    logging.info("Sleeping for PGE execution...")
    sleep_for(150)

    response = wait_for_l3(_id="OPERA_L3_DSWx_HLS_T53HQV_20220101T003711Z_20220101T003711Z_S2A_30_v2.0", index="grq_v2.0_l3_dswx_hls")
    assert response.hits[0]["id"] == "OPERA_L3_DSWx_HLS_T53HQV_20220101T003711Z_20220101T003711Z_S2A_30_v2.0"

    logging.info("CHECKING FOR CNM-S SUCCESS")

    logging.info("Sleeping for CNM-S execution...")
    sleep_for(150)

    response = wait_for_cnm_s_success(_id="OPERA_L3_DSWx_HLS_T53HQV_20220101T003711Z_20220101T003711Z_S2A_30_v2.0", index="grq_v2.0_l3_dswx_hls")
    assert_cnm_s_success(response)

    logging.info("TRIGGER AND CHECK FOR CNM-R SUCCESS")
    mock_cnm_r_success_sns(id="OPERA_L3_DSWx_HLS_T53HQV_20220101T003711Z_20220101T003711Z_S2A_30_v2.0")

    logging.info("Sleeping for CNM-R execution...")
    sleep_for(150)

<<<<<<< HEAD
    response = wait_for_cnm_r_success(_id="OPERA_L3_DSWx_HLS_T53HQV_20220101T003711Z_20220101T003711Z_S2A_30_v2.0", index="grq_v2.0_l3_dswx_hls")
=======
    response = wait_for_cnm_r_success(_id="OPERA_L3_DSWx_HLS_T15SXR_20210907T163901Z_20210907T163901Z_S2A_30_v2.0", index="grq_v2.0_l3_dswx_hls")
    assert_cnm_r_success(response)


def test_slc():
    logging.info("UPLOADING INPUT FILES")

    download_dir: Path = Path(config["SLC_INPUT_DIR"]).expanduser()
    input_filepaths = [
        download_dir / "S1A_IW_SLC__1SDV_20220501T015035_20220501T015102_043011_0522A4_42CC.zip"
    ]
    for i, input_filepath in enumerate(input_filepaths):
        logging.info(f"Uploading file {i+1} of {len(input_filepaths)}")
        upload_file(filepath=input_filepath)

    logging.info("CHECKING FOR L2 ENTRIES, INDICATING SUCCESSFUL DATA INGEST")

    logging.info("Sleeping for L2 ingest...")
    sleep_for(150)

    response = wait_for_l2(_id="S1A_IW_SLC__1SDV_20220501T015035_20220501T015102_043011_0522A4_42CC", index="grq_1_l1_s1_slc")
    assert response.hits[0]["id"] == "S1A_IW_SLC__1SDV_20220501T015035_20220501T015102_043011_0522A4_42CC"

    logging.info("CHECKING FOR L3 ENTRIES, INDICATING SUCCESSFUL PGE EXECUTION")

    logging.info("Sleeping for PGE execution...")
    sleep_for(300)

    response = wait_for_l3(_id="OPERA_L2_CSLC_S1A_IW_T64-135524-IW2_VV_20220501T015035Z_v0.1_20220501T015102Z", index="grq_1_l2_cslc_s1")
    assert response.hits[0]["id"] == "OPERA_L2_CSLC_S1A_IW_T64-135524-IW2_VV_20220501T015035Z_v0.1_20220501T015102Z"

    logging.info("CHECKING FOR CNM-S SUCCESS")

    logging.info("Sleeping for CNM-S execution...")
    sleep_for(150)

    response = wait_for_cnm_s_success(_id="OPERA_L2_CSLC_S1A_IW_T64-135524-IW2_VV_20220501T015035Z_v0.1_20220501T015102Z", index="grq_1_l2_cslc_s1")
    assert_cnm_s_success(response)

    logging.info("TRIGGER AND CHECK FOR CNM-R SUCCESS")
    mock_cnm_r_success_sqs(id="OPERA_L2_CSLC_S1A_IW_T64-135524-IW2_VV_20220501T015035Z_v0.1_20220501T015102Z")

    logging.info("Sleeping for CNM-R execution...")
    sleep_for(150)
>>>>>>> 5a2d9ed3

    response = wait_for_cnm_r_success(_id="OPERA_L2_CSLC_S1A_IW_T64-135524-IW2_VV_20220501T015035Z_v0.1_20220501T015102Z", index="grq_1_l2_cslc_s1")
    assert_cnm_r_success(response)


def assert_cnm_s_success(response):
    assert response.hits.hits[0]["_source"]["daac_CNM_S_status"] == "SUCCESS"
    assert response.hits.hits[0]["_source"]["daac_CNM_S_timestamp"] is not None


def assert_cnm_r_success(response):
    assert response.hits.hits[0]["_source"]["daac_delivery_status"] == "SUCCESS"
    assert response.hits.hits[0]["_source"]["daac_identifier"] is not None

    assert response.hits.hits[0]["_source"]["daac_received_timestamp"] is not None
    assert response.hits.hits[0]["_source"]["daac_submission_timestamp"] is not None
    assert response.hits.hits[0]["_source"]["daac_collection"] is not None
    assert response.hits.hits[0]["_source"]["daac_process_complete_timestamp"] is not None

    # CNM-R ingestion metadata
    assert response.hits.hits[0]["_source"]["daac_catalog_id"] is not None
    assert response.hits.hits[0]["_source"]["daac_catalog_url"] is not None


def sleep_for(sec=None):
    logging.info(f"Sleeping for {sec} seconds...")
    time.sleep(sec)
    logging.info("Done sleeping.")<|MERGE_RESOLUTION|>--- conflicted
+++ resolved
@@ -4,11 +4,8 @@
 import conftest
 from int_test_util import \
     mock_cnm_r_success_sns, \
-<<<<<<< HEAD
-=======
     mock_cnm_r_success_sqs, \
     upload_file, \
->>>>>>> 5a2d9ed3
     wait_for_cnm_s_success, \
     wait_for_cnm_r_success, \
     wait_for_l3
@@ -50,9 +47,7 @@
     sleep_for(300)
     wait_for_download_jobs(job_id)
 
-<<<<<<< HEAD
-=======
-
+    
 def test_subscriber_s30():
     logging.info("TRIGGERING DATA SUBSCRIBE")
 
@@ -78,56 +73,6 @@
     sleep_for(300)
     wait_for_download_jobs(job_id)
 
-
-def test_l30():
-    logging.info("UPLOADING INPUT FILES")
-
-    download_dir: Path = Path(config["L30_INPUT_DIR"]).expanduser()
-    input_filepaths = [
-        download_dir / "HLS.L30.T22VEQ.2021248T143156.v2.0.B02.tif",
-        download_dir / "HLS.L30.T22VEQ.2021248T143156.v2.0.B03.tif",
-        download_dir / "HLS.L30.T22VEQ.2021248T143156.v2.0.B04.tif",
-        download_dir / "HLS.L30.T22VEQ.2021248T143156.v2.0.B05.tif",
-        download_dir / "HLS.L30.T22VEQ.2021248T143156.v2.0.B06.tif",
-        download_dir / "HLS.L30.T22VEQ.2021248T143156.v2.0.B07.tif",
-        download_dir / "HLS.L30.T22VEQ.2021248T143156.v2.0.Fmask.tif"
-    ]
-    for i, input_filepath in enumerate(input_filepaths):
-        logging.info(f"Uploading file {i+1} of {len(input_filepaths)}")
-        upload_file(filepath=input_filepath)
-
-    logging.info("CHECKING FOR L2 ENTRIES, INDICATING SUCCESSFUL DATA INGEST")
-
-    logging.info("Sleeping for L2 ingest...")
-    sleep_for(150)
-
-    response = wait_for_l2(_id="HLS.L30.T22VEQ.2021248T143156.v2.0.B02", index="grq_v2.0_l2_hls_l30")
-    assert response.hits[0]["id"] == "HLS.L30.T22VEQ.2021248T143156.v2.0.B02"
-
-    response = wait_for_l2(_id="HLS.L30.T22VEQ.2021248T143156.v2.0.B03", index="grq_v2.0_l2_hls_l30")
-    assert response.hits[0]["id"] == "HLS.L30.T22VEQ.2021248T143156.v2.0.B03"
-
-    response = wait_for_l2(_id="HLS.L30.T22VEQ.2021248T143156.v2.0.B04", index="grq_v2.0_l2_hls_l30")
-    assert response.hits[0]["id"] == "HLS.L30.T22VEQ.2021248T143156.v2.0.B04"
-
-    response = wait_for_l2(_id="HLS.L30.T22VEQ.2021248T143156.v2.0.B05", index="grq_v2.0_l2_hls_l30")
-    assert response.hits[0]["id"] == "HLS.L30.T22VEQ.2021248T143156.v2.0.B05"
-
-    response = wait_for_l2(_id="HLS.L30.T22VEQ.2021248T143156.v2.0.B06", index="grq_v2.0_l2_hls_l30")
-    assert response.hits[0]["id"] == "HLS.L30.T22VEQ.2021248T143156.v2.0.B06"
-
-    response = wait_for_l2(_id="HLS.L30.T22VEQ.2021248T143156.v2.0.B07", index="grq_v2.0_l2_hls_l30")
-    assert response.hits[0]["id"] == "HLS.L30.T22VEQ.2021248T143156.v2.0.B07"
-
-    response = wait_for_l2(_id="HLS.L30.T22VEQ.2021248T143156.v2.0.Fmask", index="grq_v2.0_l2_hls_l30")
-    assert response.hits[0]["id"] == "HLS.L30.T22VEQ.2021248T143156.v2.0.Fmask"
-
-    logging.info("Sleeping for state-config execution...")
-    sleep_for(150)
-    response = wait_for_state_config(_id="HLS.L30.T22VEQ.2021248T143156.v2.0_state_config", index="grq_1_l2_hls_l30-state-config")
-    assert response.hits[0]["id"] == "HLS.L30.T22VEQ.2021248T143156.v2.0_state_config"
-
->>>>>>> 5a2d9ed3
     logging.info("CHECKING FOR L3 ENTRIES, INDICATING SUCCESSFUL PGE EXECUTION")
 
     logging.info("Sleeping for PGE execution...")
@@ -201,9 +146,6 @@
     logging.info("Sleeping for CNM-R execution...")
     sleep_for(150)
 
-<<<<<<< HEAD
-    response = wait_for_cnm_r_success(_id="OPERA_L3_DSWx_HLS_T53HQV_20220101T003711Z_20220101T003711Z_S2A_30_v2.0", index="grq_v2.0_l3_dswx_hls")
-=======
     response = wait_for_cnm_r_success(_id="OPERA_L3_DSWx_HLS_T15SXR_20210907T163901Z_20210907T163901Z_S2A_30_v2.0", index="grq_v2.0_l3_dswx_hls")
     assert_cnm_r_success(response)
 
@@ -248,7 +190,6 @@
 
     logging.info("Sleeping for CNM-R execution...")
     sleep_for(150)
->>>>>>> 5a2d9ed3
 
     response = wait_for_cnm_r_success(_id="OPERA_L2_CSLC_S1A_IW_T64-135524-IW2_VV_20220501T015035Z_v0.1_20220501T015102Z", index="grq_1_l2_cslc_s1")
     assert_cnm_r_success(response)
