import random
from datetime import datetime
from pathlib import Path
from unittest.mock import MagicMock

import pytest

from data_subscriber import daac_data_subscriber, download, query, token, url


def setup_module():
    # create dummy `_job.json` to mimic runtime environment
    job_context = Path("_job.json")
    job_context.unlink(missing_ok=True)
    with job_context.open("w") as f:
        f.write(
            """
            {
                "job_info": {
                    "job_payload": {
                        "payload_task_id": "123456"
                    }
                }
            }
            """
        )


def teardown_module():
    # delete dummy `_job.json`
    job_context = Path("_job.json")
    job_context.unlink(missing_ok=True)


@pytest.mark.asyncio
async def test_full(monkeypatch):
    # ARRANGE
    patch_subscriber(monkeypatch)
    patch_subscriber_io(monkeypatch)
    mock_get_aws_creds(monkeypatch)
    mock_s3_transfer(monkeypatch)
    mock_boto3(monkeypatch)

    mock_download_product_using_https = MagicMock(return_value=Path("downloads/T00003/T00003.B01").resolve())

    monkeypatch.setattr(
<<<<<<< HEAD
        download,
        download.download_product_using_https.__name__,
=======
        data_subscriber.daac_data_subscriber,
        data_subscriber.daac_data_subscriber.download_product_using_https.__name__,
>>>>>>> 1f5a3721
        mock_download_product_using_https
    )

    monkeypatch.setattr(
<<<<<<< HEAD
        download,
        download.SessionWithHeaderRedirection.__name__,
=======
        data_subscriber.daac_data_subscriber,
        data_subscriber.daac_data_subscriber.SessionWithHeaderRedirection.__name__,
>>>>>>> 1f5a3721
        MagicMock()
    )

    mock_download_product_using_s3 = MagicMock(side_effect=[
        Path("downloads/T00000/T00000.B01").resolve(),
        Path("downloads/T00001/T00001.B01").resolve(),
        Path("downloads/T00001/T00001.B02").resolve(),
        Path("downloads/T00002/T00002.B01").resolve()
    ])
    monkeypatch.setattr(
        download,
        download.download_product_using_s3.__name__,
        mock_download_product_using_s3
    )

    mock_extract = MagicMock(side_effect=[
        "extracts/T00000/T00000.B01",
        "extracts/T00001/T00001.B01",
        "extracts/T00001/T00001.B02",
        "extracts/T00001/T00002.B02",
        "extracts/T00003/T00003.B01",
    ])
    mock_extract_metadata(monkeypatch, mock_extract)
    mock_create_merged_files(monkeypatch)

    args = "dummy.py full " \
           "--collection-shortname=HLSS30 " \
           "--start-date=1970-01-01T00:00:00Z " \
           "--end-date=1970-01-01T00:00:00Z " \
           "--transfer-protocol=auto " \
           "".split()

    # ACT
    results = await daac_data_subscriber.run(args)

    # ASSERT
    assert results["query"] is None
    assert results["download"] is None


@pytest.mark.asyncio
async def test_query(monkeypatch):
    # ARRANGE
    patch_subscriber(monkeypatch)

    args = "dummy.py query " \
           "--collection-shortname=HLSS30 " \
           "".split()

    # ACT
    results = await daac_data_subscriber.run(args)

    # ASSERT
    assert results["query"] is None


@pytest.mark.asyncio
async def test_query_chunked(monkeypatch):
    # ARRANGE
    patch_subscriber(monkeypatch)

    args = "dummy.py query " \
           "--collection-shortname=HLSS30 " \
           "--chunk-size=1 " \
           "".split()

    # ACT
    results = await daac_data_subscriber.run(args)

    # ASSERT
    assert len(results["query"]["success"]) > 0
    assert len(results["query"]["fail"]) == 0


@pytest.mark.asyncio
async def test_query_no_schedule_download(monkeypatch):
    # ARRANGE
    patch_subscriber(monkeypatch)

    args = "dummy.py query " \
           "--collection-shortname=HLSS30 " \
           "--chunk-size=1 " \
           "--no-schedule-download " \
           "".split()

    # ACT
    results = await daac_data_subscriber.run(args)

    # ASSERT
    assert results["query"] is None


@pytest.mark.asyncio
async def test_query_smoke_run(monkeypatch):
    # ARRANGE
    patch_subscriber(monkeypatch)

    args = "dummy.py query " \
           "--collection-shortname=HLSS30 " \
           "--start-date=1970-01-01T00:00:00Z " \
           "--end-date=1970-01-01T00:00:00Z " \
           "--chunk-size=1 " \
           "--smoke-run " \
           "".split()

    # ACT
    results = await daac_data_subscriber.run(args)

    # ASSERT
    assert len(results["query"]["success"]) == 1
    assert len(results["query"]["fail"]) == 0


@pytest.mark.asyncio
async def test_download(monkeypatch):
    # ARRANGE
    patch_subscriber(monkeypatch)
    patch_subscriber_io(monkeypatch)
    mock_get_aws_creds(monkeypatch)
    mock_s3_transfer(monkeypatch)
    mock_boto3(monkeypatch)

    mock_download_product_using_https = MagicMock(return_value=Path("downloads/T00003/T00003.B01").resolve())

    monkeypatch.setattr(
<<<<<<< HEAD
        download,
        download.download_product_using_https.__name__,
=======
        data_subscriber.daac_data_subscriber,
        data_subscriber.daac_data_subscriber.download_product_using_https.__name__,
>>>>>>> 1f5a3721
        mock_download_product_using_https
    )

    monkeypatch.setattr(
<<<<<<< HEAD
        download,
        download.SessionWithHeaderRedirection.__name__,
        MagicMock()
    )


=======
        data_subscriber.daac_data_subscriber,
        data_subscriber.daac_data_subscriber.SessionWithHeaderRedirection.__name__,
        MagicMock()
    )

>>>>>>> 1f5a3721
    mock_download_product_using_s3 = MagicMock(side_effect=[
        Path("downloads/T00000/T00000.B01").resolve(),
        Path("downloads/T00001/T00001.B01").resolve(),
        Path("downloads/T00001/T00001.B02").resolve(),
        Path("downloads/T00002/T00002.B01").resolve()
    ])
    monkeypatch.setattr(
        download,
        download.download_product_using_s3.__name__,
        mock_download_product_using_s3
    )

    mock_extract = MagicMock([
        "extracts/T00000/T00000.B01",
        "extracts/T00001/T00001.B01",
        "extracts/T00001/T00001.B02",
        "extracts/T00001/T00002.B02",
        "extracts/T00003/T00003.B01",
    ])
    mock_extract_metadata(monkeypatch, mock_extract)
    mock_create_merged_files(monkeypatch)

    args = "dummy.py download " \
           "--start-date=1970-01-01T00:00:00Z " \
           "--end-date=1970-01-01T00:00:00Z " \
           "--transfer-protocol=auto" \
           "".split()

    # ACT
    results = await daac_data_subscriber.run(args)

    # ASSERT
    assert results["download"] is None


@pytest.mark.asyncio
async def test_download_by_tile(monkeypatch):
    # ARRANGE
    patch_subscriber(monkeypatch)
    patch_subscriber_io(monkeypatch)
    mock_get_aws_creds(monkeypatch)
    mock_s3_transfer(monkeypatch)
    mock_boto3(monkeypatch)

    mock_extract = MagicMock(side_effect=["extracts/T00000/T00000.B01"])
    mock_extract_metadata(monkeypatch, mock_extract)
    mock_create_merged_files(monkeypatch)

    mock_download_product_using_s3 = MagicMock(side_effect=[Path("downloads/T00000/T00000.B01").resolve()])
    monkeypatch.setattr(
        download,
        download.download_product_using_s3.__name__,
        mock_download_product_using_s3
    )

    args = "dummy.py download " \
           "--batch-ids=T00000 " \
           "--start-date=1970-01-01T00:00:00Z " \
           "--end-date=1970-01-01T00:00:00Z " \
           "".split()

    # ACT
    results = await daac_data_subscriber.run(args)

    # ASSERT
    assert results["download"] is None


@pytest.mark.asyncio
async def test_download_by_tiles(monkeypatch):
    # ARRANGE
    patch_subscriber(monkeypatch)
    patch_subscriber_io(monkeypatch)
    mock_get_aws_creds(monkeypatch)
    mock_s3_transfer(monkeypatch)
    mock_boto3(monkeypatch)

    mock_download_product_using_s3 = MagicMock(side_effect=[
        Path("downloads/T00000/T00000.B01").resolve(),
        Path("downloads/T00000/T00001.B01").resolve(),
        Path("downloads/T00001/T00001.B02").resolve(),
        Path("downloads/T00001/T00002.B02").resolve()
    ])
    monkeypatch.setattr(
        download,
        download.download_product_using_s3.__name__,
        mock_download_product_using_s3
    )

    mock_extract = MagicMock(side_effect=[
        "extracts/T00000/T00000.B01",
        "extracts/T00001/T00001.B01",
        "extracts/T00001/T00001.B02",
        "extracts/T00001/T00002.B02",
    ])
    mock_extract_metadata(monkeypatch, mock_extract)
    mock_create_merged_files(monkeypatch)

    args = "dummy.py download " \
           "--batch-ids T00000 T00001 " \
           "--start-date=1970-01-01T00:00:00Z " \
           "--end-date=1970-01-01T00:00:00Z " \
           "".split()

    # ACT
    results = await daac_data_subscriber.run(args)

    # ASSERT
    assert results["download"] is None

@pytest.mark.asyncio
async def test_download_https(monkeypatch):
    # ARRANGE
    patch_subscriber(monkeypatch)
    patch_subscriber_io(monkeypatch)
    mock_get_aws_creds(monkeypatch)
    mock_https_transfer(monkeypatch)
    mock_boto3(monkeypatch)

    mock_extract = MagicMock(side_effect=["extracts/T00003/T00003.Fmask"])
    mock_extract_metadata(monkeypatch, mock_extract)
    mock_create_merged_files(monkeypatch)
    monkeypatch.setattr(
        download,
        download.SessionWithHeaderRedirection.__name__,
        MagicMock()
    )

    args = "dummy.py download " \
           "--batch-ids=T00003 " \
           "--start-date=1970-01-01T00:00:00Z " \
           "--end-date=1970-01-01T00:00:00Z " \
           "".split()

    # ACT
    results = await daac_data_subscriber.run(args)

    # ASSERT
    assert results["download"] is None

@pytest.mark.asyncio
async def test_download_by_tiles_smoke_run(monkeypatch):
    # ARRANGE
    patch_subscriber(monkeypatch)
    patch_subscriber_io(monkeypatch)
    mock_get_aws_creds(monkeypatch)
    mock_s3_transfer(monkeypatch)
    mock_boto3(monkeypatch)

    mock_extract = MagicMock(side_effect=[
        "extracts/T00000/T00000.Fmask",
        "extracts/T00001/T00001.Fmask"
    ])
    mock_extract_metadata(monkeypatch, mock_extract)
    mock_create_merged_files(monkeypatch)

    args = "dummy.py download " \
           "--batch-ids T00000 T00001 " \
           "--start-date=1970-01-01T00:00:00Z " \
           "--end-date=1970-01-01T00:00:00Z " \
           "--smoke-run " \
           "".split()

    # ACT
    results = await daac_data_subscriber.run(args)

    # ASSERT
    assert results["download"] is None


@pytest.mark.asyncio
async def test_download_by_tiles_dry_run(monkeypatch):
    # ARRANGE
    patch_subscriber(monkeypatch)
    patch_subscriber_io(monkeypatch)
    mock_get_aws_creds(monkeypatch)
    mock_s3_transfer(monkeypatch)
    mock_boto3(monkeypatch)
    mock_create_merged_files(monkeypatch)

    args = "dummy.py download " \
           "--batch-ids T00000 T00001 " \
           "--start-date=1970-01-01T00:00:00Z " \
           "--end-date=1970-01-01T00:00:00Z " \
           "--dry-run " \
           "".split()

    # ACT
    results = await daac_data_subscriber.run(args)

    # ASSERT
    assert results["download"] is None


def test_download_granules_using_https(monkeypatch):
    patch_subscriber(monkeypatch)
    patch_subscriber_io(monkeypatch)

    mock_download_product_using_https = MagicMock(return_value=Path("downloads/granule1/granule1.Fmask.tif").resolve())
    monkeypatch.setattr(
        download,
        download.download_product_using_https.__name__,
        mock_download_product_using_https
    )

    monkeypatch.setattr(
        download.extractor.extract,
        download.extractor.extract.extract.__name__,
        MagicMock(return_value="extracts/granule1/granule1.Fmask")
    )
    mock_create_merged_files(monkeypatch)

    mock_es_conn = MagicMock()
    mock_es_conn.product_is_downloaded.return_value = False

    from dataclasses import dataclass

    @dataclass
    class Args:
        dry_run = False
        smoke_run = True

    download.download_granules(None, mock_es_conn, {
        "granule1": ["http://example.com/granule1.Fmask.tif"]
    }, Args(), None, None)

    mock_download_product_using_https.assert_called()


def test_download_granules_using_s3(monkeypatch):
    patch_subscriber(monkeypatch)
    patch_subscriber_io(monkeypatch)

    mock_download_product_using_s3 = MagicMock(return_value=Path("downloads/granule1/granule1.Fmask.tif").resolve())
    monkeypatch.setattr(
        download,
        download.download_product_using_s3.__name__,
        mock_download_product_using_s3
    )

    monkeypatch.setattr(
        download.extractor.extract,
        download.extractor.extract.extract.__name__,
        MagicMock(return_value="extracts/granule1/granule1.Fmask")
    )
    mock_create_merged_files(monkeypatch)

    mock_es_conn = MagicMock()
    mock_es_conn.product_is_downloaded.return_value = False

    from dataclasses import dataclass

    @dataclass
    class Args:
        dry_run = False
        smoke_run = True

    download.download_granules(None, mock_es_conn, {
        "granule1": ["s3://example.com/granule1.Fmask.tif"]
    }, Args(), None, None)

    mock_download_product_using_s3.assert_called()


def test_download_from_asf(monkeypatch):
    # ARRANGE
    patch_subscriber_io(monkeypatch)

    from dataclasses import dataclass

    @dataclass
    class Args:
        dry_run = False
        smoke_run = True
        provider = "ASF"
<<<<<<< HEAD
=======
        transfer_protocol = "https"
>>>>>>> 1f5a3721

    # mock ASF download functions
    monkeypatch.setattr(
        download,
        download._handle_url_redirect.__name__,
        MagicMock()
    )

    mock_extract_one_to_one = MagicMock()
    monkeypatch.setattr(
        download,
        download.extract_one_to_one.__name__,
        mock_extract_one_to_one
    )

    monkeypatch.setattr(
        download.stage_orbit_file,
        download.stage_orbit_file.get_parser.__name__,
        MagicMock()
    )
    mock_stage_orbit_file = MagicMock()
    monkeypatch.setattr(
        download.stage_orbit_file,
        download.stage_orbit_file.main.__name__,
        mock_stage_orbit_file
    )

    # ACT
<<<<<<< HEAD
    download.download_from_asf(session=MagicMock(), es_conn=MagicMock(), downloads=[{"https_url": "https://www.example.com/dummy_slc_product.zip"}], args=Args(), token=None, job_id=None)
=======
    data_subscriber.daac_data_subscriber.download_from_asf(session=MagicMock(), es_conn=MagicMock(), downloads=[{"https_url": "https://www.example.com/dummy_slc_product.zip"}], args=Args(), token=None, job_id=None)
>>>>>>> 1f5a3721

    # ASSERT
    mock_extract_one_to_one.assert_called_once()
    mock_stage_orbit_file.assert_called_once()


def mock_token(*args):
    return "test_token"


def patch_subscriber(monkeypatch):
    monkeypatch.setattr(
        daac_data_subscriber,
        daac_data_subscriber.get_hls_catalog_connection.__name__,
            MagicMock(
                return_value=MagicMock(
                get_all_between=MagicMock(
                    return_value=[
                        {
                            "https_url": "https://example.com/T00000.B01.tif",
                            "s3_url": "s3://example/T00000.B01.tif"
                        },
                        {
                            "https_url": "https://example.com/T00001.B01.tif",
                            "s3_url": "s3://example/T00001.B01.tif"
                        },
                        {
                            "https_url": "https://example.com/T00001.B02.tif",
                            "s3_url": "s3://example/T00001.B02.tif"
                        },
                        {
                            "https_url": "https://example.com/T00002.B01.tif",
                            "s3_url": "s3://example/T00002.B01.tif"
                        },
                        {
                            "https_url": "https://example.com/T00003.B01.tif",
                        }
                    ]
                )
            )
        )
    )
    monkeypatch.setattr(
        query,
        query.get_hls_spatial_catalog_connection.__name__,
        MagicMock(
            return_value=MagicMock(process_granule=MagicMock())
        )
    )
    monkeypatch.setattr(
        query,
        query.get_slc_spatial_catalog_connection.__name__,
        MagicMock(
            return_value=MagicMock(process_granule=MagicMock())
        )
    )
    monkeypatch.setattr(
<<<<<<< HEAD
        daac_data_subscriber.netrc,
        daac_data_subscriber.netrc.netrc.__name__,
=======
        data_subscriber.daac_data_subscriber,
        data_subscriber.daac_data_subscriber.get_slc_spatial_catalog_connection.__name__,
        MagicMock(
            return_value=MagicMock(process_granule=MagicMock())
        )
    )
    monkeypatch.setattr(
        data_subscriber.daac_data_subscriber.netrc,
        data_subscriber.daac_data_subscriber.netrc.netrc.__name__,
>>>>>>> 1f5a3721
        MagicMock(
            return_value=MagicMock(
                authenticators=MagicMock(
                    return_value=(
                        "dummy_username",
                        "dummy_host",
                        "dummy_password",
                    )
                )
            )
        )
    )
    monkeypatch.setattr(
        daac_data_subscriber,
        daac_data_subscriber.supply_token.__name__,
        mock_token
    )
    monkeypatch.setattr(
        query,
        query._request_search.__name__,
        MagicMock(return_value=(
            [
                {
                    "granule_id": "dummy_granule_id",
                    "filtered_urls": [
                        "https://example.com/T00000.B02.tif",
                    ],
                    "related_urls": [
                        "https://example.com/T00000.B02.tif",
                    ],
                    "identifier": "S2A_dummy",
                    "temporal_extent_beginning_datetime": datetime.now().isoformat(),
                    "revision_date": datetime.now().isoformat(),
                },
                {
                    "granule_id": "dummy_granule_id_2",
                    "filtered_urls": [
                        "https://example.com/T00001.B02.tif",
                        "https://example.com/T00001.B03.tif",
                    ],
                    "related_urls": [
                        "https://example.com/T00001.B02.tif",
                        "https://example.com/T00001.B03.tif",
                    ],
                    "identifier": "S2A_dummy",
                    "temporal_extent_beginning_datetime": datetime.now().isoformat(),
                    "revision_date": datetime.now().isoformat(),
                },
                {
                    "granule_id": "dummy_granule_id_3",
                    "filtered_urls": [
                        "https://example.com/T00002.B02.tif",
                    ],
                    "related_urls": [
                        "https://example.com/T00002.B02.tif",
                    ],
                    "identifier": "S2A_dummy",
                    "temporal_extent_beginning_datetime": datetime.now().isoformat(),
                    "revision_date": datetime.now().isoformat(),
                },
                {
                    "granule_id": "dummy_granule_id_4",
                    "filtered_urls": [
                        "https://example.com/T00003.B01.tif",
                    ],
                    "related_urls": [
                        "https://example.com/T00003.B01.tif",
                    ],
                    "identifier": "S2A_dummy",
                    "temporal_extent_beginning_datetime": datetime.now().isoformat(),
                    "revision_date": datetime.now().isoformat(),
                }
            ],
            False  # search_after
        ))
    )
    monkeypatch.setattr(
        daac_data_subscriber,
        daac_data_subscriber.update_url_index.__name__,
        MagicMock()
    )
    monkeypatch.setattr(
        query,
        query.submit_mozart_job.__name__,
        MagicMock(return_value="dummy_job_id_" + str(random.randint(0, 100)))
    )


def mock_extract_metadata(monkeypatch, mock_extract):
    monkeypatch.setattr(
        download.extractor.extract,
        download.extractor.extract.extract.__name__,
        mock_extract
    )


def mock_create_merged_files(monkeypatch):
    monkeypatch.setattr(
        download.product2dataset,
        download.product2dataset.merge_dataset_met_json.__name__,
        MagicMock(return_value=(1, {"dataset_version": "v2.0"}))
    )
    monkeypatch.setattr(
        download.extractor.extract,
        download.extractor.extract.create_dataset_json.__name__,
        MagicMock(return_value={})
    )


def patch_subscriber_io(monkeypatch):
    """Patch I/O operations from smart_open, shutil, and json modules.

    Patched functions will do no-op, returning None.
    """
    mock_smart_open(monkeypatch)
    mock_path_package(monkeypatch)
    mock_shutil_package(monkeypatch)
    mock_json_package(monkeypatch)


def mock_smart_open(monkeypatch):
    mock_open = MagicMock()
    monkeypatch.setattr(
        download,
        download.open.__name__,
        MagicMock(return_value=mock_open)
    )


def mock_path_package(monkeypatch):
    monkeypatch.setattr(
        daac_data_subscriber.Path,
        daac_data_subscriber.Path.mkdir.__name__,
        MagicMock()
    )


def mock_shutil_package(monkeypatch):
    monkeypatch.setattr(
        download.shutil,
        download.shutil.rmtree.__name__,
        MagicMock()
    )
    monkeypatch.setattr(
        download.shutil,
        download.shutil.copy.__name__,
        MagicMock()
    )


def mock_json_package(monkeypatch):
    monkeypatch.setattr(
        daac_data_subscriber.json,
        daac_data_subscriber.json.dump.__name__,
        MagicMock()
    )
    monkeypatch.setattr(
        daac_data_subscriber.json,
        daac_data_subscriber.json.load.__name__,
        MagicMock()
    )


def mock_get_aws_creds(monkeypatch):
    monkeypatch.setattr(
        download,
        download._get_aws_creds.__name__,
        MagicMock(return_value={
            "accessKeyId": None,
            "secretAccessKey": None,
            "sessionToken": None
        })
    )


def mock_https_transfer(monkeypatch):
    monkeypatch.setattr(
        download,
        download._https_transfer.__name__,
        MagicMock(return_value={})
    )


def mock_s3_transfer(monkeypatch):
    monkeypatch.setattr(
        download,
        download._s3_transfer.__name__,
        MagicMock(return_value={})
    )
    monkeypatch.setattr(
        download,
        download._s3_download.__name__,
        MagicMock()
    )
    monkeypatch.setattr(
        download,
        download._s3_upload.__name__,
        MagicMock(return_value="dummy_target_key")
    )


def mock_boto3(monkeypatch):
    class MockSession:
        def __init__(self, *args, **kwargs):
            pass

        def client(self, *args, **kwargs):
            return None

    monkeypatch.setattr(
        download.boto3,
        download.boto3.Session.__name__,
        MockSession
    )<|MERGE_RESOLUTION|>--- conflicted
+++ resolved
@@ -44,24 +44,14 @@
     mock_download_product_using_https = MagicMock(return_value=Path("downloads/T00003/T00003.B01").resolve())
 
     monkeypatch.setattr(
-<<<<<<< HEAD
         download,
         download.download_product_using_https.__name__,
-=======
-        data_subscriber.daac_data_subscriber,
-        data_subscriber.daac_data_subscriber.download_product_using_https.__name__,
->>>>>>> 1f5a3721
         mock_download_product_using_https
     )
 
     monkeypatch.setattr(
-<<<<<<< HEAD
         download,
         download.SessionWithHeaderRedirection.__name__,
-=======
-        data_subscriber.daac_data_subscriber,
-        data_subscriber.daac_data_subscriber.SessionWithHeaderRedirection.__name__,
->>>>>>> 1f5a3721
         MagicMock()
     )
 
@@ -91,7 +81,6 @@
            "--collection-shortname=HLSS30 " \
            "--start-date=1970-01-01T00:00:00Z " \
            "--end-date=1970-01-01T00:00:00Z " \
-           "--transfer-protocol=auto " \
            "".split()
 
     # ACT
@@ -187,31 +176,17 @@
     mock_download_product_using_https = MagicMock(return_value=Path("downloads/T00003/T00003.B01").resolve())
 
     monkeypatch.setattr(
-<<<<<<< HEAD
         download,
         download.download_product_using_https.__name__,
-=======
-        data_subscriber.daac_data_subscriber,
-        data_subscriber.daac_data_subscriber.download_product_using_https.__name__,
->>>>>>> 1f5a3721
         mock_download_product_using_https
     )
 
     monkeypatch.setattr(
-<<<<<<< HEAD
         download,
         download.SessionWithHeaderRedirection.__name__,
         MagicMock()
     )
 
-
-=======
-        data_subscriber.daac_data_subscriber,
-        data_subscriber.daac_data_subscriber.SessionWithHeaderRedirection.__name__,
-        MagicMock()
-    )
-
->>>>>>> 1f5a3721
     mock_download_product_using_s3 = MagicMock(side_effect=[
         Path("downloads/T00000/T00000.B01").resolve(),
         Path("downloads/T00001/T00001.B01").resolve(),
@@ -237,7 +212,6 @@
     args = "dummy.py download " \
            "--start-date=1970-01-01T00:00:00Z " \
            "--end-date=1970-01-01T00:00:00Z " \
-           "--transfer-protocol=auto" \
            "".split()
 
     # ACT
@@ -433,6 +407,7 @@
     class Args:
         dry_run = False
         smoke_run = True
+        transfer_protocol = "https"
 
     download.download_granules(None, mock_es_conn, {
         "granule1": ["http://example.com/granule1.Fmask.tif"]
@@ -468,6 +443,7 @@
     class Args:
         dry_run = False
         smoke_run = True
+        transfer_protocol = "s3"
 
     download.download_granules(None, mock_es_conn, {
         "granule1": ["s3://example.com/granule1.Fmask.tif"]
@@ -487,10 +463,7 @@
         dry_run = False
         smoke_run = True
         provider = "ASF"
-<<<<<<< HEAD
-=======
         transfer_protocol = "https"
->>>>>>> 1f5a3721
 
     # mock ASF download functions
     monkeypatch.setattr(
@@ -519,11 +492,7 @@
     )
 
     # ACT
-<<<<<<< HEAD
     download.download_from_asf(session=MagicMock(), es_conn=MagicMock(), downloads=[{"https_url": "https://www.example.com/dummy_slc_product.zip"}], args=Args(), token=None, job_id=None)
-=======
-    data_subscriber.daac_data_subscriber.download_from_asf(session=MagicMock(), es_conn=MagicMock(), downloads=[{"https_url": "https://www.example.com/dummy_slc_product.zip"}], args=Args(), token=None, job_id=None)
->>>>>>> 1f5a3721
 
     # ASSERT
     mock_extract_one_to_one.assert_called_once()
@@ -581,20 +550,8 @@
         )
     )
     monkeypatch.setattr(
-<<<<<<< HEAD
         daac_data_subscriber.netrc,
         daac_data_subscriber.netrc.netrc.__name__,
-=======
-        data_subscriber.daac_data_subscriber,
-        data_subscriber.daac_data_subscriber.get_slc_spatial_catalog_connection.__name__,
-        MagicMock(
-            return_value=MagicMock(process_granule=MagicMock())
-        )
-    )
-    monkeypatch.setattr(
-        data_subscriber.daac_data_subscriber.netrc,
-        data_subscriber.daac_data_subscriber.netrc.netrc.__name__,
->>>>>>> 1f5a3721
         MagicMock(
             return_value=MagicMock(
                 authenticators=MagicMock(
