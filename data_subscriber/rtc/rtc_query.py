import asyncio
import itertools
from itertools import chain
import logging
import re
from collections import namedtuple, defaultdict
from datetime import datetime, timedelta
from functools import partial
from pathlib import Path

import dateutil.parser
from more_itertools import first, last

from data_subscriber.cmr import async_query_cmr, COLLECTION_TO_PROVIDER_TYPE_MAP
from data_subscriber.geojson_utils import localize_include_exclude, filter_granules_by_regions
from data_subscriber.query import CmrQuery
from data_subscriber.rtc import mgrs_bursts_collection_db_client as mbc_client, evaluator
from data_subscriber.rtc.rtc_catalog import RTCProductCatalog
from data_subscriber.rtc.rtc_download_job_submitter import submit_rtc_download_job_submissions_tasks
from data_subscriber.url import determine_acquisition_cycle
from geo.geo_util import does_bbox_intersect_region
from rtc_utils import rtc_granule_regex

logger = logging.getLogger(__name__)

DateTimeRange = namedtuple("DateTimeRange", ["start_date", "end_date"])

#  required constants
MISSION_EPOCH_S1A = dateutil.parser.isoparse("20190101T000000Z")  # set approximate mission start date
MISSION_EPOCH_S1B = MISSION_EPOCH_S1A + timedelta(days=6)  # S1B is offset by 6 days
MAX_BURST_IDENTIFICATION_NUMBER = 375887  # gleamed from MGRS burst collection database
ACQUISITION_CYCLE_DURATION_SECS = timedelta(days=12).total_seconds()


class RtcCmrQuery(CmrQuery):

    def __init__(self, args, token, es_conn, cmr, job_id, settings):
        super().__init__(args, token, es_conn, cmr, job_id, settings)

    async def run_query(self, args, token, es_conn: RTCProductCatalog, cmr, job_id, settings):

        query_dt = datetime.now()
        now = datetime.utcnow()
        query_timerange: DateTimeRange = get_query_timerange(args, now)

        logger.info("CMR query STARTED")
        granules = await async_query_cmr(args, token, cmr, settings, query_timerange, now)
        logger.info("CMR query FINISHED")

        # If processing mode is historical, apply include/exclude-region filtering
        if args.proc_mode == "historical":
            logger.info(f"Processing mode is historical so applying include and exclude regions...")

            # Fetch all necessary geojson files from S3
            localize_include_exclude(args)
            granules[:] = filter_granules_by_regions(granules, args.include_regions, args.exclude_regions)

        logger.info("catalogue-ing STARTED")

        affected_mgrs_set_id_acquisition_ts_cycle_indexes = set()
        granules[:] = filter_granules_rtc(granules, args)
        logger.info(f"Filtered to {len(granules)} granules")

        mgrs = mbc_client.cached_load_mgrs_burst_db(filter_land=True)
        if args.native_id:
            match_native_id = re.match(rtc_granule_regex, args.native_id)
            burst_id = mbc_client.product_burst_id_to_mapping_burst_id(match_native_id.group("burst_id"))

            native_id_mgrs_burst_set_ids = mbc_client.burst_id_to_mgrs_set_ids(mgrs, mbc_client.product_burst_id_to_mapping_burst_id(burst_id))

        num_granules = len(granules)
        for i, granule in enumerate(granules):
            logger.debug(f"Processing granule {i+1} of {num_granules}")

            granule_id = granule.get("granule_id")
            revision_id = granule.get("revision_id")

            additional_fields = {}
            additional_fields["revision_id"] = revision_id
            additional_fields["processing_mode"] = args.proc_mode

            additional_fields["instrument"] = "S1A" if "S1A" in granule_id else "S1B"

            match_product_id = re.match(rtc_granule_regex, granule_id)
            acquisition_dts = match_product_id.group("acquisition_ts") #e.g. 20210705T183117Z
            burst_id = match_product_id.group("burst_id") # e.g. T074-157286-IW3

            # Returns up to two mgrs_set_ids. e.g. MS_74_76
            mgrs_burst_set_ids = mbc_client.burst_id_to_mgrs_set_ids(mgrs, mbc_client.product_burst_id_to_mapping_burst_id(burst_id))
            additional_fields["mgrs_set_ids"] = mgrs_burst_set_ids

            acquisition_cycle = determine_acquisition_cycle(burst_id, acquisition_dts, granule_id)
            additional_fields["acquisition_cycle"] = acquisition_cycle

            mgrs_set_id_acquisition_ts_cycle_indexes = update_additional_fields_mgrs_set_id_acquisition_ts_cycle_indexes(
                acquisition_cycle, additional_fields, mgrs_burst_set_ids)
            if args.native_id:  # native-id supplied. don't affect adjacent burst sets, tossing out irrelevant burst sets
                matching_native_id_mgrs_burst_set_ids = list(set(native_id_mgrs_burst_set_ids) & set(mgrs_burst_set_ids))
                update_affected_mgrs_set_ids(acquisition_cycle, affected_mgrs_set_id_acquisition_ts_cycle_indexes, matching_native_id_mgrs_burst_set_ids)
            else:
                update_affected_mgrs_set_ids(acquisition_cycle, affected_mgrs_set_id_acquisition_ts_cycle_indexes, mgrs_burst_set_ids)

            es_conn.update_granule_index(
                granule=granule,
                job_id=job_id,
                query_dt=query_dt,
                mgrs_set_id_acquisition_ts_cycle_indexes=mgrs_set_id_acquisition_ts_cycle_indexes,
                **additional_fields
            )

        logger.info("catalogue-ing FINISHED")

        succeeded = []
        failed = []
        logger.info("performing index refresh")
        es_conn.refresh()
        logger.info("performed index refresh")

        logger.info("evaluating available burst sets")
        logger.info(f"{affected_mgrs_set_id_acquisition_ts_cycle_indexes=}")
        if args.native_id:  # limit query to the 1 or 2 affected sets in backlog
            logger.info("Supplied native-id. Limiting evaluation")
            evaluator_results = evaluator.main(
                coverage_target=args.coverage_target or settings["DSWX_S1_COVERAGE_TARGET"],
<<<<<<< HEAD
                required_min_age_minutes_for_partial_burstsets=args.grace_mins or settings["DSWX_S1_COLLECTION_GRACE_PERIOD_MINUTES"],
#                required_min_age_minutes_for_partial_burstsets=settings["DSWX_S1_COLLECTION_GRACE_PERIOD_MINUTES"],
=======
                required_min_age_minutes_for_partial_burstsets=settings["DSWX_S1_COLLECTION_GRACE_PERIOD_MINUTES"],
>>>>>>> 72f6220b
                mgrs_set_id_acquisition_ts_cycle_indexes=affected_mgrs_set_id_acquisition_ts_cycle_indexes
            )
        else:  # evaluate ALL sets in backlog
            logger.info("Performing full evaluation")
            evaluator_results = evaluator.main(coverage_target=args.coverage_target or settings["DSWX_S1_COVERAGE_TARGET"])

        processable_mgrs_set_ids = {
            mgrs_set_id
            for mgrs_set_id, product_sets_and_coverage_dicts in evaluator_results["mgrs_sets"].items()
            for product_sets_and_coverage_dict in product_sets_and_coverage_dicts
            if product_sets_and_coverage_dict["coverage_group"] != -1
        }

        # convert to "batch_id" mapping
        batch_id_to_products_map = defaultdict(partial(defaultdict, list))
        for product_set_and_coverage_dict in itertools.chain.from_iterable(evaluator_results["mgrs_sets"].values()):
            for rtc_granule_id_to_product_docs_map in product_set_and_coverage_dict["product_set"]:
                for product_doc in chain.from_iterable(rtc_granule_id_to_product_docs_map.values()):
                    # doc needs to be part of a processable mgrs_set_id
                    if product_doc["mgrs_set_id"] in processable_mgrs_set_ids:
                        _, mgrs_set_id_aquisition_ts_cycle_index = product_doc["id"].split("$", 1)
                        batch_id = mgrs_set_id_aquisition_ts_cycle_index
                        # doc needs to be associated with the batch. so filter the other doc that isn't part of this batch
                        if product_doc["mgrs_set_id_acquisition_ts_cycle_index"] == batch_id:
                            batch_id_to_products_map[batch_id][product_doc["id"]].append(product_doc)
        if args.smoke_run:
            logger.info(f"{args.smoke_run=}. Filtering to single batch")
            batch_id_to_products_map = dict(sorted(batch_id_to_products_map.items())[:1])
        logger.info(f"num_batches={len(batch_id_to_products_map)}")

        if args.subparser_name == "full":
            logger.info(f"{args.subparser_name=}. Skipping download job submission. Download will be performed directly.")
            args.provider = COLLECTION_TO_PROVIDER_TYPE_MAP[args.collection]
            args.batch_ids = affected_mgrs_set_id_acquisition_ts_cycle_indexes
            return
        if args.no_schedule_download:
            logger.info(f"{args.no_schedule_download=}. Forcefully skipping download job submission.")
            return
        if not args.chunk_size:
            logger.info(f"{args.chunk_size=}. Insufficient chunk size. Skipping download job submission.")
            return

        results = []
        for batch_id, products_map in batch_id_to_products_map.items():
            job_submission_tasks = submit_rtc_download_job_submissions_tasks({batch_id: products_map}, args, settings)
            results_batch = await asyncio.gather(*job_submission_tasks, return_exceptions=True)
            results.extend(results_batch)

            suceeded_batch = [job_id for _, job_id in results_batch if isinstance(job_id, str)]
            failed_batch = [e for _, e in results_batch if isinstance(e, Exception)]
            if suceeded_batch:
                for product_id, products in batch_id_to_products_map[batch_id].items():
                    for product in products:
                        # use doc obj to pass params to elasticsearch client
                        product["download_job_ids"] = first(suceeded_batch)

                if args.dry_run:
                    logger.info(f"{args.dry_run=}. Skipping marking jobs as downloaded. Producing mock job ID")
                    pass
                else:
                    es_conn.mark_products_as_download_job_submitted({batch_id: batch_id_to_products_map[batch_id]})

            succeeded.extend(suceeded_batch)
            failed.extend(failed_batch)

        logger.info(f"{len(results)=}")
        logger.info(f"{results=}")

        logger.info(f"{len(succeeded)=}")
        logger.info(f"{succeeded=}")
        logger.info(f"{len(failed)=}")
        logger.info(f"{failed=}")

        return {
            "success": succeeded,
            "fail": failed
        }

def update_affected_mgrs_set_ids(acquisition_cycle, affected_mgrs_set_id_acquisition_ts_cycle_indexes, mgrs_burst_set_ids):
    # construct filters for evaluation
    # ati = Acquisition Time Index
    if len(mgrs_burst_set_ids) == 1:
        current_ati = "{}${}".format(first(sorted(mgrs_burst_set_ids)), acquisition_cycle)
        affected_mgrs_set_id_acquisition_ts_cycle_indexes.add(current_ati)
    elif len(mgrs_burst_set_ids) == 2:
        current_ati_a = "{}${}".format(first(sorted(mgrs_burst_set_ids)), acquisition_cycle)
        current_ati_b = "{}${}".format(last(sorted(mgrs_burst_set_ids)), acquisition_cycle)
        affected_mgrs_set_id_acquisition_ts_cycle_indexes.add(current_ati_a)
        affected_mgrs_set_id_acquisition_ts_cycle_indexes.add(current_ati_b)


def update_additional_fields_mgrs_set_id_acquisition_ts_cycle_indexes(acquisition_cycle, additional_fields, mgrs_burst_set_ids):
    # construct filters for evaluation
    # ati = Acquisition Time Index
    if len(mgrs_burst_set_ids) == 1:
        current_ati = "{}${}".format(first(sorted(mgrs_burst_set_ids)), acquisition_cycle)
        mgrs_set_id_acquisition_ts_cycle_indexes = [current_ati]
    elif len(mgrs_burst_set_ids) == 2:
        current_ati_a = "{}${}".format(first(sorted(mgrs_burst_set_ids)), acquisition_cycle)
        current_ati_b = "{}${}".format(last(sorted(mgrs_burst_set_ids)), acquisition_cycle)
        mgrs_set_id_acquisition_ts_cycle_indexes = [current_ati_a, current_ati_b]

    return mgrs_set_id_acquisition_ts_cycle_indexes


def get_query_timerange(args, now: datetime, silent=False):
    now_minus_minutes_dt = (now - timedelta(minutes=args.minutes)) if not args.native_id else dateutil.parser.isoparse("1900-01-01T00:00:00Z")

    start_date = args.start_date if args.start_date else now_minus_minutes_dt.strftime("%Y-%m-%dT%H:%M:%SZ")
    end_date = args.end_date if args.end_date else now.strftime("%Y-%m-%dT%H:%M:%SZ")

    query_timerange = DateTimeRange(start_date, end_date)
    if not silent:
        logger.info(f"{query_timerange=}")
    return query_timerange


def update_url_index(
        es_conn,
        urls: list[str],
        granule_id: str,
        job_id: str,
        query_dt: datetime,
        temporal_extent_beginning_dt: datetime,
        revision_date_dt: datetime,
        *args,
        **kwargs
):
    # group pairs of URLs (http and s3) by filename
    filename_to_urls_map = defaultdict(list)
    for url in urls:
        filename = Path(url).name
        filename_to_urls_map[filename].append(url)

    for filename, filename_urls in filename_to_urls_map.items():
        es_conn.process_url(filename_urls, granule_id, job_id, query_dt, temporal_extent_beginning_dt, revision_date_dt, *args, **kwargs)


def update_granule_index(es_spatial_conn, granule, *args, **kwargs):
    es_spatial_conn.process_granule(granule, *args, **kwargs)


def does_granule_intersect_regions(granule, intersect_regions):
    regions = intersect_regions.split(',')
    for region in regions:
        region = region.strip()
        if does_bbox_intersect_region(granule["bounding_box"], region):
            return True, region

    return False, None


def filter_granules_rtc(granules, args):
    logger.info("Applying land/water filter on CMR granules")

    filtered_granules = []
    for granule in granules:
        granule_id = granule.get("granule_id")

        match_product_id = re.match(rtc_granule_regex, granule_id)
        burst_id = match_product_id.group("burst_id")

        mgrs = mbc_client.cached_load_mgrs_burst_db(filter_land=True)
        mgrs_sets = mbc_client.burst_id_to_mgrs_set_ids(mgrs, mbc_client.product_burst_id_to_mapping_burst_id(burst_id))
        if not mgrs_sets:
            logger.debug(f"{burst_id=} not associated with land or land/water data. skipping.")
            continue

        filtered_granules.append(granule)
    return filtered_granules<|MERGE_RESOLUTION|>--- conflicted
+++ resolved
@@ -122,12 +122,7 @@
             logger.info("Supplied native-id. Limiting evaluation")
             evaluator_results = evaluator.main(
                 coverage_target=args.coverage_target or settings["DSWX_S1_COVERAGE_TARGET"],
-<<<<<<< HEAD
                 required_min_age_minutes_for_partial_burstsets=args.grace_mins or settings["DSWX_S1_COLLECTION_GRACE_PERIOD_MINUTES"],
-#                required_min_age_minutes_for_partial_burstsets=settings["DSWX_S1_COLLECTION_GRACE_PERIOD_MINUTES"],
-=======
-                required_min_age_minutes_for_partial_burstsets=settings["DSWX_S1_COLLECTION_GRACE_PERIOD_MINUTES"],
->>>>>>> 72f6220b
                 mgrs_set_id_acquisition_ts_cycle_indexes=affected_mgrs_set_id_acquisition_ts_cycle_indexes
             )
         else:  # evaluate ALL sets in backlog
