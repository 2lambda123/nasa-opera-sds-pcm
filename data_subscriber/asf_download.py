--- conflicted
+++ resolved
@@ -4,11 +4,8 @@
 import os
 from datetime import datetime, timedelta
 from pathlib import PurePath, Path
-<<<<<<< HEAD
-
-=======
+
 import backoff
->>>>>>> 266e6346
 import requests
 import requests.utils
 
