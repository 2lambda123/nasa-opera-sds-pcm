--- conflicted
+++ resolved
@@ -20,13 +20,8 @@
 date
 
 # Forward processing use case; download all undownloaded files from ES index
-<<<<<<< HEAD
-echo "python $OPERA_HOME/data_subscriber/daac_data_subscriber.py download -p LPCLOUD $* 2>&1"
-python $OPERA_HOME/data_subscriber/daac_data_subscriber.py download -p LPCLOUD $* 2>&1
-=======
-echo "python $OPERA_HOME/data_subscriber/daac_data_subscriber.py download"
-python $OPERA_HOME/data_subscriber/daac_data_subscriber.py download $* > run_hls_download.log 2>&1
->>>>>>> 8e22add5
+echo "python $OPERA_HOME/data_subscriber/daac_data_subscriber.py download -p LPCLOUD"
+python $OPERA_HOME/data_subscriber/daac_data_subscriber.py download -p LPCLOUD $* > run_hls_download.log 2>&1
 
 if [ $? -eq 0 ]; then
   echo "Finished running job"
