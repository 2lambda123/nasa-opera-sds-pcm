--- conflicted
+++ resolved
@@ -41,16 +41,9 @@
 
     def get_all_undownloaded(self):
         undownloaded = self._query_undownloaded()
-<<<<<<< HEAD
+
         return [{"s3_url": result['_source']['s3_url'], "https_url": result['_source']['https_url']}
                 for result in (undownloaded or [])]
-=======
-        if undownloaded:
-            return [{"s3_url": result['_source']['s3_url'], "https_url": result['_source']['https_url']}
-                    for result in undownloaded]
-        else:
-            return None
->>>>>>> a72ef76f
 
     def process_url(self, url, granule_id):
         filename = url.split('/')[-1]
