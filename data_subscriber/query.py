--- conflicted
+++ resolved
@@ -13,7 +13,6 @@
 
 import dateutil.parser
 from hysds_commons.job_utils import submit_mozart_job
-<<<<<<< HEAD
 from more_itertools import chunked, first, last
 
 from data_subscriber.cmr import COLLECTION_TO_PRODUCT_TYPE_MAP, async_query_cmr, CMR_COLLECTION_TO_PROVIDER_TYPE_MAP
@@ -21,20 +20,20 @@
 from data_subscriber.hls_spatial.hls_spatial_catalog_connection import get_hls_spatial_catalog_connection
 from data_subscriber.rtc import mgrs_bursts_collection_db_client as mbc_client, evaluator
 from data_subscriber.rtc.rtc_catalog import RTCProductCatalog
-=======
-from more_itertools import chunked, first
-from data_subscriber.cmr import COLLECTION_TO_PRODUCT_TYPE_MAP, async_query_cmr, CMR_COLLECTION_TO_PROVIDER_TYPE_MAP
-from data_subscriber.hls.hls_catalog import HLSProductCatalog
+from data_subscriber.rtc.rtc_download_job_submitter import submit_rtc_download_job_submissions_tasks
+from data_subscriber.slc_spatial.slc_spatial_catalog_connection import get_slc_spatial_catalog_connection
+from data_subscriber.url import form_batch_id, _slc_url_to_chunk_id
 from data_subscriber.url import form_batch_id, form_batch_id_cslc, _slc_url_to_chunk_id
 from data_subscriber.geojson_utils import localize_geojsons, localize_include_exclude, filter_granules_by_regions
->>>>>>> e0eeb6bd
-from data_subscriber.rtc.rtc_download_job_submitter import submit_rtc_download_job_submissions_tasks
 from geo.geo_util import does_bbox_intersect_north_america, does_bbox_intersect_region, _NORTH_AMERICA
+from rtc_utils import rtc_granule_regex
 from util.conf_util import SettingsConf
+from util.pge_util import download_object_from_s3
 
 logger = logging.getLogger(__name__)
 
 DateTimeRange = namedtuple("DateTimeRange", ["start_date", "end_date"])
+
 
 async def run_query(args, token, es_conn: HLSProductCatalog, cmr, job_id, settings):
     if COLLECTION_TO_PRODUCT_TYPE_MAP[args.collection] == "HLS":
@@ -50,99 +49,40 @@
         from data_subscriber.cslc.cslc_query import CslcCmrQuery
         cmr_query = CslcCmrQuery(args, token, es_conn, cmr, job_id, settings)
 
-    result = await cmr_query.run_query(args, token, es_conn, cmr, job_id, settings)
-    return result
-
-class CmrQuery:
-    def __init__(self, args, token, es_conn, cmr, job_id, settings):
-        self.args = args
-        self.token = token
-        self.es_conn = es_conn
-        self.cmr = cmr
-        self.job_id = job_id
-        self.settings = settings
-        self.proc_mode = args.proc_mode
-
-    async def run_query(self, args, token, es_conn: HLSProductCatalog, cmr, job_id, settings):
-        query_dt = datetime.now()
-        now = datetime.utcnow()
-        query_timerange: DateTimeRange = get_query_timerange(args, now)
-
-        logger.info("CMR query STARTED")
-        granules = await self.query_cmr(args, token, cmr, settings, query_timerange, now)
-        logger.info("CMR query FINISHED")
-
-        # Evaluate granules for additional catalog record and extend list if found: granules is MODIFIED in place
-        # Can only happen for RTC and CSLC files
-        self.extend_additional_records(granules)
-
-        if args.smoke_run:
-            logger.info(f"{args.smoke_run=}. Restricting to 1 granule(s).")
-            granules = granules[:1]
-
-        # If processing mode is historical, apply include/exclude-region filtering
-        if self.proc_mode == "historical":
-            logging.info(f"Processing mode is historical so applying include and exclude regions...")
-
-            # Fetch all necessary geojson files from S3
-            localize_include_exclude(args)
-            granules[:] = filter_granules_by_regions(granules, args.include_regions, args.exclude_regions)
-
-        # TODO: This function only applies to CSLC
-        download_granules = self.determine_download_granules(granules)
-
-        logger.info("catalogue-ing STARTED")
-        self.catalog_granules(granules, query_dt)
-        logger.info("catalogue-ing FINISHED")
-
-        #TODO: This function only applies to RTC
-        batch_id_to_products_map = await self.refresh_index()
-
-        if args.subparser_name == "full":
-            logger.info(
-                f"{args.subparser_name=}. Skipping download job submission. Download will be performed directly.")
-            if COLLECTION_TO_PRODUCT_TYPE_MAP[args.collection] == "RTC":
-                args.provider = CMR_COLLECTION_TO_PROVIDER_TYPE_MAP[args.collection]
-                args.batch_ids = self.affected_mgrs_set_id_acquisition_ts_cycle_indexes
-            return
-        if args.no_schedule_download:
-            logger.info(f"{args.no_schedule_download=}. Forcefully skipping download job submission.")
-            return
-        if not args.chunk_size:
-            logger.info(f"{args.chunk_size=}. Insufficient chunk size. Skipping download job submission.")
-            return
-
-        if COLLECTION_TO_PRODUCT_TYPE_MAP[args.collection] == "RTC":
-            job_submission_tasks = submit_rtc_download_job_submissions_tasks(batch_id_to_products_map.keys(), args)
-        else:
-            job_submission_tasks = download_job_submission_handler(args, download_granules, query_timerange, settings)
-
-        results = await asyncio.gather(*job_submission_tasks, return_exceptions=True)
-        logger.info(f"{len(results)=}")
-        logger.info(f"{results=}")
-
-<<<<<<< HEAD
+    if COLLECTION_TO_PRODUCT_TYPE_MAP[args.collection] != "RTC":
+        result = await cmr_query.run_query(args, token, es_conn, cmr, job_id, settings)
+        return result
+
+    query_dt = datetime.now()
+    now = datetime.utcnow()
+    query_timerange: DateTimeRange = get_query_timerange(args, now)
+
+    logger.info("CMR query STARTED")
+    granules = await async_query_cmr(args, token, cmr, settings, query_timerange, now)
+    logger.info("CMR query FINISHED")
+
+    if args.smoke_run:
+        logger.info(f"{args.smoke_run=}. Restricting to 1 granule(s).")
+        granules = granules[:1]
+
+    # If we are processing ASF collection, we're gonna need the north america geojson
+    if COLLECTION_TO_PRODUCT_TYPE_MAP[args.collection] == "SLC":
+        localize_geojsons([_NORTH_AMERICA])
+
     # If processing mode is historical, apply include/exclude-region filtering
     if args.proc_mode == "historical":
         logger.info(f"Processing mode is historical so applying include and exclude regions...")
-=======
-        succeeded = [job_id for job_id in results if isinstance(job_id, str)]
-        failed = [e for e in results if isinstance(e, Exception)]
->>>>>>> e0eeb6bd
-
-        logger.info(f"{succeeded=}")
-        logger.info(f"{failed=}")
-
-        return {
-            "success": succeeded,
-            "fail": failed
-        }
-
-    async def query_cmr(self, args, token, cmr, settings, timerange, now: datetime):
-        granules = await async_query_cmr(args, token, cmr, settings, timerange, now)
-        return granules
-
-<<<<<<< HEAD
+
+        # Fetch all necessary geojson files from S3
+        localize_include_exclude(args)
+        granules[:] = filter_granules_by_regions(granules, args.include_regions, args.exclude_regions)
+
+    logger.info("catalogue-ing STARTED")
+
+    if COLLECTION_TO_PRODUCT_TYPE_MAP[args.collection] == "RTC":
+        affected_mgrs_set_id_acquisition_ts_cycle_indexes = set()
+        granules[:] = filter_granules_rtc(granules, args)
+
         mgrs = mbc_client.cached_load_mgrs_burst_db(filter_land=True)
         if args.native_id:
             match_native_id = re.match(rtc_granule_regex, args.native_id)
@@ -153,15 +93,11 @@
     for granule in granules:
         granule_id = granule.get("granule_id")
         revision_id = granule.get("revision_id")
-=======
-    def prepare_additional_fields(self, granule, args, granule_id):
->>>>>>> e0eeb6bd
 
         additional_fields = {}
-        additional_fields["revision_id"] = granule.get("revision_id")
+        additional_fields["revision_id"] = revision_id
         additional_fields["processing_mode"] = args.proc_mode
 
-<<<<<<< HEAD
         if COLLECTION_TO_PRODUCT_TYPE_MAP[args.collection] == "RTC":
             additional_fields["instrument"] = "S1A" if "S1A" in granule_id else "S1B"
 
@@ -227,17 +163,22 @@
                 revision_date_dt=dateutil.parser.isoparse(granule["revision_date"]),
                 **additional_fields
             )
-=======
-        return additional_fields
->>>>>>> e0eeb6bd
-
-    def extend_additional_records(self, granules):
-        pass
-
-    def determine_download_granules(self, granules):
-        return granules
-
-<<<<<<< HEAD
+
+        if COLLECTION_TO_PRODUCT_TYPE_MAP[args.collection] == "HLS":
+            spatial_catalog_conn = get_hls_spatial_catalog_connection(logger)
+            update_granule_index(spatial_catalog_conn, granule)
+        elif COLLECTION_TO_PRODUCT_TYPE_MAP[args.collection] == "SLC":
+            spatial_catalog_conn = get_slc_spatial_catalog_connection(logger)
+            update_granule_index(spatial_catalog_conn, granule)
+        elif COLLECTION_TO_PRODUCT_TYPE_MAP[args.collection] == "RTC":
+            pass
+        elif COLLECTION_TO_PRODUCT_TYPE_MAP[args.collection] == "CSLC":
+            raise NotImplementedError()
+        else:
+            pass
+
+    logger.info("catalogue-ing FINISHED")
+
     succeeded = []
     failed = []
     if COLLECTION_TO_PRODUCT_TYPE_MAP[args.collection] == "RTC":
@@ -364,34 +305,9 @@
         mgrs_set_id_acquisition_ts_cycle_indexes = [current_ati_a, current_ati_b]
 
     return mgrs_set_id_acquisition_ts_cycle_indexes
-=======
-    def catalog_granules(self, granules, query_dt):
-        for granule in granules:
-            granule_id = granule.get("granule_id")
-
-            additional_fields = self.prepare_additional_fields(granule, self.args, granule_id)
-
-            update_url_index(
-                self.es_conn,
-                granule.get("filtered_urls"),
-                granule_id,
-                self.job_id,
-                query_dt,
-                temporal_extent_beginning_dt=dateutil.parser.isoparse(granule["temporal_extent_beginning_datetime"]),
-                revision_date_dt=dateutil.parser.isoparse(granule["revision_date"]),
-                **additional_fields
-            )
-
-            self.update_granule_index(granule)
->>>>>>> e0eeb6bd
-
-    def update_granule_index(self, granule):
-        pass
-
-    async def refresh_index(self):
-        pass
-
-def download_job_submission_handler(args, granules, query_timerange, settings):
+
+
+def download_job_submission_handler(args, granules, query_timerange):
     batch_id_to_urls_map = defaultdict(set)
     for granule in granules:
         granule_id = granule.get("granule_id")
@@ -420,13 +336,12 @@
     if COLLECTION_TO_PRODUCT_TYPE_MAP[args.collection] == "RTC":
         raise NotImplementedError()
     else:
-        job_submission_tasks = submit_download_job_submissions_tasks(batch_id_to_urls_map, query_timerange, args, settings)
+        job_submission_tasks = submit_download_job_submissions_tasks(batch_id_to_urls_map, query_timerange, args)
     return job_submission_tasks
 
+
 def get_query_timerange(args, now: datetime, silent=False):
-    now_minus_minutes_dt = (
-                now - timedelta(minutes=args.minutes)) if not args.native_id else dateutil.parser.isoparse(
-        "1900-01-01T00:00:00Z")
+    now_minus_minutes_dt = (now - timedelta(minutes=args.minutes)) if not args.native_id else dateutil.parser.isoparse("1900-01-01T00:00:00Z")
 
     start_date = args.start_date if args.start_date else now_minus_minutes_dt.strftime("%Y-%m-%dT%H:%M:%SZ")
     end_date = args.end_date if args.end_date else now.strftime("%Y-%m-%dT%H:%M:%SZ")
@@ -435,6 +350,7 @@
     if not silent:
         logger.info(f"{query_timerange=}")
     return query_timerange
+
 
 def submit_download_job_submissions_tasks(batch_id_to_urls_map, query_timerange, args, settings):
     job_submission_tasks = []
@@ -550,9 +466,6 @@
         time_limit=None,
         component=None
     )
-
-
-
 
 
 def update_url_index(
@@ -575,7 +488,25 @@
     for filename, filename_urls in filename_to_urls_map.items():
         es_conn.process_url(filename_urls, granule_id, job_id, query_dt, temporal_extent_beginning_dt, revision_date_dt, *args, **kwargs)
 
-def process_frame_burst_db():
+
+def update_granule_index(es_spatial_conn, granule, *args, **kwargs):
+    es_spatial_conn.process_granule(granule, *args, **kwargs)
+
+
+def localize_include_exclude(args):
+
+    geojsons = []
+
+    if args.include_regions is not None:
+        geojsons.extend(args.include_regions.split(","))
+
+    if args.exclude_regions is not None:
+        geojsons.extend(args.exclude_regions.split(","))
+
+    localize_geojsons(geojsons)
+
+
+def localize_geojsons(geojsons):
     settings = SettingsConf().cfg
     bucket = settings["GEOJSON_BUCKET"]
 
@@ -583,9 +514,8 @@
         for geojson in geojsons:
             key = geojson.strip() + ".geojson"
             # output_filepath = os.path.join(working_dir, key)
-            download_from_s3(bucket, key, key)
+            download_object_from_s3(bucket, key, key, filetype="geojson")
     except Exception as e:
-<<<<<<< HEAD
         raise Exception("Exception while fetching geojson file: %s. " % key + str(e))
 
 
@@ -647,6 +577,170 @@
         filtered_granules.append(granule)
     return filtered_granules
 
-=======
-        raise Exception("Exception while fetching geojson file: %s. " % key + str(e))
->>>>>>> e0eeb6bd
+
+class CmrQuery:
+    def __init__(self, args, token, es_conn, cmr, job_id, settings):
+        self.args = args
+        self.token = token
+        self.es_conn = es_conn
+        self.cmr = cmr
+        self.job_id = job_id
+        self.settings = settings
+        self.proc_mode = args.proc_mode
+
+    async def run_query(self, args, token, es_conn: HLSProductCatalog, cmr, job_id, settings):
+        query_dt = datetime.now()
+        now = datetime.utcnow()
+        query_timerange: DateTimeRange = get_query_timerange(args, now)
+
+        logger.info("CMR query STARTED")
+        granules = await self.query_cmr(args, token, cmr, settings, query_timerange, now)
+        logger.info("CMR query FINISHED")
+
+        # Evaluate granules for additional catalog record and extend list if found: granules is MODIFIED in place
+        # Can only happen for RTC and CSLC files
+        self.extend_additional_records(granules)
+
+        if args.smoke_run:
+            logger.info(f"{args.smoke_run=}. Restricting to 1 granule(s).")
+            granules = granules[:1]
+
+        # If processing mode is historical, apply include/exclude-region filtering
+        if self.proc_mode == "historical":
+            logging.info(f"Processing mode is historical so applying include and exclude regions...")
+
+            # Fetch all necessary geojson files from S3
+            localize_include_exclude(args)
+            granules[:] = filter_granules_by_regions(granules, args.include_regions, args.exclude_regions)
+
+        # TODO: This function only applies to CSLC
+        download_granules = self.determine_download_granules(granules)
+
+        logger.info("catalogue-ing STARTED")
+        self.catalog_granules(granules, query_dt)
+        logger.info("catalogue-ing FINISHED")
+
+        #TODO: This function only applies to RTC
+        batch_id_to_products_map = await self.refresh_index()
+
+        if args.subparser_name == "full":
+            logger.info(
+                f"{args.subparser_name=}. Skipping download job submission. Download will be performed directly.")
+            if COLLECTION_TO_PRODUCT_TYPE_MAP[args.collection] == "RTC":
+                args.provider = CMR_COLLECTION_TO_PROVIDER_TYPE_MAP[args.collection]
+                args.batch_ids = self.affected_mgrs_set_id_acquisition_ts_cycle_indexes
+            return
+        if args.no_schedule_download:
+            logger.info(f"{args.no_schedule_download=}. Forcefully skipping download job submission.")
+            return
+        if not args.chunk_size:
+            logger.info(f"{args.chunk_size=}. Insufficient chunk size. Skipping download job submission.")
+            return
+
+        if COLLECTION_TO_PRODUCT_TYPE_MAP[args.collection] == "RTC":
+            job_submission_tasks = submit_rtc_download_job_submissions_tasks(batch_id_to_products_map.keys(), args)
+        else:
+            job_submission_tasks = download_job_submission_handler(args, download_granules, query_timerange, settings)
+
+        results = await asyncio.gather(*job_submission_tasks, return_exceptions=True)
+        logger.info(f"{len(results)=}")
+        logger.info(f"{results=}")
+
+        succeeded = [job_id for job_id in results if isinstance(job_id, str)]
+        failed = [e for e in results if isinstance(e, Exception)]
+
+        logger.info(f"{succeeded=}")
+        logger.info(f"{failed=}")
+
+        return {
+            "success": succeeded,
+            "fail": failed
+        }
+
+    async def query_cmr(self, args, token, cmr, settings, timerange, now: datetime):
+        granules = await async_query_cmr(args, token, cmr, settings, timerange, now)
+        return granules
+
+    def prepare_additional_fields(self, granule, args, granule_id):
+
+        additional_fields = {}
+        additional_fields["revision_id"] = granule.get("revision_id")
+        additional_fields["processing_mode"] = args.proc_mode
+
+        return additional_fields
+
+    def extend_additional_records(self, granules):
+        pass
+
+    def determine_download_granules(self, granules):
+        return granules
+
+    def catalog_granules(self, granules, query_dt):
+        for granule in granules:
+            granule_id = granule.get("granule_id")
+
+            additional_fields = self.prepare_additional_fields(granule, self.args, granule_id)
+
+            update_url_index(
+                self.es_conn,
+                granule.get("filtered_urls"),
+                granule_id,
+                self.job_id,
+                query_dt,
+                temporal_extent_beginning_dt=dateutil.parser.isoparse(granule["temporal_extent_beginning_datetime"]),
+                revision_date_dt=dateutil.parser.isoparse(granule["revision_date"]),
+                **additional_fields
+            )
+
+            self.update_granule_index(granule)
+
+    def update_granule_index(self, granule):
+        pass
+
+    async def refresh_index(self):
+        pass
+
+def download_job_submission_handler(args, granules, query_timerange, settings):
+    batch_id_to_urls_map = defaultdict(set)
+    for granule in granules:
+        granule_id = granule.get("granule_id")
+        revision_id = granule.get("revision_id")
+
+        if granule.get("filtered_urls"):
+            # group URLs by this mapping func. E.g. group URLs by granule_id
+            if COLLECTION_TO_PRODUCT_TYPE_MAP[args.collection] == "HLS":
+                url_grouping_func = form_batch_id
+            elif COLLECTION_TO_PRODUCT_TYPE_MAP[args.collection] == "SLC":
+                url_grouping_func = _slc_url_to_chunk_id
+            elif COLLECTION_TO_PRODUCT_TYPE_MAP[args.collection] == "RTC":
+                pass
+            elif COLLECTION_TO_PRODUCT_TYPE_MAP[args.collection] == "CSLC":
+                # CSLC will use the download_batch_id directly
+                pass
+            else:
+                raise AssertionError(f"Can't use {args.collection=} to select grouping function.")
+
+            for filter_url in granule.get("filtered_urls"):
+                if COLLECTION_TO_PRODUCT_TYPE_MAP[args.collection] == "CSLC":
+                    batch_id_to_urls_map[granule["download_batch_id"]].add(filter_url)
+                else:
+                    batch_id_to_urls_map[url_grouping_func(granule_id, revision_id)].add(filter_url)
+    logger.info(f"{batch_id_to_urls_map=}")
+    if COLLECTION_TO_PRODUCT_TYPE_MAP[args.collection] == "RTC":
+        raise NotImplementedError()
+    else:
+        job_submission_tasks = submit_download_job_submissions_tasks(batch_id_to_urls_map, query_timerange, args, settings)
+    return job_submission_tasks
+
+
+def process_frame_burst_db():
+    settings = SettingsConf().cfg
+    bucket = settings["GEOJSON_BUCKET"]
+
+    try:
+        for geojson in geojsons:
+            key = geojson.strip() + ".geojson"
+            # output_filepath = os.path.join(working_dir, key)
+            download_from_s3(bucket, key, key)
+    except Exception as e:
+        raise Exception("Exception while fetching geojson file: %s. " % key + str(e))