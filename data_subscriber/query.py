--- conflicted
+++ resolved
@@ -96,13 +96,8 @@
             logger.info(f"{args.chunk_size=}. Insufficient chunk size. Skipping download job submission.")
             return
 
-<<<<<<< HEAD
-        if COLLECTION_TO_PRODUCT_TYPE_MAP[args.collection] == "RTC":
+        if COLLECTION_TO_PRODUCT_TYPE_MAP[args.collection] == ProductType.RTC:
             job_submission_tasks = submit_rtc_download_job_submissions_tasks(batch_id_to_products_map.keys(), args, settings)
-=======
-        if COLLECTION_TO_PRODUCT_TYPE_MAP[args.collection] == ProductType.RTC:
-            job_submission_tasks = submit_rtc_download_job_submissions_tasks(batch_id_to_products_map.keys(), args)
->>>>>>> 672c69b3
         else:
             job_submission_tasks = self.download_job_submission_handler(download_granules, query_timerange)
 
