#!/usr/bin/env python3

# Forked from github.com:podaac/data-subscriber.git


import argparse
import asyncio
import socket
import json
import logging
import netrc
import os
import re
import shutil
import sys
import uuid
from contextlib import contextmanager
from datetime import datetime, timedelta
from functools import partial
from http.cookiejar import CookieJar
from multiprocessing.pool import ThreadPool
from pathlib import Path, PurePath
from typing import Any, Iterable
from urllib import request
from urllib.parse import urlparse

import boto3
import requests
from hysds_commons.job_utils import submit_mozart_job
from more_itertools import map_reduce, chunked
from smart_open import open

from data_subscriber.hls.hls_catalog_connection import get_hls_catalog_connection
from data_subscriber.hls_spatial.hls_spatial_catalog_connection import get_hls_spatial_catalog_connection
from util.conf_util import SettingsConf


class SessionWithHeaderRedirection(requests.Session):
    """
    Borrowed from https://wiki.earthdata.nasa.gov/display/EL/How+To+Access+Data+With+Python
    """

    def __init__(self, username, password, auth_host):
        super().__init__()
        self.auth = (username, password)
        self.auth_host = auth_host

    # Overrides from the library to keep headers when redirected to or from
    # the NASA auth host.
    def rebuild_auth(self, prepared_request, response):
        headers = prepared_request.headers
        url = prepared_request.url

        if 'Authorization' in headers:
            original_parsed = requests.utils.urlparse(response.request.url)
            redirect_parsed = requests.utils.urlparse(url)
            if (original_parsed.hostname != redirect_parsed.hostname) and \
                    redirect_parsed.hostname != self.auth_host and \
                    original_parsed.hostname != self.auth_host:
                del headers['Authorization']


async def run(argv: list[str]):
    parser = create_parser()
    args = parser.parse_args(argv[1:])
    try:
        validate(args)
    except ValueError as v:
        raise v

    ip_addr = socket.gethostbyname(socket.gethostname())
    settings = SettingsConf().cfg
    edl = settings['DAAC_ENVIRONMENTS'][args.endpoint]['EARTHDATA_LOGIN']
    cmr = settings['DAAC_ENVIRONMENTS'][args.endpoint]['BASE_URL']
    token_url = f"https://{cmr}/legacy-services/rest/tokens"
    netloc = urlparse(f"https://{edl}").netloc
    hls_conn = get_hls_catalog_connection(logging.getLogger(__name__))

    if args.file:
        with open(args.file, "r") as f:
            update_url_index(hls_conn, f.readlines(), None, None)
        exit(0)

    loglevel = 'DEBUG' if args.verbose else 'INFO'
    logging.basicConfig(level=loglevel)
    logging.info("Log level set to " + loglevel)

    logging.info(f"{argv=}")

    is_running_outside_verdi_worker_context = not Path("_job.json").exists()
    if is_running_outside_verdi_worker_context:
        logging.info("Running outside of job context. Generating random job ID")
        job_id = uuid.uuid4()
    else:
        with open("_job.json", "r+") as job:
            logging.info("job_path: {}".format(job))
            local_job_json = json.load(job)
            logging.info(f"{local_job_json=!s}")
        job_id = local_job_json["job_info"]["job_payload"]["payload_task_id"]
    logging.info(f"{job_id=}")

    username, password = setup_earthdata_login_auth(edl)

    with token_ctx(token_url, ip_addr, edl) as token:
        logging.info(f"{args.subparser_name=}")
        if not (
                args.subparser_name == "query"
                or args.subparser_name == "download"
                or args.subparser_name == "full"
        ):
            raise Exception(f"Unsupported operation. {args.subparser_name=}")

        results = {}
        if args.subparser_name == "query" or args.subparser_name == "full":
            results["query"] = await run_query(args, token, hls_conn, cmr, job_id)
        if args.subparser_name == "download" or args.subparser_name == "full":
            results["download"] = run_download(args, token, hls_conn, netloc, username, password, job_id) # return None
    logging.info(f"{results=}")
    logging.info("END")
    return results


<<<<<<< HEAD
async def run_query(args, token, HLS_CONN, CMR, job_id):
    HLS_SPATIAL_CONN = get_hls_spatial_catalog_connection(logging.getLogger(__name__))
    query_dt = datetime.now()
    granules = query_cmr(args, token, CMR)

    if args.smoke_run:
        logging.info(f"{args.smoke_run=}. Restricting to 1 granule(s).")
        granules = granules[:1]

    download_urls: list[str] = []
    for granule in granules:
        update_url_index(HLS_CONN, granule.get("filtered_urls"), granule.get("granule_id"), job_id, query_dt)
        update_granule_index(HLS_SPATIAL_CONN, granule)
        download_urls.extend(granule.get("filtered_urls"))

    if args.subparser_name == "full":
        logging.info(f"{args.subparser_name=}. Skipping download job submission.")
        return

    if args.no_schedule_download:
        logging.info(f"{args.no_schedule_download=}. Skipping download job submission.")
        return

    if not args.chunk_size:
        logging.info(f"{args.chunk_size=}. Skipping download job submission.")
        return

    tile_id_to_urls_map: dict[str, set[str]] = map_reduce(
        iterable=download_urls,
        keyfunc=url_to_tile_id,
        valuefunc=lambda url: url,
        reducefunc=set
    )

    logging.debug(f"{tile_id_to_urls_map=}")
    job_submission_tasks = []
    loop = asyncio.get_event_loop()
    logging.info(f"{args.chunk_size=}")
    for tile_chunk in chunked(tile_id_to_urls_map.items(), n=args.chunk_size):
        chunk_id = str(uuid.uuid4())
        logging.debug(f"{chunk_id=}")

        chunk_tile_ids = []
        chunk_urls = []
        for tile_id, urls in tile_chunk:
            chunk_tile_ids.append(tile_id)
            chunk_urls.extend(urls)

        logging.debug(f"{chunk_tile_ids=}")
        logging.debug(f"{chunk_urls=}")

        job_submission_tasks.append(
            loop.run_in_executor(
                executor=None,
                func=partial(
                    submit_download_job,
                    release_version=args.release_version,
                    params=[
                        {
                            "name": "isl_bucket_name",
                            "value": f"--isl-bucket={args.isl_bucket}",
                            "from": "value"
                        },
                        {
                            "name": "tile_ids",
                            "value": "--tile-ids " + " ".join(chunk_tile_ids) if chunk_tile_ids else "",
                            "from": "value"
                        },
                        {
                            "name": "smoke_run",
                            "value": "--smoke-run" if args.smoke_run else "",
                            "from": "value"
                        },
                        {
                            "name": "dry_run",
                            "value": "--dry-run" if args.dry_run else "",
                            "from": "value"
                        },

                    ],
                    job_queue=args.job_queue
                )
            )
        )

    results = await asyncio.gather(*job_submission_tasks, return_exceptions=True)
    logging.info(f"{len(results)=}")
    logging.info(f"{results=}")

    succeeded = [job_id for job_id in results if isinstance(job_id, str)]
    logging.info(f"{succeeded=}")
    failed = [e for e in results if isinstance(e, Exception)]
    logging.info(f"{failed=}")
    return {
        "success": succeeded,
        "fail": failed
    }


def run_download(args, token, HLS_CONN, NETLOC, username, password, job_id):
    all_pending_downloads: Iterable[dict] = HLS_CONN.get_all_undownloaded()

    downloads = all_pending_downloads
    if args.tile_ids:
        logging.info(f"Filtering pending downloads by {args.tile_ids=}")
        downloads = list(filter(lambda d: to_tile_id(d) in args.tile_ids, all_pending_downloads))
        logging.info(f"{len(downloads)=}")
        logging.debug(f"{downloads=}")

    if not downloads:
        logging.info(f"No undownloaded files found in index.")
        return

    if args.smoke_run:
        logging.info(f"{args.smoke_run=}. Restricting to 1 tile(s).")
        args.tile_ids = args.tile_ids[:1]

    session = SessionWithHeaderRedirection(username, password, NETLOC)

    if args.transfer_protocol == "https":
        download_urls = [to_https_url(download) for download in downloads if has_url(download)]
        logging.debug(f"{download_urls=}")
        upload_url_list_from_https(session, HLS_CONN, download_urls, args, token, job_id)
    else:
        download_urls = [to_s3_url(download) for download in downloads if has_url(download)]
        logging.debug(f"{download_urls=}")
        upload_url_list_from_s3(session, HLS_CONN, download_urls, args, job_id)

    logging.info(f"Total files updated: {len(download_urls)}")


def submit_download_job(*, release_version=None, params: list[dict[str, str]], job_queue: str) -> str:
    return submit_mozart_job_minimal(
        hysdsio={
            "id": str(uuid.uuid4()),
            "params": params,
            "job-specification": f"job-hls_download:{release_version}",
        },
        job_queue=job_queue
    )


def submit_mozart_job_minimal(*, hysdsio: dict, job_queue: str) -> str:
    return submit_mozart_job(
        hysdsio=hysdsio,
        product={},
        rule={
            "rule_name": "trigger-hls_download",
            "queue": job_queue,
            "priority": "0",
            "kwargs": "{}",
            "enable_dedup": True
        },
        queue=None,
        job_name="job-WF-hls_download",
        payload_hash=None,
        enable_dedup=None,
        soft_time_limit=None,
        time_limit=None,
        component=None
    )


def to_tile_id(dl_doc: dict[str, Any]):
    return url_to_tile_id(to_url(dl_doc))


def url_to_tile_id(url: str):
    input_filename = Path(url).name
    tile_id: str = re.findall(r"T\w{5}", input_filename)[0]
    return tile_id


def to_url(dl_dict: dict[str, Any]) -> str:
    if dl_dict.get("https_url"):
        return dl_dict["https_url"]
    elif dl_dict.get("s3_url"):
        return dl_dict["s3_url"]
    else:
        raise Exception(f"Couldn't find any URL in {dl_dict=}")


def has_url(dl_dict: dict[str, Any]):
    if dl_dict.get("https_url"):
        return True
    if dl_dict.get("s3_url"):
        return True

    logging.error(f"Couldn't find any URL in {dl_dict=}")
    return False


def to_https_url(dl_dict: dict[str, Any]) -> str:
    if dl_dict.get("https_url"):
        return dl_dict["https_url"]
    else:
        raise Exception(f"Couldn't find any https URL in {dl_dict=}")


def to_s3_url(dl_dict: dict[str, Any]) -> str:
    if dl_dict.get("s3_url"):
        return dl_dict["s3_url"]
    else:
        raise Exception(f"Couldn't find any s3 URL in {dl_dict=}")


=======
>>>>>>> 04f197ad
def create_parser():
    parser = argparse.ArgumentParser()
    subparsers = parser.add_subparsers(dest="subparser_name", required=True)
    parser.add_argument("-v", "--verbose", dest="verbose", action="store_true", help="Verbose mode.")
    parser.add_argument("-f", "--file", dest="file",
                        help="Path to file with newline-separated URIs to ingest into data product ES index (to be downloaded later).")

    endpoint = {"positionals": ["--endpoint"],
                "kwargs": {"dest": "endpoint",
                           "choices": ["OPS", "UAT"],
                           "default": "OPS",
                           "help": "Specify DAAC endpoint to use. Defaults to OPS."}}

    provider = {"positionals": ["-p", "--provider"],
                "kwargs": {"dest": "provider",
                           "default": 'LPCLOUD',
                           "help": "Specify a provider for collection search. Default is LPCLOUD."}}

    collection = {"positionals": ["-c", "--collection-shortname"],
                  "kwargs": {"dest": "collection",
                             "required": True,
                             "help": "The collection shortname for which you want to retrieve data."}}

    start_date = {"positionals": ["-s", "--start-date"],
                  "kwargs": {"dest": "start_date",
                             "default": False,
                             "help": "The ISO date time after which data should be retrieved. For Example, "
                                     "--start-date 2021-01-14T00:00:00Z"}}

    end_date = {"positionals": ["-e", "--end-date"],
                "kwargs": {"dest": "end_date",
                           "default": False,
                           "help": "The ISO date time before which data should be retrieved. For Example, --end-date "
                                   "2021-01-14T00:00:00Z"}}

    bbox = {"positionals": ["-b", "--bounds"],
            "kwargs": {"dest": "bbox",
                       "default": "-180,-90,180,90",
                       "help": "The bounding rectangle to filter result in. Format is W Longitude,S Latitude,"
                               "E Longitude,N Latitude without spaces. Due to an issue with parsing arguments, "
                               "to use this command, please use the -b=\"-180,-90,180,90\" syntax when calling from "
                               "the command line. Default: \"-180,-90,180,90\"."}}

    minutes = {"positionals": ["-m", "--minutes"],
               "kwargs": {"dest": "minutes",
                          "type": int,
                          "default": 60,
                          "help": "How far back in time, in minutes, should the script look for data. If running this "
                                  "script as a cron, this value should be equal to or greater than how often your "
                                  "cron runs (default: 60 minutes)."}}

    isl_bucket = {"positionals": ["-i", "--isl-bucket"],
                  "kwargs": {"dest": "isl_bucket",
                             "required": True,
                             "help": "The incoming storage location s3 bucket where data products will be downloaded."}}

    transfer_protocol = {"positionals": ["-x", "--transfer-protocol"],
                         "kwargs": {"dest": "transfer_protocol",
                                    "default": "s3",
                                    "help": "The protocol used for retrieving data, HTTPS or default of S3"}}

    dry_run = {"positionals": ["--dry-run"],
               "kwargs": {"dest": "dry_run",
                          "action": "store_true",
                          "help": "Toggle for skipping physical downloads."}}

    smoke_run = {"positionals": ["--smoke-run"],
                 "kwargs": {"dest": "smoke_run",
                            "action": "store_true",
                            "help": "Toggle for processing a single tile."}}

    no_schedule_download = {"positionals": ["--no-schedule-download"],
                            "kwargs": {"dest": "no_schedule_download",
                                       "action": "store_true",
                                       "help": "Toggle for query only operation (no downloads)."}}

    release_version = {"positionals": ["--release-version"],
                       "kwargs": {"dest": "release_version",
                                  "help": "The release version of the download job-spec."}}

    job_queue = {"positionals": ["--job-queue"],
                 "kwargs": {"dest": "job_queue",
                            "help": "The queue to use for the scheduled download job."}}

    chunk_size = {"positionals": ["--chunk-size"],
                  "kwargs": {"dest": "chunk_size",
                             "type": int,
                             "help": "chunk-size = 1 means 1 tile per job. chunk-size > 1 means multiple (N) tiles "
                                     "per job"}}

    tile_ids = {"positionals": ["--tile-ids"],
                "kwargs": {"dest": "tile_ids",
                           "nargs": "*",
                           "help": "A list of target tile IDs pending download."}}

    full_parser = subparsers.add_parser("full")
    full_parser_arg_list = [endpoint, provider, collection, start_date, end_date, bbox, minutes, isl_bucket,
                            transfer_protocol, dry_run, smoke_run, no_schedule_download, release_version, job_queue,
                            chunk_size, tile_ids]
    _add_arguments(full_parser, full_parser_arg_list)

    query_parser = subparsers.add_parser("query")
    query_parser_arg_list = [endpoint, provider, collection, start_date, end_date, bbox, minutes, isl_bucket, dry_run,
                             smoke_run, no_schedule_download, release_version, job_queue, chunk_size]
    _add_arguments(query_parser, query_parser_arg_list)

    download_parser = subparsers.add_parser("download")
    download_parser_arg_list = [endpoint, isl_bucket, transfer_protocol, dry_run, smoke_run, tile_ids]
    _add_arguments(download_parser, download_parser_arg_list)

    return parser


def _add_arguments(parser, arg_list):
    for argument in arg_list:
        parser.add_argument(*argument["positionals"], **argument["kwargs"])


def validate(args):
    if hasattr(args, "bbox") and args.bbox:
        _validate_bounds(args.bbox)

    if hasattr(args, "start_date") and args.start_date:
        _validate_date(args.start_date, "start")

    if hasattr(args, "end_date") and args.end_date:
        _validate_date(args.end_date, "end")

    if hasattr(args, "minutes") and args.minutes:
        _validate_minutes(args.minutes)


def _validate_bounds(bbox):
    bounds = bbox.split(',')
    value_error = ValueError(
        f"Error parsing bounds: {bbox}. Format is <W Longitude>,<S Latitude>,<E Longitude>,<N Latitude> without spaces")

    if len(bounds) != 4:
        raise value_error

    for b in bounds:
        try:
            float(b)
        except ValueError:
            raise value_error


def _validate_date(date, prefix='start'):
    try:
        datetime.strptime(date, '%Y-%m-%dT%H:%M:%SZ')
    except ValueError:
        raise ValueError(
            f"Error parsing {prefix} date: {date}. Format must be like 2021-01-14T00:00:00Z")


def _validate_minutes(minutes):
    try:
        int(minutes)
    except ValueError:
        raise ValueError(f"Error parsing minutes: {minutes}. Number must be an integer.")


def update_url_index(es_conn, urls, granule_id, job_id, query_dt):
    for url in urls:
        es_conn.process_url(url, granule_id, job_id, query_dt)


def update_granule_index(es_spatial_conn, granule):
    es_spatial_conn.process_granule(granule)


def setup_earthdata_login_auth(endpoint):
    # ## Authentication setup
    #
    # This function will allow Python scripts to log into any Earthdata Login
    # application programmatically.  To avoid being prompted for
    # credentials every time you run and also allow clients such as curl to log in,
    # you can add the following to a `.netrc` (`_netrc` on Windows) file in
    # your home directory:
    #
    # ```
    # machine urs.earthdata.nasa.gov
    #     login <your username>
    #     password <your password>
    # ```
    #
    # Make sure that this file is only readable by the current user,
    # or you will receive an error stating
    # "netrc access too permissive."
    #
    # `$ chmod 0600 ~/.netrc`
    #
    # You'll need to authenticate using the netrc method when running from
    # command line with [`papermill`](https://papermill.readthedocs.io/en/latest/).
    # You can log in manually by executing the cell below when running in the
    # notebook client in your browser.*

    """
    Set up the request library so that it authenticates against the given
    Earthdata Login endpoint and is able to track cookies between requests.
    This looks in the .netrc file first and if no credentials are found,
    it prompts for them.

    Valid endpoints include:
        urs.earthdata.nasa.gov - Earthdata Login production
    """
    try:
        username, _, password = netrc.netrc().authenticators(endpoint)
    except FileNotFoundError as e:
        logging.error("There's no .netrc file")
        raise e
    except TypeError as e:
        logging.error("The endpoint isn't in the netrc file")
        raise e

    manager = request.HTTPPasswordMgrWithDefaultRealm()
    manager.add_password(None, endpoint, username, password)
    auth = request.HTTPBasicAuthHandler(manager)

    jar = CookieJar()
    processor = request.HTTPCookieProcessor(jar)
    opener = request.build_opener(auth, processor)
    opener.addheaders = [('User-agent', 'daac-subscriber')]
    request.install_opener(opener)

    return username, password


@contextmanager
def token_ctx(token_url, ip_addr, edl):
    token = _get_token(token_url, 'daac-subscriber', ip_addr, edl)
    try:
        yield token
    finally:
        _delete_token(token_url, token)


def _get_token(url: str, client_id: str, user_ip: str, endpoint: str) -> str:
    username, _, password = netrc.netrc().authenticators(endpoint)
    xml = f"<?xml version='1.0' encoding='utf-8'?><token><username>{username}</username><password>{password}</password><client_id>{client_id}</client_id><user_ip_address>{user_ip}</user_ip_address></token>"
    headers = {'Content-Type': 'application/xml', 'Accept': 'application/json'}
    resp = requests.post(url, headers=headers, data=xml)
    response_content = json.loads(resp.content)
    token = response_content['token']['id']

    return token


def _delete_token(url: str, token: str) -> None:
    try:
        headers = {'Content-Type': 'application/xml', 'Accept': 'application/json'}
        url = '{}/{}'.format(url, token)
        resp = requests.request('DELETE', url, headers=headers)
        if resp.status_code == 204:
            logging.info("CMR token successfully deleted")
        else:
            logging.warning("CMR token deleting failed.")
    except Exception as e:
        logging.warning(f"Error deleting the token: {e}")


async def run_query(args, token, HLS_CONN, CMR, job_id):
    HLS_SPATIAL_CONN = get_hls_spatial_catalog_connection(logging.getLogger(__name__))
    query_dt = datetime.now()
    granules = query_cmr(args, token, CMR)

    if args.smoke_run:
        logging.info(f"{args.smoke_run=}. Restricting to 1 granule(s).")
        granules = granules[:1]

    download_urls: list[str] = []
    for granule in granules:
        update_url_index(HLS_CONN, granule.get("filtered_urls"), granule.get("granule_id"), job_id, query_dt)
        update_granule_index(HLS_SPATIAL_CONN, granule)
        download_urls.extend(granule.get("filtered_urls"))

    if args.subparser_name == "full":
        logging.info(f"{args.subparser_name=}. Skipping download job submission.")
        return

    if args.no_schedule_download:
        logging.info(f"{args.no_schedule_download=}. Skipping download job submission.")
        return

    if not args.chunk_size:
        logging.info(f"{args.chunk_size=}. Skipping download job submission.")
        return

    tile_id_to_urls_map: dict[str, set[str]] = map_reduce(
        iterable=download_urls,
        keyfunc=_url_to_tile_id,
        valuefunc=lambda url: url,
        reducefunc=set
    )

    logging.info(f"{tile_id_to_urls_map=}")
    job_submission_tasks = []
    loop = asyncio.get_event_loop()
    logging.info(f"{args.chunk_size=}")
    for tile_chunk in chunked(tile_id_to_urls_map.items(), n=args.chunk_size):
        chunk_id = str(uuid.uuid4())
        logging.info(f"{chunk_id=}")

        chunk_tile_ids = []
        chunk_urls = []
        for tile_id, urls in tile_chunk:
            chunk_tile_ids.append(tile_id)
            chunk_urls.extend(urls)

        logging.info(f"{chunk_tile_ids=}")
        logging.info(f"{chunk_urls=}")

        job_submission_tasks.append(
            loop.run_in_executor(
                executor=None,
                func=partial(
                    submit_download_job,
                    release_version=args.release_version,
                    params=[
                        {
                            "name": "isl_bucket_name",
                            "value": f"--isl-bucket={args.isl_bucket}",
                            "from": "value"
                        },
                        {
                            "name": "tile_ids",
                            "value": "--tile-ids " + " ".join(chunk_tile_ids) if chunk_tile_ids else "",
                            "from": "value"
                        },
                        {
                            "name": "smoke_run",
                            "value": "--smoke-run" if args.smoke_run else "",
                            "from": "value"
                        },
                        {
                            "name": "dry_run",
                            "value": "--dry-run" if args.dry_run else "",
                            "from": "value"
                        },
                        {
                            "name": "endpoint",
                            "value": f"--endpoint={args.endpoint}",
                            "from": "value"
                        }

                    ],
                    job_queue=args.job_queue
                )
            )
        )

    results = await asyncio.gather(*job_submission_tasks, return_exceptions=True)
    logging.info(f"{len(results)=}")
    logging.info(f"{results=}")

    succeeded = [job_id for job_id in results if isinstance(job_id, str)]
    logging.info(f"{succeeded=}")
    failed = [e for e in results if isinstance(e, Exception)]
    logging.info(f"{failed=}")
    return {
        "success": succeeded,
        "fail": failed
    }


def query_cmr(args, token, cmr) -> list:
    PAGE_SIZE = 2000
    now = datetime.utcnow()
    now_date = now.strftime("%Y-%m-%dT%H:%M:%SZ")
    now_minus_minutes_date = (now - timedelta(minutes=args.minutes)).strftime("%Y-%m-%dT%H:%M:%SZ")

    start_date = args.start_date if args.start_date else now_minus_minutes_date
    end_date = args.end_date if args.end_date else now_date

    request_url = f"https://{cmr}/search/granules.umm_json"
    params = {
        'page_size': PAGE_SIZE,
        'sort_key': "-start_date",
        'provider': args.provider,
        'ShortName': args.collection,
        'updated_since': start_date,
        'token': token,
        'bounding_box': args.bbox,
    }

    time_range_is_defined = args.start_date or args.end_date
    if time_range_is_defined:
        temporal_range = _get_temporal_range(start_date, end_date, now_date)
        logging.info("Temporal Range: " + temporal_range)
        params['temporal'] = temporal_range

    product_granules, search_after = _request_search(request_url, params)

    while search_after:
        granules, search_after = _request_search(request_url, params, search_after=search_after)
        product_granules.extend(granules)

    logging.info(f"Found {str(len(product_granules))} total granules")
    for granule in product_granules:
        granule['filtered_urls'] = _filter_on_extension(granule, args)

    return product_granules


def _get_temporal_range(start, end, now):
    start = start if start is not False else None
    end = end if end is not False else None

    if start is not None and end is not None:
        return "{},{}".format(start, end)
    if start is not None and end is None:
        return "{},{}".format(start, now)
    if start is None and end is not None:
        return "1900-01-01T00:00:00Z,{}".format(end)

    raise ValueError("One of start-date or end-date must be specified.")


def _request_search(request_url, params, search_after=None):
    response = requests.get(request_url, params=params, headers={'CMR-Search-After': search_after}) \
        if search_after else requests.get(request_url, params=params)
    results = response.json()
    items = results.get('items')
    next_search_after = response.headers.get('CMR-Search-After')

    if items and 'umm' in items[0]:
        return [{"granule_id": item.get("umm").get("GranuleUR"),
                 "provider": item.get("meta").get("provider-id"),
                 "production_datetime": item.get("umm").get("DataGranule").get("ProductionDateTime"),
                 "short_name": item.get("umm").get("Platforms")[0].get("ShortName"),
                 "bounding_box": [{"lat": point.get("Latitude"), "lon": point.get("Longitude")}
                                  for point
                                  in item.get("umm").get("SpatialExtent").get("HorizontalSpatialDomain")
                                      .get("Geometry").get("GPolygons")[0].get("Boundary").get("Points")],
                 "related_urls": [url_item.get("URL") for url_item in item.get("umm").get("RelatedUrls")]}
                for item in items], next_search_after
    else:
        return [], None


def _filter_on_extension(granule, args):
    extension_list_map = {"L30": ["B02", "B03", "B04", "B05", "B06", "B07", "Fmask"],
                          "S30": ["B02", "B03", "B04", "B8A", "B11", "B12", "Fmask"],
                          "TIF": ["tif"]}
    filter_extension = "TIF"

    for extension in extension_list_map:
        if extension.upper() in args.collection.upper():
            filter_extension = extension.upper()
            break

    return [f
            for f in granule.get("related_urls")
            for extension in extension_list_map.get(filter_extension)
            if extension in f]


def submit_download_job(*, release_version=None, params: list[dict[str, str]], job_queue: str) -> str:
    return _submit_mozart_job_minimal(
        hysdsio={
            "id": str(uuid.uuid4()),
            "params": params,
            "job-specification": f"job-hls_download:{release_version}",
        },
        job_queue=job_queue
    )


def _submit_mozart_job_minimal(*, hysdsio: dict, job_queue: str) -> str:
    return submit_mozart_job(
        hysdsio=hysdsio,
        product={},
        rule={
            "rule_name": "trigger-hls_download",
            "queue": job_queue,
            "priority": "0",
            "kwargs": "{}",
            "enable_dedup": True
        },
        queue=None,
        job_name="job-WF-hls_download",
        payload_hash=None,
        enable_dedup=None,
        soft_time_limit=None,
        time_limit=None,
        component=None
    )


def _url_to_tile_id(url: str):
    input_filename = Path(url).name
    tile_id: str = re.findall(r"T\w{5}", input_filename)[0]
    return tile_id


def run_download(args, token, hls_conn, netloc, username, password, job_id):
    all_pending_downloads: Iterable[dict] = hls_conn.get_all_undownloaded()

    downloads = all_pending_downloads
    if args.tile_ids:
        logging.info(f"Filtering pending downloads by {args.tile_ids=}")
        downloads = list(filter(lambda d: _to_tile_id(d) in args.tile_ids, all_pending_downloads))
        logging.info(f"{downloads=}")

    if not downloads:
        logging.info(f"No undownloaded files found in index.")
        return

    if args.smoke_run:
        logging.info(f"{args.smoke_run=}. Restricting to 1 tile(s).")
        args.tile_ids = args.tile_ids[:1]

    session = SessionWithHeaderRedirection(username, password, netloc)

    if args.transfer_protocol.lower() == "https":
        download_urls = [_to_https_url(download) for download in downloads]
        logging.info(f"{download_urls=}")
        _upload_url_list_from_https(session, hls_conn, download_urls, args, token, job_id)
    else:
        download_urls = [_to_s3_url(download) for download in downloads]
        logging.info(f"{download_urls=}")
        _upload_url_list_from_s3(session, hls_conn, download_urls, args, job_id)

    logging.info(f"Total files updated: {len(downloads)}")


def _to_tile_id(dl_doc: dict[str, Any]):
    return _url_to_tile_id(_to_url(dl_doc))


def _to_url(dl_dict: dict[str, Any]) -> str:
    if dl_dict.get("https_url"):
        return dl_dict["https_url"]
    elif dl_dict.get("s3_url"):
        return dl_dict["s3_url"]
    else:
        raise Exception(f"Couldn't find any URL in {dl_dict=}")


def _to_https_url(dl_dict: dict[str, Any]) -> str:
    if dl_dict.get("https_url"):
        return dl_dict["https_url"]
    else:
        raise Exception(f"Couldn't find any URL in {dl_dict=}")


def _upload_url_list_from_https(session, es_conn, downloads, args, token, job_id):
    num_successes = num_failures = num_skipped = 0
    filtered_downloads = [f for f in downloads if "https://" in f]

    if args.dry_run:
        logging.info(f"{args.dry_run=}. Skipping downloads.")

    for url in filtered_downloads:
        try:
<<<<<<< HEAD
            if ES_CONN.product_is_downloaded(url):
                logging.debug(f"SKIPPING: {url}")
=======
            if es_conn.product_is_downloaded(url):
                logging.info(f"SKIPPING: {url}")
>>>>>>> 04f197ad
                num_skipped = num_skipped + 1
            else:
                if args.dry_run:
                    pass
                else:
                    result = _https_transfer(url, args.isl_bucket, session, token)
                    if "failed_download" in result:
                        raise Exception(result["failed_download"])
                    else:
                        logging.debug(str(result))

                es_conn.mark_product_as_downloaded(url, job_id)
                logging.info(f"{str(datetime.now())} SUCCESS: {url}")
                num_successes = num_successes + 1
        except Exception as e:
            logging.error(f"{str(datetime.now())} FAILURE: {url}")
            num_failures = num_failures + 1
            logging.error(e)

    logging.info(f"Files downloaded: {str(num_successes)}")
    logging.info(f"Duplicate files skipped: {str(num_skipped)}")
    logging.info(f"Files failed to download: {str(num_failures)}")


def _https_transfer(url, bucket_name, session, token, staging_area="", chunk_size=25600):
    file_name = PurePath(url).name
    bucket = bucket_name[len("s3://"):] if bucket_name.startswith("s3://") else bucket_name

    key = Path(staging_area, file_name)
    upload_start_time = datetime.utcnow()
    headers = {"Echo-Token": token}

    try:
        with session.get(url, headers=headers, stream=True) as r:
            if r.status_code != 200:
                r.raise_for_status()
            logging.debug("Uploading {} to Bucket={}, Key={}".format(file_name, bucket_name, key))
            with open("s3://{}/{}".format(bucket, key), "wb") as out:
                pool = ThreadPool(processes=10)
                pool.map(_upload_chunk,
                         [{'chunk': chunk, 'out': out} for chunk in r.iter_content(chunk_size=chunk_size)])
                pool.close()
                pool.join()
        upload_end_time = datetime.utcnow()
        upload_duration = upload_end_time - upload_start_time
        upload_stats = {
            "file_name": file_name,
            "file_size (in bytes)": r.headers.get('Content-Length'),
            "upload_duration (in seconds)": upload_duration.total_seconds(),
            "upload_start_time": _convert_datetime(upload_start_time),
            "upload_end_time": _convert_datetime(upload_end_time)
        }
        return upload_stats
    except (ConnectionResetError, requests.exceptions.HTTPError) as e:
        return {"failed_download": e}


def _convert_datetime(datetime_obj, strformat="%Y-%m-%dT%H:%M:%S.%fZ"):
    if isinstance(datetime_obj, datetime):
        return datetime_obj.strftime(strformat)
    return datetime.strptime(str(datetime_obj), strformat)


def _to_s3_url(dl_dict: dict[str, Any]) -> str:
    if dl_dict.get("s3_url"):
        return dl_dict["s3_url"]
    else:
        raise Exception(f"Couldn't find any URL in {dl_dict=}")


def _upload_url_list_from_s3(session, es_conn, downloads, args, job_id):
    aws_creds = _get_aws_creds(session)
    s3 = boto3.Session(aws_access_key_id=aws_creds['accessKeyId'],
                       aws_secret_access_key=aws_creds['secretAccessKey'],
                       aws_session_token=aws_creds['sessionToken'],
                       region_name='us-west-2').client("s3")

    tmp_dir = "/tmp/data_subscriber"
    os.makedirs(tmp_dir, exist_ok=True)

    num_successes = num_failures = num_skipped = 0
    filtered_downloads = [f for f in downloads if "s3://" in f]

    if args.dry_run:
        logging.info(f"{args.dry_run=}. Skipping downloads.")

    for url in filtered_downloads:
        try:
<<<<<<< HEAD
            if ES_CONN.product_is_downloaded(url):
                logging.debug(f"SKIPPING: {url}")
=======
            if es_conn.product_is_downloaded(url):
                logging.info(f"SKIPPING: {url}")
>>>>>>> 04f197ad
                num_skipped = num_skipped + 1
            else:
                if args.dry_run:
                    pass
                else:
                    result = _s3_transfer(url, args.isl_bucket, s3, tmp_dir)
                    if "failed_download" in result:
                        raise Exception(result["failed_download"])
                    else:
                        logging.debug(str(result))

<<<<<<< HEAD
                ES_CONN.mark_product_as_downloaded(url, job_id)
                logging.debug(f"{str(datetime.now())} SUCCESS: {url}")
=======
                es_conn.mark_product_as_downloaded(url, job_id)
                logging.info(f"{str(datetime.now())} SUCCESS: {url}")
>>>>>>> 04f197ad
                num_successes = num_successes + 1
        except Exception as e:
            logging.error(f"{str(datetime.now())} FAILURE: {url}")
            num_failures = num_failures + 1
            logging.error(e)

    logging.info(f"Files downloaded: {str(num_successes)}")
    logging.info(f"Duplicate files skipped: {str(num_skipped)}")
    logging.info(f"Files failed to download: {str(num_failures)}")

    shutil.rmtree(tmp_dir)


def _get_aws_creds(session):
    with session.get("https://data.lpdaac.earthdatacloud.nasa.gov/s3credentials") as r:
        if r.status_code != 200:
            r.raise_for_status()

        return r.json()


def _s3_transfer(url, bucket_name, s3, tmp_dir, staging_area=""):
    file_name = PurePath(url).name

    source = url[len("s3://"):].partition('/')
    source_bucket = source[0]
    source_key = source[2]

    target_bucket = bucket_name[len("s3://"):] if bucket_name.startswith("s3://") else bucket_name
    target_key = str(Path(staging_area, file_name))

    try:
        s3.download_file(source_bucket, source_key, f"{tmp_dir}/{target_key}")

        target_s3 = boto3.resource("s3")
        target_s3.Bucket(target_bucket).upload_file(f"{tmp_dir}/{target_key}", target_key)

        return {"successful_download": target_key}
    except Exception as e:
        return {"failed_download": e}


def _upload_chunk(chunk_dict):
    logging.debug("Uploading {} byte(s)".format(len(chunk_dict['chunk'])))
    chunk_dict['out'].write(chunk_dict['chunk'])


if __name__ == '__main__':
    asyncio.run(run(sys.argv))<|MERGE_RESOLUTION|>--- conflicted
+++ resolved
@@ -120,215 +120,6 @@
     return results
 
 
-<<<<<<< HEAD
-async def run_query(args, token, HLS_CONN, CMR, job_id):
-    HLS_SPATIAL_CONN = get_hls_spatial_catalog_connection(logging.getLogger(__name__))
-    query_dt = datetime.now()
-    granules = query_cmr(args, token, CMR)
-
-    if args.smoke_run:
-        logging.info(f"{args.smoke_run=}. Restricting to 1 granule(s).")
-        granules = granules[:1]
-
-    download_urls: list[str] = []
-    for granule in granules:
-        update_url_index(HLS_CONN, granule.get("filtered_urls"), granule.get("granule_id"), job_id, query_dt)
-        update_granule_index(HLS_SPATIAL_CONN, granule)
-        download_urls.extend(granule.get("filtered_urls"))
-
-    if args.subparser_name == "full":
-        logging.info(f"{args.subparser_name=}. Skipping download job submission.")
-        return
-
-    if args.no_schedule_download:
-        logging.info(f"{args.no_schedule_download=}. Skipping download job submission.")
-        return
-
-    if not args.chunk_size:
-        logging.info(f"{args.chunk_size=}. Skipping download job submission.")
-        return
-
-    tile_id_to_urls_map: dict[str, set[str]] = map_reduce(
-        iterable=download_urls,
-        keyfunc=url_to_tile_id,
-        valuefunc=lambda url: url,
-        reducefunc=set
-    )
-
-    logging.debug(f"{tile_id_to_urls_map=}")
-    job_submission_tasks = []
-    loop = asyncio.get_event_loop()
-    logging.info(f"{args.chunk_size=}")
-    for tile_chunk in chunked(tile_id_to_urls_map.items(), n=args.chunk_size):
-        chunk_id = str(uuid.uuid4())
-        logging.debug(f"{chunk_id=}")
-
-        chunk_tile_ids = []
-        chunk_urls = []
-        for tile_id, urls in tile_chunk:
-            chunk_tile_ids.append(tile_id)
-            chunk_urls.extend(urls)
-
-        logging.debug(f"{chunk_tile_ids=}")
-        logging.debug(f"{chunk_urls=}")
-
-        job_submission_tasks.append(
-            loop.run_in_executor(
-                executor=None,
-                func=partial(
-                    submit_download_job,
-                    release_version=args.release_version,
-                    params=[
-                        {
-                            "name": "isl_bucket_name",
-                            "value": f"--isl-bucket={args.isl_bucket}",
-                            "from": "value"
-                        },
-                        {
-                            "name": "tile_ids",
-                            "value": "--tile-ids " + " ".join(chunk_tile_ids) if chunk_tile_ids else "",
-                            "from": "value"
-                        },
-                        {
-                            "name": "smoke_run",
-                            "value": "--smoke-run" if args.smoke_run else "",
-                            "from": "value"
-                        },
-                        {
-                            "name": "dry_run",
-                            "value": "--dry-run" if args.dry_run else "",
-                            "from": "value"
-                        },
-
-                    ],
-                    job_queue=args.job_queue
-                )
-            )
-        )
-
-    results = await asyncio.gather(*job_submission_tasks, return_exceptions=True)
-    logging.info(f"{len(results)=}")
-    logging.info(f"{results=}")
-
-    succeeded = [job_id for job_id in results if isinstance(job_id, str)]
-    logging.info(f"{succeeded=}")
-    failed = [e for e in results if isinstance(e, Exception)]
-    logging.info(f"{failed=}")
-    return {
-        "success": succeeded,
-        "fail": failed
-    }
-
-
-def run_download(args, token, HLS_CONN, NETLOC, username, password, job_id):
-    all_pending_downloads: Iterable[dict] = HLS_CONN.get_all_undownloaded()
-
-    downloads = all_pending_downloads
-    if args.tile_ids:
-        logging.info(f"Filtering pending downloads by {args.tile_ids=}")
-        downloads = list(filter(lambda d: to_tile_id(d) in args.tile_ids, all_pending_downloads))
-        logging.info(f"{len(downloads)=}")
-        logging.debug(f"{downloads=}")
-
-    if not downloads:
-        logging.info(f"No undownloaded files found in index.")
-        return
-
-    if args.smoke_run:
-        logging.info(f"{args.smoke_run=}. Restricting to 1 tile(s).")
-        args.tile_ids = args.tile_ids[:1]
-
-    session = SessionWithHeaderRedirection(username, password, NETLOC)
-
-    if args.transfer_protocol == "https":
-        download_urls = [to_https_url(download) for download in downloads if has_url(download)]
-        logging.debug(f"{download_urls=}")
-        upload_url_list_from_https(session, HLS_CONN, download_urls, args, token, job_id)
-    else:
-        download_urls = [to_s3_url(download) for download in downloads if has_url(download)]
-        logging.debug(f"{download_urls=}")
-        upload_url_list_from_s3(session, HLS_CONN, download_urls, args, job_id)
-
-    logging.info(f"Total files updated: {len(download_urls)}")
-
-
-def submit_download_job(*, release_version=None, params: list[dict[str, str]], job_queue: str) -> str:
-    return submit_mozart_job_minimal(
-        hysdsio={
-            "id": str(uuid.uuid4()),
-            "params": params,
-            "job-specification": f"job-hls_download:{release_version}",
-        },
-        job_queue=job_queue
-    )
-
-
-def submit_mozart_job_minimal(*, hysdsio: dict, job_queue: str) -> str:
-    return submit_mozart_job(
-        hysdsio=hysdsio,
-        product={},
-        rule={
-            "rule_name": "trigger-hls_download",
-            "queue": job_queue,
-            "priority": "0",
-            "kwargs": "{}",
-            "enable_dedup": True
-        },
-        queue=None,
-        job_name="job-WF-hls_download",
-        payload_hash=None,
-        enable_dedup=None,
-        soft_time_limit=None,
-        time_limit=None,
-        component=None
-    )
-
-
-def to_tile_id(dl_doc: dict[str, Any]):
-    return url_to_tile_id(to_url(dl_doc))
-
-
-def url_to_tile_id(url: str):
-    input_filename = Path(url).name
-    tile_id: str = re.findall(r"T\w{5}", input_filename)[0]
-    return tile_id
-
-
-def to_url(dl_dict: dict[str, Any]) -> str:
-    if dl_dict.get("https_url"):
-        return dl_dict["https_url"]
-    elif dl_dict.get("s3_url"):
-        return dl_dict["s3_url"]
-    else:
-        raise Exception(f"Couldn't find any URL in {dl_dict=}")
-
-
-def has_url(dl_dict: dict[str, Any]):
-    if dl_dict.get("https_url"):
-        return True
-    if dl_dict.get("s3_url"):
-        return True
-
-    logging.error(f"Couldn't find any URL in {dl_dict=}")
-    return False
-
-
-def to_https_url(dl_dict: dict[str, Any]) -> str:
-    if dl_dict.get("https_url"):
-        return dl_dict["https_url"]
-    else:
-        raise Exception(f"Couldn't find any https URL in {dl_dict=}")
-
-
-def to_s3_url(dl_dict: dict[str, Any]) -> str:
-    if dl_dict.get("s3_url"):
-        return dl_dict["s3_url"]
-    else:
-        raise Exception(f"Couldn't find any s3 URL in {dl_dict=}")
-
-
-=======
->>>>>>> 04f197ad
 def create_parser():
     parser = argparse.ArgumentParser()
     subparsers = parser.add_subparsers(dest="subparser_name", required=True)
@@ -830,8 +621,9 @@
     downloads = all_pending_downloads
     if args.tile_ids:
         logging.info(f"Filtering pending downloads by {args.tile_ids=}")
-        downloads = list(filter(lambda d: _to_tile_id(d) in args.tile_ids, all_pending_downloads))
-        logging.info(f"{downloads=}")
+        downloads = list(filter(lambda d: to_tile_id(d) in args.tile_ids, all_pending_downloads))
+        logging.info(f"{len(downloads)=}")
+        logging.debug(f"{downloads=}")
 
     if not downloads:
         logging.info(f"No undownloaded files found in index.")
@@ -841,18 +633,19 @@
         logging.info(f"{args.smoke_run=}. Restricting to 1 tile(s).")
         args.tile_ids = args.tile_ids[:1]
 
-    session = SessionWithHeaderRedirection(username, password, netloc)
-
-    if args.transfer_protocol.lower() == "https":
-        download_urls = [_to_https_url(download) for download in downloads]
-        logging.info(f"{download_urls=}")
-        _upload_url_list_from_https(session, hls_conn, download_urls, args, token, job_id)
+    session = SessionWithHeaderRedirection(username, password, NETLOC)
+
+    if args.transfer_protocol == "https":
+        download_urls = [to_https_url(download) for download in downloads if has_url(download)]
+        logging.debug(f"{download_urls=}")
+        upload_url_list_from_https(session, HLS_CONN, download_urls, args, token, job_id)
     else:
-        download_urls = [_to_s3_url(download) for download in downloads]
-        logging.info(f"{download_urls=}")
-        _upload_url_list_from_s3(session, hls_conn, download_urls, args, job_id)
-
-    logging.info(f"Total files updated: {len(downloads)}")
+        download_urls = [to_s3_url(download) for download in downloads if has_url(download)]
+        logging.debug(f"{download_urls=}")
+        upload_url_list_from_s3(session, HLS_CONN, download_urls, args, job_id)
+
+    logging.info(f"Total files updated: {len(download_urls)}")
+    
 
 
 def _to_tile_id(dl_doc: dict[str, Any]):
@@ -867,6 +660,16 @@
     else:
         raise Exception(f"Couldn't find any URL in {dl_dict=}")
 
+        
+def has_url(dl_dict: dict[str, Any]):
+    if dl_dict.get("https_url"):
+        return True
+    if dl_dict.get("s3_url"):
+        return True
+
+    logging.error(f"Couldn't find any URL in {dl_dict=}")
+    return False
+  
 
 def _to_https_url(dl_dict: dict[str, Any]) -> str:
     if dl_dict.get("https_url"):
@@ -884,13 +687,8 @@
 
     for url in filtered_downloads:
         try:
-<<<<<<< HEAD
-            if ES_CONN.product_is_downloaded(url):
+            if es_conn.product_is_downloaded(url):
                 logging.debug(f"SKIPPING: {url}")
-=======
-            if es_conn.product_is_downloaded(url):
-                logging.info(f"SKIPPING: {url}")
->>>>>>> 04f197ad
                 num_skipped = num_skipped + 1
             else:
                 if args.dry_run:
@@ -979,13 +777,9 @@
 
     for url in filtered_downloads:
         try:
-<<<<<<< HEAD
             if ES_CONN.product_is_downloaded(url):
                 logging.debug(f"SKIPPING: {url}")
-=======
-            if es_conn.product_is_downloaded(url):
-                logging.info(f"SKIPPING: {url}")
->>>>>>> 04f197ad
+
                 num_skipped = num_skipped + 1
             else:
                 if args.dry_run:
@@ -997,13 +791,9 @@
                     else:
                         logging.debug(str(result))
 
-<<<<<<< HEAD
                 ES_CONN.mark_product_as_downloaded(url, job_id)
                 logging.debug(f"{str(datetime.now())} SUCCESS: {url}")
-=======
-                es_conn.mark_product_as_downloaded(url, job_id)
-                logging.info(f"{str(datetime.now())} SUCCESS: {url}")
->>>>>>> 04f197ad
+
                 num_successes = num_successes + 1
         except Exception as e:
             logging.error(f"{str(datetime.now())} FAILURE: {url}")
