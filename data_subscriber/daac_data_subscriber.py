--- conflicted
+++ resolved
@@ -76,11 +76,6 @@
     token_url = f"http://{cmr}/legacy-services/rest/tokens"
     netloc = urlparse(f"{edl}").netloc
 
-    if args.file:
-        with open(args.file, "r") as f:
-            update_url_index(hls_conn, f.readlines(), None, None)
-        exit(0)
-
     loglevel = 'DEBUG' if args.verbose else 'INFO'
     logging.basicConfig(level=loglevel)
     logging.info("Log level set to " + loglevel)
@@ -117,6 +112,11 @@
         else:
             es_conn = get_slc_catalog_connection(logging.getLogger(__name__))
 
+        if args.file:
+            with open(args.file, "r") as f:
+                update_url_index(es_conn, f.readlines(), None, None, None)
+            exit(0)
+
         if args.subparser_name == "query" or args.subparser_name == "full":
             if args.provider == "LPCLOUD":
                 results["query"] = await run_hls_query(args, token, es_conn, cmr, job_id)
@@ -130,10 +130,6 @@
     return results
 
 
-<<<<<<< HEAD
-=======
-
->>>>>>> 2e4992a4
 def create_parser():
     parser = argparse.ArgumentParser()
     subparsers = parser.add_subparsers(dest="subparser_name", required=True)
