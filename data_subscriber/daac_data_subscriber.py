#!/usr/bin/env python3

# Forked from github.com:podaac/data-subscriber.git


import argparse
import asyncio
import itertools
import json
import logging
import netrc
import re
import shutil
import sys
import uuid
from collections import namedtuple, defaultdict
from datetime import datetime, timedelta
from functools import partial
from pathlib import Path, PurePath
from typing import Any, Iterable
from urllib.parse import urlparse

import boto3
import dateutil.parser
import requests
import validators
from cachetools.func import ttl_cache
from hysds_commons.job_utils import submit_mozart_job
from more_itertools import map_reduce, chunked
from requests.auth import HTTPBasicAuth
from smart_open import open

import extractor.extract
import product2dataset.product2dataset
from data_subscriber.hls.hls_catalog_connection import get_hls_catalog_connection
from data_subscriber.hls_spatial.hls_spatial_catalog_connection import get_hls_spatial_catalog_connection
from data_subscriber.slc.slc_catalog_connection import get_slc_catalog_connection
from data_subscriber.slc_spatial.slc_spatial_catalog_connection import get_slc_spatial_catalog_connection
from geo.geo_util import does_bbox_intersect_north_america
from tools import stage_orbit_file
from tools.stage_orbit_file import NoQueryResultsException
from util.conf_util import SettingsConf
from geo.geo_util import does_bbox_intersect_north_america

DateTimeRange = namedtuple("DateTimeRange", ["start_date", "end_date"])
_date_format_str = "%Y-%m-%dT%H:%M:%SZ"

class SessionWithHeaderRedirection(requests.Session):
    """
    Borrowed from https://wiki.earthdata.nasa.gov/display/EL/How+To+Access+Data+With+Python
    """

    def __init__(self, username, password, auth_host):
        super().__init__()
        self.auth = (username, password)
        self.auth_host = auth_host

    # Overrides from the library to keep headers when redirected to or from
    # the NASA auth host.
    def rebuild_auth(self, prepared_request, response):
        headers = prepared_request.headers
        url = prepared_request.url

        if "Authorization" in headers:
            original_parsed = requests.utils.urlparse(response.request.url)
            redirect_parsed = requests.utils.urlparse(url)
            if (original_parsed.hostname != redirect_parsed.hostname) and \
                    redirect_parsed.hostname != self.auth_host and \
                    original_parsed.hostname != self.auth_host:
                del headers["Authorization"]


async def run(argv: list[str]):
    parser = create_parser()
    args = parser.parse_args(argv[1:])
    try:
        validate(args)
    except ValueError as v:
        raise v

    settings = SettingsConf().cfg
    edl = settings["DAAC_ENVIRONMENTS"][args.endpoint]["EARTHDATA_LOGIN"]
    cmr = settings["DAAC_ENVIRONMENTS"][args.endpoint]["BASE_URL"]
    netloc = urlparse(f"https://{edl}").netloc

    if args.provider == "LPCLOUD":
        es_conn = get_hls_catalog_connection(logging.getLogger(__name__))
    elif args.provider == "ASF":
        es_conn = get_slc_catalog_connection(logging.getLogger(__name__))
    else:
        raise Exception("Unreachable")

    if args.file:
        with open(args.file, "r") as f:
            update_url_index(es_conn, f.readlines(), None, None, None)
        exit(0)

    loglevel = "DEBUG" if args.verbose else "INFO"
    logging.basicConfig(level=loglevel)
    logging.info("Log level set to " + loglevel)

    logging.info(f"{argv=}")

    is_running_outside_verdi_worker_context = not Path("_job.json").exists()
    if is_running_outside_verdi_worker_context:
        logging.info("Running outside of job context. Generating random job ID")
        job_id = uuid.uuid4()
    else:
        with open("_job.json", "r+") as job:
            logging.info("job_path: {}".format(job))
            local_job_json = json.load(job)
            logging.info(f"{local_job_json=!s}")
        job_id = local_job_json["job_info"]["job_payload"]["payload_task_id"]
    logging.info(f"{job_id=}")

    logging.info(f"{args.subparser_name=}")
    if not (args.subparser_name in ["survey", "query", "download", "full"]):
        raise Exception(f"Unsupported operation. {args.subparser_name=}")

    username, _, password = netrc.netrc().authenticators(edl)
    token = supply_token(edl, username, password)

    results = {}
    if args.subparser_name == "survey":
        run_survey(args, token, cmr, settings)
    if args.subparser_name == "query" or args.subparser_name == "full":
        results["query"] = await run_query(args, token, es_conn, cmr, job_id, settings)
    if args.subparser_name == "download" or args.subparser_name == "full":
        results["download"] = run_download(args, token, es_conn, netloc, username, password, job_id)  # return None

    logging.info(f"{results=}")
    logging.info("END")

    return results


def create_parser():
    parser = argparse.ArgumentParser()
    subparsers = parser.add_subparsers(dest="subparser_name", required=True)

    verbose = {"positionals": ["-v", "--verbose"],
               "kwargs": {"dest": "verbose",
                          "action": "store_true",
                          "help": "Verbose mode."}}

    file = {"positionals": ["-f", "--file"],
            "kwargs": {"dest": "file",
                       "help": "Path to file with newline-separated URIs to ingest into data product ES index (to be downloaded later)."}}

    endpoint = {"positionals": ["--endpoint"],
                "kwargs": {"dest": "endpoint",
                           "choices": ["OPS", "UAT"],
                           "default": "OPS",
                           "help": "Specify DAAC endpoint to use. Defaults to OPS."}}

    provider = {"positionals": ["-p", "--provider"],
                "kwargs": {"dest": "provider",
                           "choices": ["LPCLOUD", "ASF"],
                           "default": "LPCLOUD",
                           "help": "Specify a provider for collection search. Default is LPCLOUD."}}

    collection = {"positionals": ["-c", "--collection-shortname"],
                  "kwargs": {"dest": "collection",
                             "choices": ["HLSL30", "HLSS30", "SENTINEL-1A_SLC", "SENTINEL-1B_SLC"],
                             "required": True,
                             "help": "The collection shortname for which you want to retrieve data."}}

    start_date = {"positionals": ["-s", "--start-date"],
                  "kwargs": {"dest": "start_date",
                             "default": None,
                             "help": "The ISO date time after which data should be retrieved. For Example, "
                                     "--start-date 2021-01-14T00:00:00Z"}}

    end_date = {"positionals": ["-e", "--end-date"],
                "kwargs": {"dest": "end_date",
                           "default": None,
                           "help": "The ISO date time before which data should be retrieved. For Example, --end-date "
                                   "2021-01-14T00:00:00Z"}}

    bbox = {"positionals": ["-b", "--bounds"],
            "kwargs": {"dest": "bbox",
                       "default": "-180,-90,180,90",
                       "help": "The bounding rectangle to filter result in. Format is W Longitude,S Latitude,"
                               "E Longitude,N Latitude without spaces. Due to an issue with parsing arguments, "
                               "to use this command, please use the -b=\"-180,-90,180,90\" syntax when calling from "
                               "the command line. Default: \"-180,-90,180,90\"."}}

    minutes = {"positionals": ["-m", "--minutes"],
               "kwargs": {"dest": "minutes",
                          "type": int,
                          "default": 60,
                          "help": "How far back in time, in minutes, should the script look for data. If running this "
                                  "script as a cron, this value should be equal to or greater than how often your "
                                  "cron runs (default: 60 minutes)."}}

    transfer_protocol = {"positionals": ["-x", "--transfer-protocol"],
               "kwargs": {"dest": "transfer_protocol",
                          "choices": ["s3", "https", "auto"],
                          "default": "auto",
                          "help": "The protocol used for retrieving data, HTTPS or S3 or AUTO, default of auto"}}

    dry_run = {"positionals": ["--dry-run"],
               "kwargs": {"dest": "dry_run",
                          "action": "store_true",
                          "help": "Toggle for skipping physical downloads."}}

    smoke_run = {"positionals": ["--smoke-run"],
                 "kwargs": {"dest": "smoke_run",
                            "action": "store_true",
                            "help": "Toggle for processing a single tile."}}

    no_schedule_download = {"positionals": ["--no-schedule-download"],
                            "kwargs": {"dest": "no_schedule_download",
                                       "action": "store_true",
                                       "help": "Toggle for query only operation (no downloads)."}}

    release_version = {"positionals": ["--release-version"],
                       "kwargs": {"dest": "release_version",
                                  "help": "The release version of the download job-spec."}}

    job_queue = {"positionals": ["--job-queue"],
                 "kwargs": {"dest": "job_queue",
                            "help": "The queue to use for the scheduled download job."}}

    chunk_size = {"positionals": ["--chunk-size"],
                  "kwargs": {"dest": "chunk_size",
                             "type": int,
                             "help": "chunk-size = 1 means 1 tile per job. chunk-size > 1 means multiple (N) tiles "
                                     "per job"}}

    batch_ids = {"positionals": ["--batch-ids"],
                 "kwargs": {"dest": "batch_ids",
                            "nargs": "*",
                            "help": "A list of target tile IDs pending download."}}

    use_temporal = {"positionals": ["--use-temporal"],
                    "kwargs": {"dest": "use_temporal",
                               "action": "store_true",
                               "help": "Toggle for using temporal range rather than revision date (range) in the query."}}

    temporal_start_date = {"positionals": ["--temporal-start-date"],
                           "kwargs": {"dest": "temporal_start_date",
                                      "default": None,
                                      "help": "The ISO date time after which data should be retrieved. Only valid when --use-temporal is false/omitted. For Example, "
                                              "--temporal-start-date 2021-01-14T00:00:00Z"}}

    native_id = {"positionals": ["--native-id"],
                 "kwargs": {"dest": "native_id",
                            "help": "The native ID of a single product granule to be queried, overriding other query arguments if present. "
                                    "The native ID value supports the '*' and '?' wildcards."}}

<<<<<<< HEAD
    na_only = {"positionals": ["--north-america-only"],
               "kwargs": {"dest": "na_only",
                          "action": "store_true",
                          "help": "Download only North America data. Filtering happens in the query job."}}
=======
    out_csv = {"positionals": ["--out-csv"],
                           "kwargs": {"dest": "out_csv",
                                      "default": "cmr_survey.csv",
                                      "help": "Specify name of the output CSV file"}}
>>>>>>> 6a360b2f

    parser_arg_list = [verbose, file, provider]
    _add_arguments(parser, parser_arg_list)

    survey_parser = subparsers.add_parser("survey")
    survey_parser_arg_list = [verbose, endpoint, provider, collection, start_date, end_date, bbox, minutes,
                             smoke_run, native_id, use_temporal, temporal_start_date, out_csv]
    _add_arguments(survey_parser, survey_parser_arg_list)

    full_parser = subparsers.add_parser("full")
    full_parser_arg_list = [verbose, endpoint, provider, collection, start_date, end_date, bbox, minutes,
                            transfer_protocol, dry_run, smoke_run, no_schedule_download, release_version, job_queue,
                            chunk_size, batch_ids, use_temporal, temporal_start_date, native_id, na_only]
    _add_arguments(full_parser, full_parser_arg_list)

    query_parser = subparsers.add_parser("query")
    query_parser_arg_list = [verbose, endpoint, provider, collection, start_date, end_date, bbox, minutes,
<<<<<<< HEAD
                             dry_run, smoke_run, no_schedule_download, release_version, job_queue, chunk_size,
                             native_id, use_temporal, temporal_start_date, na_only]
=======
                             transfer_protocol, dry_run, smoke_run, no_schedule_download, release_version, job_queue, chunk_size,
                             native_id, use_temporal, temporal_start_date]
>>>>>>> 6a360b2f
    _add_arguments(query_parser, query_parser_arg_list)

    download_parser = subparsers.add_parser("download")
    download_parser_arg_list = [verbose, file, endpoint, provider, transfer_protocol, dry_run, smoke_run,
                                batch_ids, start_date, end_date, use_temporal, temporal_start_date]
    _add_arguments(download_parser, download_parser_arg_list)

    return parser


def _add_arguments(parser, arg_list):
    for argument in arg_list:
        parser.add_argument(*argument["positionals"], **argument["kwargs"])


def validate(args):
    if hasattr(args, "bbox") and args.bbox:
        _validate_bounds(args.bbox)

    if hasattr(args, "start_date") and args.start_date:
        _validate_date(args.start_date, "start")

    if hasattr(args, "end_date") and args.end_date:
        _validate_date(args.end_date, "end")

    if hasattr(args, "minutes") and args.minutes:
        _validate_minutes(args.minutes)


def _validate_bounds(bbox):
    bounds = bbox.split(",")
    value_error = ValueError(
        f"Error parsing bounds: {bbox}. Format is <W Longitude>,<S Latitude>,<E Longitude>,<N Latitude> without spaces")

    if len(bounds) != 4:
        raise value_error

    for b in bounds:
        try:
            float(b)
        except ValueError:
            raise value_error


def _validate_date(date, prefix="start"):
    try:
        datetime.strptime(date, "%Y-%m-%dT%H:%M:%SZ")
    except ValueError:
        raise ValueError(
            f"Error parsing {prefix} date: {date}. Format must be like 2021-01-14T00:00:00Z")


def _validate_minutes(minutes):
    try:
        int(minutes)
    except ValueError:
        raise ValueError(f"Error parsing minutes: {minutes}. Number must be an integer.")


def update_url_index(
        es_conn,
        urls: list[str],
        granule_id: str,
        job_id: str,
        query_dt: datetime,
        temporal_extent_beginning_dt: datetime,
        revision_date_dt: datetime,
        *args,
        **kwargs
):
    for url in urls:
        es_conn.process_url(url, granule_id, job_id, query_dt, temporal_extent_beginning_dt, revision_date_dt, *args,
                            **kwargs)


def update_granule_index(es_spatial_conn, granule, *args, **kwargs):
    es_spatial_conn.process_granule(granule, *args, **kwargs)


def supply_token(edl: str, username: str, password: str) -> str:
    """
    :param edl: Earthdata login (EDL) endpoint
    :param username: EDL username
    :param password:EDL password
    """
    token_list = _get_tokens(edl, username, password)

    _revoke_expired_tokens(token_list, edl, username, password)

    if not token_list:
        token = _create_token(edl, username, password)
    else:
        token = token_list[0]["access_token"]

    return token


def _get_tokens(edl: str, username: str, password: str) -> list[dict]:
    token_list_url = f"https://{edl}/api/users/tokens"

    list_response = requests.get(token_list_url, auth=HTTPBasicAuth(username, password))
    list_response.raise_for_status()

    return list_response.json()


def _revoke_expired_tokens(token_list: list[dict], edl: str, username: str, password: str) -> None:
    for token_dict in token_list:
        now = datetime.utcnow().date()
        expiration_date = datetime.strptime(token_dict["expiration_date"], "%m/%d/%Y").date()

        if expiration_date <= now:
            _delete_token(edl, username, password, token_dict["access_token"])
            del token_dict


def _create_token(edl: str, username: str, password: str) -> str:
    token_create_url = f"https://{edl}/api/users/token"

    create_response = requests.post(token_create_url, auth=HTTPBasicAuth(username, password))
    create_response.raise_for_status()

    response_content = create_response.json()

    if "error" in response_content.keys():
        raise Exception(response_content["error"])

    token = response_content["access_token"]

    return token


def _delete_token(edl: str, username: str, password: str, token: str) -> None:
    url = f"https://{edl}/api/users/revoke_token"
    try:
        resp = requests.post(url, auth=HTTPBasicAuth(username, password),
                             params={"token": token})
        resp.raise_for_status()
    except Exception as e:
        logging.warning(f"Error deleting the token: {e}")

    logging.info("CMR token successfully deleted")

def run_survey(args, token, cmr, settings):

    start_dt = datetime.strptime(args.start_date, _date_format_str)
    end_dt = datetime.strptime(args.end_date, _date_format_str)

    out_csv = open(args.out_csv, 'w')
    out_csv.write("# DateTime Range:" + start_dt.strftime("%Y-%m-%dT%H:%M:%SZ") + " to " + end_dt.strftime(
        "%Y-%m-%dT%H:%M:%SZ") + '\n')

    while start_dt < end_dt:

        now = datetime.utcnow()

        start_str = start_dt.strftime("%Y-%m-%dT%H:%M:%SZ")
        end_str = (start_dt + timedelta(minutes=60)).strftime("%Y-%m-%dT%H:%M:%SZ")
        args.start_date = start_str
        args.end_date = end_str

        query_timerange: DateTimeRange = get_query_timerange(args, now, silent = True)

        granules = query_cmr(args, token, cmr, settings, query_timerange, now, silent = True)

        count = len(granules)

        out_csv.write(start_str)
        out_csv.write(',')
        out_csv.write(end_str)
        out_csv.write(',')
        out_csv.write(str(count))
        out_csv.write('\n')

        logging.info(f"{start_str},{end_str},{str(count)}")

        start_dt = start_dt + timedelta(minutes=60)

    out_csv.close()

    logging.info("Output CSV written out to file: " + str(args.out_csv))

async def run_query(args, token, es_conn, cmr, job_id, settings):
    query_dt = datetime.now()
    now = datetime.utcnow()
    query_timerange: DateTimeRange = get_query_timerange(args, now)

    granules = query_cmr(args, token, cmr, settings, query_timerange, now)

    if args.smoke_run:
        logging.info(f"{args.smoke_run=}. Restricting to 1 granule(s).")
        granules = granules[:1]

    download_urls: list[str] = []

    for granule in granules:

        granule_in_na = False
        try:
            granule_in_na = does_bbox_intersect_north_america(granule["bounding_box"])
        except Exception:
            logging.warning(f"Granule %s failed testing for North America intersection.\
We will assume this granule does not intersect" % granule.get("granule_id"))

        # If the query mode is for North America data only (typical for historical processing),
        # throw out any granules that do not intersect with North America
        if args.na_only is True and granule_in_na is False:
            logging.info(f"Historical processing is enabled and following granule does not intersect with\
North America. Skipping processing. %s" % granule.get("granule_id"))
            continue

        additional_fields = {}
        if args.provider == "ASF":
            if granule_in_na is True:
                additional_fields["intersects_north_america"] = True

        update_url_index(
            es_conn,
            granule.get("filtered_urls"),
            granule.get("granule_id"),
            job_id,
            query_dt,
            temporal_extent_beginning_dt=dateutil.parser.isoparse(granule["temporal_extent_beginning_datetime"]),
            revision_date_dt=dateutil.parser.isoparse(granule["revision_date"]),
            **additional_fields
        )

        if args.provider == "LPCLOUD":
            spatial_catalog_conn = get_hls_spatial_catalog_connection(logging.getLogger(__name__))
            update_granule_index(spatial_catalog_conn, granule)
        elif args.provider == "ASF":
            spatial_catalog_conn = get_slc_spatial_catalog_connection(logging.getLogger(__name__))
            update_granule_index(spatial_catalog_conn, granule)

        if granule.get("filtered_urls"):
            download_urls.extend(granule.get("filtered_urls"))

    if args.subparser_name == "full":
        logging.info(f"{args.subparser_name=}. Skipping download job submission.")
        return

    if args.no_schedule_download:
        logging.info(f"{args.no_schedule_download=}. Skipping download job submission.")
        return

    if not args.chunk_size:
        logging.info(f"{args.chunk_size=}. Skipping download job submission.")
        return

    # group URLs by this mapping func. E.g. group URLs by granule_id
    keyfunc = _hls_url_to_granule_id if args.provider == "LPCLOUD" else _url_to_orbit_number
    batch_id_to_urls_map: dict[str, set[str]] = map_reduce(
        iterable=download_urls,
        keyfunc=keyfunc,
        valuefunc=lambda url: url,
        reducefunc=set
    )

    logging.info(f"{batch_id_to_urls_map=}")
    job_submission_tasks = []
    loop = asyncio.get_event_loop()
    logging.info(f"{args.chunk_size=}")
    for batch_chunk in chunked(batch_id_to_urls_map.items(), n=args.chunk_size):
        chunk_id = str(uuid.uuid4())
        logging.info(f"{chunk_id=}")

        chunk_batch_ids = []
        chunk_urls = []
        for batch_id, urls in batch_chunk:
            chunk_batch_ids.append(batch_id)
            chunk_urls.extend(urls)

        logging.info(f"{chunk_batch_ids=}")
        logging.info(f"{chunk_urls=}")

        job_submission_tasks.append(
            loop.run_in_executor(
                executor=None,
                func=partial(
                    submit_download_job,
                    release_version=args.release_version,
                    provider=args.provider,
                    params=[
                        {
                            "name": "batch_ids",
                            "value": "--batch-ids " + " ".join(chunk_batch_ids) if chunk_batch_ids else "",
                            "from": "value"
                        },
                        {
                            "name": "smoke_run",
                            "value": "--smoke-run" if args.smoke_run else "",
                            "from": "value"
                        },
                        {
                            "name": "dry_run",
                            "value": "--dry-run" if args.dry_run else "",
                            "from": "value"
                        },
                        {
                            "name": "endpoint",
                            "value": f"--endpoint={args.endpoint}",
                            "from": "value"
                        },
                        {
                            "name": "start_datetime",
                            "value": f"--start-date={query_timerange.start_date}",
                            "from": "value"
                        },
                        {
                            "name": "end_datetime",
                            "value": f"--end-date={query_timerange.end_date}",
                            "from": "value"
                        },
                        {
                            "name": "use_temporal",
                            "value": "--use-temporal" if args.use_temporal else "",
                            "from": "value"
                        },
                        {
                            "name": "transfer_protocol",
                            "value": f"--transfer-protocol={args.transfer_protocol}",
                            "from": "value"
                        }
                    ],
                    job_queue=args.job_queue
                )
            )
        )

    results = await asyncio.gather(*job_submission_tasks, return_exceptions=True)
    logging.info(f"{len(results)=}")
    logging.info(f"{results=}")

    succeeded = [job_id for job_id in results if isinstance(job_id, str)]
    logging.info(f"{succeeded=}")
    failed = [e for e in results if isinstance(e, Exception)]
    logging.info(f"{failed=}")

    return {
        "success": succeeded,
        "fail": failed
    }


def get_query_timerange(args, now: datetime, silent = False):
    now_date = now.strftime("%Y-%m-%dT%H:%M:%SZ")
    now_minus_minutes_date = (now - timedelta(minutes=args.minutes)).strftime(
        "%Y-%m-%dT%H:%M:%SZ") if not args.native_id else "1900-01-01T00:00:00Z"
    start_date = args.start_date if args.start_date else now_minus_minutes_date
    end_date = args.end_date if args.end_date else now_date

    query_timerange = DateTimeRange(start_date, end_date)
    if silent is False:
        logging.info(f"{query_timerange=}")
    return query_timerange


def get_download_timerange(args):
    start_date = args.start_date if args.start_date else "1900-01-01T00:00:00Z"
    end_date = args.end_date if args.end_date else datetime.utcnow().strftime("%Y-%m-%dT%H:%M:%SZ")

    download_timerange = DateTimeRange(start_date, end_date)
    logging.info(f"{download_timerange=}")
    return download_timerange


def query_cmr(args, token, cmr, settings, timerange: DateTimeRange, now: datetime, silent = False) -> list:
    page_size = 2000

    request_url = f"https://{cmr}/search/granules.umm_json"
    params = {
        "page_size": page_size,
        "sort_key": "-start_date",
        "provider": args.provider,
        "ShortName": args.collection,
        "token": token,
        "bounding_box": args.bbox,
    }

    if args.native_id:
        params["native-id"] = args.native_id

        if any(wildcard in args.native_id for wildcard in ['*', '?']):
            params["options[native-id][pattern]"] = 'true'

    # derive and apply param "temporal"
    now_date = now.strftime("%Y-%m-%dT%H:%M:%SZ")
    temporal_range = _get_temporal_range(timerange.start_date, timerange.end_date, now_date)

    if not silent:
        logging.info("Temporal Range: " + temporal_range)

    if args.use_temporal:
        params["temporal"] = temporal_range
    else:
        params["revision_date"] = temporal_range

        # if a temporal start-date is provided, set temporal
        if args.temporal_start_date:
            if not silent:
                logging.info(f"{args.temporal_start_date=}")
            params["temporal"] = dateutil.parser.isoparse(args.temporal_start_date).strftime("%Y-%m-%dT%H:%M:%SZ")
    if not silent:
        logging.info(f"{request_url=} {params=}")
    product_granules, search_after = _request_search(args, request_url, params)

    while search_after:
        granules, search_after = _request_search(args, request_url, params, search_after=search_after)
        product_granules.extend(granules)

    if args.collection in settings["SHORTNAME_FILTERS"]:
        product_granules = [granule
                            for granule in product_granules
                            if _match_identifier(settings, args, granule)]

        if not silent:
            logging.info(f"Found {str(len(product_granules))} total granules")

    for granule in product_granules:
        granule["filtered_urls"] = _filter_granules(granule, args)

    return product_granules


def _get_temporal_range(start: str, end: str, now: str):
    start = start if start is not False else None
    end = end if end is not False else None

    if start is not None and end is not None:
        return "{},{}".format(start, end)
    if start is not None and end is None:
        return "{},{}".format(start, now)
    if start is None and end is not None:
        return "1900-01-01T00:00:00Z,{}".format(end)
    else:
        return "1900-01-01T00:00:00Z,{}".format(now)


def _request_search(args, request_url, params, search_after=None):
    response = requests.get(request_url, params=params, headers={"CMR-Search-After": search_after}) \
        if search_after else requests.get(request_url, params=params)

    results = response.json()
    items = results.get("items")
    next_search_after = response.headers.get("CMR-Search-After")

    collection_identifier_map = {"HLSL30": "LANDSAT_PRODUCT_ID",
                                 "HLSS30": "PRODUCT_URI"}

    if items and "umm" in items[0]:
        return [{"granule_id": item.get("umm").get("GranuleUR"),
                 "provider": item.get("meta").get("provider-id"),
                 "production_datetime": item.get("umm").get("DataGranule").get("ProductionDateTime"),
                 "temporal_extent_beginning_datetime": item["umm"]["TemporalExtent"]["RangeDateTime"][
                     "BeginningDateTime"],
                 "revision_date": item["meta"]["revision-date"],
                 "short_name": item.get("umm").get("Platforms")[0].get("ShortName"),
                 "bounding_box": [
                     {"lat": point.get("Latitude"), "lon": point.get("Longitude")}
                     for point
                     in item.get("umm")
                         .get("SpatialExtent")
                         .get("HorizontalSpatialDomain")
                         .get("Geometry")
                         .get("GPolygons")[0]
                         .get("Boundary")
                         .get("Points")
                 ],
                 "related_urls": [url_item.get("URL") for url_item in item.get("umm").get("RelatedUrls")],
                 "identifier": next(attr.get("Values")[0]
                                    for attr in item.get("umm").get("AdditionalAttributes")
                                    if attr.get("Name") == collection_identifier_map[
                                        args.collection]) if args.collection in collection_identifier_map else None}
                for item in items], next_search_after
    else:
        return [], None


def _filter_granules(granule, args):
    collection_map = {"HLSL30": ["B02", "B03", "B04", "B05", "B06", "B07", "Fmask"],
                      "HLSS30": ["B02", "B03", "B04", "B8A", "B11", "B12", "Fmask"],
                      "SENTINEL-1A_SLC": ["IW"],
                      "SENTINEL-1B_SLC": ["IW"],
                      "DEFAULT": ["tif"]}
    filter_extension = "DEFAULT"

    for collection in collection_map:
        if collection in args.collection:
            filter_extension = collection
            break

    return [f
            for f in granule.get("related_urls")
            for extension in collection_map.get(filter_extension)
            if extension in f]


def _match_identifier(settings, args, granule) -> bool:
    for filter in settings["SHORTNAME_FILTERS"][args.collection]:
        if re.match(filter, granule["identifier"]):
            return True

    return False


def submit_download_job(*, release_version=None, provider="LPCLOUD", params: list[dict[str, str]],
                        job_queue: str) -> str:
    provider_map = {"LPCLOUD": "hls", "ASF": "slc"}
    job_spec_str = f"job-{provider_map[provider]}_download:{release_version}"

    return _submit_mozart_job_minimal(hysdsio={"id": str(uuid.uuid4()),
                                               "params": params,
                                               "job-specification": job_spec_str},
                                      job_queue=job_queue,
                                      provider_str=provider_map[provider])


def _submit_mozart_job_minimal(*, hysdsio: dict, job_queue: str, provider_str: str) -> str:
    return submit_mozart_job(
        hysdsio=hysdsio,
        product={},
        rule={
            "rule_name": f"trigger-{provider_str}_download",
            "queue": job_queue,
            "priority": "0",
            "kwargs": "{}",
            "enable_dedup": True
        },
        queue=None,
        job_name=f"job-WF-{provider_str}_download",
        payload_hash=None,
        enable_dedup=None,
        soft_time_limit=None,
        time_limit=None,
        component=None
    )


def _url_to_orbit_number(url: str):
    orbit_re = r"_\d{6}_"  # Orbit number

    input_filename = Path(url).name
    orbit_number: str = re.findall(orbit_re, input_filename)[0]
    return orbit_number[1:-1]  # Strips leading and trailing underscores


def _hls_url_to_granule_id(url: str):
    # remove both suffixes to get granule ID (e.g. removes .Fmask.tif)
    granule_id = PurePath(url).with_suffix("").with_suffix("").name
    return granule_id


def _url_to_tile_id(url: str):
    tile_re = r"T\w{5}"

    input_filename = Path(url).name
    tile_id: str = re.findall(tile_re, input_filename)[0]
    return tile_id


def run_download(args, token, es_conn, netloc, username, password, job_id):
    download_timerange = get_download_timerange(args)
    all_pending_downloads: Iterable[dict] = es_conn.get_all_between(
        dateutil.parser.isoparse(download_timerange.start_date),
        dateutil.parser.isoparse(download_timerange.end_date),
        args.use_temporal
    )

    downloads = all_pending_downloads
    if args.batch_ids:
        logging.info(f"Filtering pending downloads by {args.batch_ids=}")
        id_func = _to_granule_id if args.provider == "LPCLOUD" else _to_orbit_number
        downloads = list(filter(lambda d: id_func(d) in args.batch_ids, all_pending_downloads))
        logging.info(f"{len(downloads)=}")
        logging.debug(f"{downloads=}")

    if not downloads:
        logging.info(f"No undownloaded files found in index.")
        return

    if args.smoke_run:
        logging.info(f"{args.smoke_run=}. Restricting to 1 tile(s).")
        args.batch_ids = args.batch_ids[:1]

    session = SessionWithHeaderRedirection(username, password, netloc)

    download_urls = [_to_url(download) for download in downloads if _has_url(download)]

    logging.debug(f"{download_urls=}")

    if args.provider == "ASF":
        download_from_asf(session=session, es_conn=es_conn, downloads=downloads, args=args, token=token,
                          job_id=job_id)
    else:
        granule_id_to_download_urls_map = group_download_urls_by_granule_id(download_urls)
        download_granules(session, es_conn, granule_id_to_download_urls_map, args, token, job_id)

    logging.info(f"Total files updated: {len(download_urls)}")


def _to_orbit_number(dl_doc: dict[str, Any]):
    return _url_to_orbit_number(_to_url(dl_doc))


def group_download_urls_by_granule_id(download_urls):
    granule_id_to_download_urls_map = defaultdict(list)
    for download_url in download_urls:
        # remove both suffixes to get granule ID (e.g. removes .Fmask.tif)
        granule_id = PurePath(download_url).with_suffix("").with_suffix("").name
        granule_id_to_download_urls_map[granule_id].append(download_url)
    return granule_id_to_download_urls_map


def _to_granule_id(dl_doc: dict[str, Any]):
    return _hls_url_to_granule_id(_to_url(dl_doc))


def _to_tile_id(dl_doc: dict[str, Any]):
    return _url_to_tile_id(_to_url(dl_doc))


def _to_url(dl_dict: dict[str, Any]) -> str:
    if dl_dict.get("s3_url"):
        return dl_dict["s3_url"]
    elif dl_dict.get("https_url"):
        return dl_dict["https_url"]
    else:
        raise Exception(f"Couldn't find any URL in {dl_dict=}")


def _has_url(dl_dict: dict[str, Any]):
    result = _has_s3_url(dl_dict) or _has_https_url(dl_dict)

    if not result:
        logging.error(f"Couldn't find any URL in {dl_dict=}")

    return result


def _has_https_url(dl_dict: dict[str, Any]):
    result = dl_dict.get("https_url")

    if not result:
        logging.warning(f"Couldn't find any HTTPS URL in {dl_dict=}")

    return result


def _has_s3_url(dl_dict: dict[str, Any]):
    result = dl_dict.get("s3_url")

    if not result:
        logging.warning(f"Couldn't find any S3 URL in {dl_dict=}")

    return result


def _to_https_url(dl_dict: dict[str, Any]) -> str:
    if dl_dict.get("https_url"):
        return dl_dict["https_url"]
    else:
        raise Exception(f"Couldn't find any URL in {dl_dict=}")


def download_from_asf(
        session: requests.Session,
        es_conn,
        downloads: list[dict],
        args,
        token,
        job_id
):
    settings_cfg = SettingsConf().cfg  # has metadata extractor config
    logging.info("Creating directories to process products")

    # house all file downloads
    downloads_dir = Path("downloads")
    downloads_dir.mkdir(exist_ok=True)

    if args.dry_run:
        logging.info(f"{args.dry_run=}. Skipping downloads.")

    for download in downloads:
        if not _has_url(download):
            continue

        if args.transfer_protocol == "https":
            product_url = _to_https_url(download)
        else:
            product_url = _to_url(download)

        logging.info(f"Processing {product_url=}")
        product_id = PurePath(product_url).name

        product_download_dir = downloads_dir / product_id
        product_download_dir.mkdir(exist_ok=True)

        # download product
        if args.dry_run:
            logging.debug(f"{args.dry_run=}. Skipping download.")
            continue

        if product_url.startswith("s3"):
            product = product_filepath = download_product_using_s3(
                product_url,
                session,
                target_dirpath=product_download_dir.resolve(),
                args=args
            )
        else:
            product = product_filepath = download_asf_product(
                product_url, token, product_download_dir
            )

        logging.info(f"{product_filepath=}")

        logging.info(f"Marking as downloaded. {product_url=}")
        es_conn.mark_product_as_downloaded(product_url, job_id)

        logging.info(f"product_url_downloaded={product_url}")

        additional_metadata = {}
        if args.provider == "ASF":
            if download.get("intersects_north_america"):
                logging.info("adding additional dataset metadata (intersects_north_america)")
                additional_metadata["intersects_north_america"] = True

        dataset_dir = extract_one_to_one(product, settings_cfg, working_dir=Path.cwd(),
                                         extra_metadata=additional_metadata)

        logging.info("Downloading associated orbit file")

        try:
            logging.info(f"Querying for Precise Ephemeris Orbit (POEORB) file")
            stage_orbit_file_args = stage_orbit_file.get_parser().parse_args(
                [
                    f"--output-directory={str(dataset_dir)}",
                    "--orbit-type=POEORB",
                    str(product_filepath)
                ]
            )
            stage_orbit_file.main(stage_orbit_file_args)
        except NoQueryResultsException:
            logging.warning("No POEORB file could be found, querying for Restituted Orbit (ROEORB) file")
            stage_orbit_file_args = stage_orbit_file.get_parser().parse_args(
                [
                    f"--output-directory={str(dataset_dir)}",
                    "--orbit-type=RESORB",
                    str(product_filepath)
                ]
            )
            stage_orbit_file.main(stage_orbit_file_args)

        logging.info("Added orbit file to dataset")

        logging.info(f"Removing {product_filepath}")
        product_filepath.unlink(missing_ok=True)

    logging.info(f"Removing directory tree. {downloads_dir}")
    shutil.rmtree(downloads_dir)


def download_granules(
        session: requests.Session,
        es_conn,
        granule_id_to_product_urls_map: dict[str, list[str]],
        args,
        token,
        job_id
):
    cfg = SettingsConf().cfg  # has metadata extractor config
    logging.info("Creating directories to process granules")
    # house all file downloads
    downloads_dir = Path("downloads")
    downloads_dir.mkdir(exist_ok=True)

    if args.dry_run:
        logging.info(f"{args.dry_run=}. Skipping downloads.")

    if args.smoke_run:
        granule_id_to_product_urls_map = dict(itertools.islice(granule_id_to_product_urls_map.items(), 1))

    for granule_id, product_urls in granule_id_to_product_urls_map.items():
        logging.info(f"Processing {granule_id=}")

        granule_download_dir = downloads_dir / granule_id
        granule_download_dir.mkdir(exist_ok=True)

        # download products in granule
        products = []
        product_urls_downloaded = []
        for product_url in product_urls:
            if args.dry_run:
                logging.debug(f"{args.dry_run=}. Skipping download.")
                break
            product_filepath = download_product(product_url, session, token, args, granule_download_dir)
            products.append(product_filepath)
            product_urls_downloaded.append(product_url)
        logging.info(f"{products=}")

        logging.info(f"Marking as downloaded. {granule_id=}")
        for product_url in product_urls_downloaded:
            es_conn.mark_product_as_downloaded(product_url, job_id)

        logging.info(f"{len(product_urls_downloaded)=}, {product_urls_downloaded=}")

        extract_many_to_one(products, granule_id, cfg)

        logging.info(f"Removing directory {granule_download_dir}")
        shutil.rmtree(granule_download_dir)

    logging.info(f"Removing directory tree. {downloads_dir}")
    shutil.rmtree(downloads_dir)


def download_product(product_url, session: requests.Session, token: str, args, target_dirpath: Path):
    if args.transfer_protocol.lower() == "https":
        product_filepath = download_product_using_https(
            product_url,
            session,
            token,
            target_dirpath=target_dirpath.resolve()
        )
    elif args.transfer_protocol.lower() == "s3":
        product_filepath = download_product_using_s3(
            product_url,
            session,
            target_dirpath=target_dirpath.resolve(),
            args=args
        )
    elif args.transfer_protocol.lower() == "auto":
        if product_url.startswith("s3"):
            product_filepath = download_product_using_s3(
            product_url,
            session,
            target_dirpath=target_dirpath.resolve(),
             args=args
            )
        else:
            product_filepath = download_product_using_https(
            product_url,
            session,
            token,
            target_dirpath=target_dirpath.resolve()
            )

    return product_filepath


def download_asf_product(product_url, token: str, target_dirpath: Path):
    logging.info(f"Requesting from {product_url}")

    asf_response = _handle_url_redirect(product_url, token)
    asf_response.raise_for_status()

    product_filename = PurePath(product_url).name
    product_download_path = target_dirpath / product_filename
    with open(product_download_path, "wb") as file:
        file.write(asf_response.content)
    return product_download_path.resolve()


def extract_many_to_one(products: list[Path], group_dataset_id, settings_cfg: dict):
    """Creates a dataset for each of the given products, merging them into 1 final dataset.

    :param products: the products to create datasets for.
    :param group_dataset_id: a unique identifier for the group of products.
    :param settings_cfg: the settings.yaml config as a dict.
    """
    # house all datasets / extracted metadata
    extracts_dir = Path("extracts")
    extracts_dir.mkdir(exist_ok=True)

    # create individual dataset dir for each product in the granule
    # (this also extracts the metadata to *.met.json files)
    product_extracts_dir = extracts_dir / group_dataset_id
    product_extracts_dir.mkdir(exist_ok=True)
    dataset_dirs = [
        extract_one_to_one(product, settings_cfg, working_dir=product_extracts_dir)
        for product in products
    ]
    logging.info(f"{dataset_dirs=}")

    # generate merge metadata from single-product datasets
    shared_met_entries_dict = {}  # this is updated, when merging, with metadata common to multiple input files
    total_product_file_sizes, merged_met_dict = \
        product2dataset.product2dataset.merge_dataset_met_json(
            str(product_extracts_dir.resolve()),
            extra_met=shared_met_entries_dict  # copy some common metadata from each product.
        )
    logging.debug(f"{merged_met_dict=}")

    logging.info("Creating target dataset directory")
    target_dataset_dir = Path(group_dataset_id)
    target_dataset_dir.mkdir(exist_ok=True)
    for product in products:
        shutil.copy(product, target_dataset_dir.resolve())
    logging.info("Copied input products to dataset directory")

    logging.info("update merged *.met.json with additional, top-level metadata")
    merged_met_dict.update(shared_met_entries_dict)
    merged_met_dict["FileSize"] = total_product_file_sizes
    merged_met_dict["FileName"] = group_dataset_id
    merged_met_dict["id"] = group_dataset_id
    logging.debug(f"{merged_met_dict=}")

    # write out merged *.met.json
    merged_met_json_filepath = target_dataset_dir.resolve() / f"{target_dataset_dir.name}.met.json"
    with open(merged_met_json_filepath, mode="w") as output_file:
        json.dump(merged_met_dict, output_file)
    logging.info(f"Wrote {merged_met_json_filepath=!s}")

    # write out basic *.dataset.json file (value + created_timestamp)
    dataset_json_dict = extractor.extract.create_dataset_json(
        product_metadata={"dataset_version": merged_met_dict["dataset_version"]},
        ds_met={},
        alt_ds_met={}
    )
    granule_dataset_json_filepath = target_dataset_dir.resolve() / f"{group_dataset_id}.dataset.json"
    with open(granule_dataset_json_filepath, mode="w") as output_file:
        json.dump(dataset_json_dict, output_file)
    logging.info(f"Wrote {granule_dataset_json_filepath=!s}")

    shutil.rmtree(extracts_dir)


def extract_one_to_one(product: Path, settings_cfg: dict, working_dir: Path, extra_metadata=None) -> PurePath:
    """Creates a dataset for the given product.

    :param product: the product to create datasets for.
    :param settings_cfg: the settings.yaml config as a dict.
    :param working_dir: the working directory for the extract process. Serves as the output directory for the extraction.
    :param extra_metadata: extra metadata to add to the dataset.
    """
    # create dataset dir for product
    # (this also extracts the metadata to *.met.json file)
    logging.info("Creating dataset directory")
    dataset_dir = extractor.extract.extract(
        product=str(product),
        product_types=settings_cfg["PRODUCT_TYPES"],
        workspace=str(working_dir.resolve()),
        extra_met=extra_metadata
    )
    logging.info(f"{dataset_dir=}")
    return PurePath(dataset_dir)


def download_product_using_https(url, session: requests.Session, token, target_dirpath: Path, chunk_size=25600) -> Path:
    headers = {"Echo-Token": token}
    with session.get(url, headers=headers) as r:
        r.raise_for_status()

        file_name = PurePath(url).name
        product_download_path = target_dirpath / file_name
        with open(product_download_path, "wb") as output_file:
            output_file.write(r.content)
        return product_download_path.resolve()


def download_product_using_s3(url, session: requests.Session, target_dirpath: Path, args) -> Path:
    aws_creds = _get_aws_creds(session, args.provider)
    logging.debug(f"{_get_aws_creds.cache_info()=}")

    s3 = boto3.Session(aws_access_key_id=aws_creds['accessKeyId'],
                       aws_secret_access_key=aws_creds['secretAccessKey'],
                       aws_session_token=aws_creds['sessionToken'],
                       region_name='us-west-2').client("s3")
    product_download_path = _s3_download(url, s3, str(target_dirpath))
    return product_download_path.resolve()


def _https_transfer(url, bucket_name, token, staging_area=""):
    file_name = PurePath(url).name
    bucket = bucket_name[len("s3://"):] if bucket_name.startswith("s3://") else bucket_name
    key = Path(staging_area, file_name).name

    upload_start_time = datetime.utcnow()

    try:
        logging.info(f"Requesting from {url}")
        r = _handle_url_redirect(url, token)
        if r.status_code != 200:
            r.raise_for_status()

        with open("https.tmp", "wb") as file:
            file.write(r.content)

        logging.info(f"Uploading {file_name} to {bucket=}, {key=}")
        with open("https.tmp", "rb") as file:
            s3 = boto3.client("s3")
            s3.upload_fileobj(file, bucket, key)

        upload_end_time = datetime.utcnow()
        upload_duration = upload_end_time - upload_start_time
        upload_stats = {"file_name": file_name,
                        "file_size (in bytes)": r.headers.get("Content-Length"),
                        "upload_duration (in seconds)": upload_duration.total_seconds(),
                        "upload_start_time": _convert_datetime(upload_start_time),
                        "upload_end_time": _convert_datetime(upload_end_time)}
        logging.debug(f"{upload_stats=}")

        return upload_stats
    except (Exception, ConnectionResetError, requests.exceptions.HTTPError) as e:
        logging.error(e)
        return {"failed_download": e}


def _handle_url_redirect(url, token):
    if not validators.url(url):
        raise Exception(f"Malformed URL: {url}")

    r = requests.get(url, allow_redirects=False)

    headers = {"Authorization": f"Bearer {token}", "Accept": "application/json"}
    return requests.get(r.headers["Location"], headers=headers, allow_redirects=True)


def _convert_datetime(datetime_obj, strformat="%Y-%m-%dT%H:%M:%S.%fZ"):
    if isinstance(datetime_obj, datetime):
        return datetime_obj.strftime(strformat)
    return datetime.strptime(str(datetime_obj), strformat)


def _to_s3_url(dl_dict: dict[str, Any]) -> str:
    if dl_dict.get("s3_url"):
        return dl_dict["s3_url"]
    else:
        raise Exception(f"Couldn't find any URL in {dl_dict=}")


@ttl_cache(ttl=3300)  # 3300s == 55m. Refresh credentials before expiry. Note: validity period is 60 minutes
def _get_aws_creds(session, provider):
    logging.info("entry")

    if provider == "LPCLOUD":
        return _get_lp_aws_creds(session)
    else:
        return _get_asf_aws_creds(session)


def _get_lp_aws_creds(session):
    logging.info("entry")

    with session.get("https://data.lpdaac.earthdatacloud.nasa.gov/s3credentials") as r:
        r.raise_for_status()

        return r.json()


def _get_asf_aws_creds(session):
    logging.info("entry")

    with session.get("https://sentinel1.asf.alaska.edu/s3credentials") as r:
        r.raise_for_status()

        return r.json()


def _s3_transfer(url, bucket_name, s3, tmp_dir, staging_area=""):
    try:
        _s3_download(url, s3, tmp_dir, staging_area)
        target_key = _s3_upload(url, bucket_name, tmp_dir, staging_area)

        return {"successful_download": target_key}
    except Exception as e:
        return {"failed_download": e}


def _s3_download(url, s3, tmp_dir, staging_area=""):
    file_name = PurePath(url).name
    target_key = str(Path(staging_area, file_name))

    source = url[len("s3://"):].partition("/")
    source_bucket = source[0]
    source_key = source[2]

    s3.download_file(source_bucket, source_key, f"{tmp_dir}/{target_key}")

    return Path(f"{tmp_dir}/{target_key}")


def _s3_upload(url, bucket_name, tmp_dir, staging_area=""):
    file_name = PurePath(url).name
    target_key = str(Path(staging_area, file_name))
    target_bucket = bucket_name[len("s3://"):] if bucket_name.startswith("s3://") else bucket_name

    target_s3 = boto3.resource("s3")
    target_s3.Bucket(target_bucket).upload_file(f"{tmp_dir}/{target_key}", target_key)

    return target_key


if __name__ == "__main__":
    asyncio.run(run(sys.argv))<|MERGE_RESOLUTION|>--- conflicted
+++ resolved
@@ -249,17 +249,15 @@
                             "help": "The native ID of a single product granule to be queried, overriding other query arguments if present. "
                                     "The native ID value supports the '*' and '?' wildcards."}}
 
-<<<<<<< HEAD
     na_only = {"positionals": ["--north-america-only"],
                "kwargs": {"dest": "na_only",
                           "action": "store_true",
                           "help": "Download only North America data. Filtering happens in the query job."}}
-=======
+
     out_csv = {"positionals": ["--out-csv"],
                            "kwargs": {"dest": "out_csv",
                                       "default": "cmr_survey.csv",
                                       "help": "Specify name of the output CSV file"}}
->>>>>>> 6a360b2f
 
     parser_arg_list = [verbose, file, provider]
     _add_arguments(parser, parser_arg_list)
@@ -277,13 +275,8 @@
 
     query_parser = subparsers.add_parser("query")
     query_parser_arg_list = [verbose, endpoint, provider, collection, start_date, end_date, bbox, minutes,
-<<<<<<< HEAD
-                             dry_run, smoke_run, no_schedule_download, release_version, job_queue, chunk_size,
+                             transfer_protocol, dry_run, smoke_run, no_schedule_download, release_version, job_queue, chunk_size,
                              native_id, use_temporal, temporal_start_date, na_only]
-=======
-                             transfer_protocol, dry_run, smoke_run, no_schedule_download, release_version, job_queue, chunk_size,
-                             native_id, use_temporal, temporal_start_date]
->>>>>>> 6a360b2f
     _add_arguments(query_parser, query_parser_arg_list)
 
     download_parser = subparsers.add_parser("download")
