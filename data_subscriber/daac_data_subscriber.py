#!/usr/bin/env python3

# Forked from github.com:podaac/data-subscriber.git


import argparse
import asyncio
import itertools
import json
import logging
import netrc
import os
import re
import shutil
import sys
import uuid
from contextlib import contextmanager
from datetime import datetime, timedelta
from functools import partial
from http.cookiejar import CookieJar
from multiprocessing.pool import ThreadPool
from pathlib import Path, PurePath
from typing import Any, Iterable
from urllib import request
from urllib.parse import urlparse

import boto3
import requests
from hysds_commons.job_utils import submit_mozart_job
from more_itertools import map_reduce, chunked
from smart_open import open

from data_subscriber.hls.hls_catalog_connection import get_hls_catalog_connection
from data_subscriber.hls_spatial.hls_spatial_catalog_connection import get_hls_spatial_catalog_connection
from util.conf_util import SettingsConf


class SessionWithHeaderRedirection(requests.Session):
    """
    Borrowed from https://wiki.earthdata.nasa.gov/display/EL/How+To+Access+Data+With+Python
    """

    def __init__(self, username, password, auth_host):
        super().__init__()
        self.auth = (username, password)
        self.auth_host = auth_host

    # Overrides from the library to keep headers when redirected to or from
    # the NASA auth host.
    def rebuild_auth(self, prepared_request, response):
        headers = prepared_request.headers
        url = prepared_request.url

        if 'Authorization' in headers:
            original_parsed = requests.utils.urlparse(response.request.url)
            redirect_parsed = requests.utils.urlparse(url)
            if (original_parsed.hostname != redirect_parsed.hostname) and \
                    redirect_parsed.hostname != self.auth_host and \
                    original_parsed.hostname != self.auth_host:
                del headers['Authorization']


async def run(argv: list[str]):
    parser = create_parser()
    args = parser.parse_args(argv[1:])
    try:
        validate(args)
    except ValueError as v:
        raise v

    settings = SettingsConf().cfg
    ip_addr = "127.0.0.1"
    edl = settings['DAAC_ENVIRONMENTS'][args.endpoint]['EARTHDATA_LOGIN']
    cmr = settings['DAAC_ENVIRONMENTS'][args.endpoint]['BASE_URL']
    token_url = f"http://{cmr}/legacy-services/rest/tokens"
    netloc = urlparse(f"{edl}").netloc
    hls_conn = get_hls_catalog_connection(logging.getLogger(__name__))

    loglevel = 'DEBUG' if args.verbose else 'INFO'
    logging.basicConfig(level=loglevel)
    logging.info("Log level set to " + loglevel)

    logging.info(f"{argv=}")

    is_running_outside_verdi_worker_context = not Path("_job.json").exists()
    if is_running_outside_verdi_worker_context:
        logging.info("Running outside of job context. Generating random job ID")
        job_id = uuid.uuid4()
    else:
        with open("_job.json", "r+") as job:
            logging.info("job_path: {}".format(job))
            local_job_json = json.load(job)
            logging.info(f"{local_job_json=!s}")
        job_id = local_job_json["job_info"]["job_payload"]["payload_task_id"]
    logging.info(f"{job_id=}")

    username, password = setup_earthdata_login_auth(edl)

    with token_ctx(token_url, ip_addr, edl) as token:
        logging.info(f"{args.subparser_name=}")
        if not (
                args.subparser_name == "query"
                or args.subparser_name == "download"
                or args.subparser_name == "full"
        ):
            raise Exception(f"Unsupported operation. {args.subparser_name=}")

        results = {}
        if args.subparser_name == "query" or args.subparser_name == "full":
            results["query"] = await run_query(args, token, hls_conn, cmr, job_id)
        if args.subparser_name == "download" or args.subparser_name == "full":
            results["download"] = run_download(args, token, hls_conn, netloc, username, password,
                                               job_id)  # no return value
    logging.info(f"{results=}")
    logging.info("END")
    return results

def create_parser():
    parser = argparse.ArgumentParser()
    subparsers = parser.add_subparsers(dest="subparser_name", required=True)
    parser.add_argument("-v", "--verbose", dest="verbose", action="store_true", help="Verbose mode.")

    endpoint = {"positionals": ["--endpoint"],
                "kwargs": {"dest": "endpoint",
                           "choices": ["OPS", "UAT"],
                           "default": "OPS",
                           "help": "Specify DAAC endpoint to use. Defaults to OPS."}}

    provider = {"positionals": ["-p", "--provider"],
                "kwargs": {"dest": "provider",
                           "default": 'LPCLOUD',
                           "help": "Specify a provider for collection search. Default is LPCLOUD."}}

    collection = {"positionals": ["-c", "--collection-shortname"],
                  "kwargs": {"dest": "collection",
                             "required": True,
                             "help": "The collection shortname for which you want to retrieve data."}}

    start_date = {"positionals": ["-s", "--start-date"],
                  "kwargs": {"dest": "start_date",
                             "default": False,
                             "help": "The ISO date time after which data should be retrieved. For Example, "
                                     "--start-date 2021-01-14T00:00:00Z"}}

    end_date = {"positionals": ["-e", "--end-date"],
                "kwargs": {"dest": "end_date",
                           "default": False,
                           "help": "The ISO date time before which data should be retrieved. For Example, --end-date "
                                   "2021-01-14T00:00:00Z"}}

    bbox = {"positionals": ["-b", "--bounds"],
            "kwargs": {"dest": "bbox",
                       "default": "-180,-90,180,90",
                       "help": "The bounding rectangle to filter result in. Format is W Longitude,S Latitude,"
                               "E Longitude,N Latitude without spaces. Due to an issue with parsing arguments, "
                               "to use this command, please use the -b=\"-180,-90,180,90\" syntax when calling from "
                               "the command line. Default: \"-180,-90,180,90\"."}}

    minutes = {"positionals": ["-m", "--minutes"],
               "kwargs": {"dest": "minutes",
                          "type": int,
                          "default": 60,
                          "help": "How far back in time, in minutes, should the script look for data. If running this "
                                  "script as a cron, this value should be equal to or greater than how often your "
                                  "cron runs (default: 60 minutes)."}}

    isl_bucket = {"positionals": ["-i", "--isl-bucket"],
                  "kwargs": {"dest": "isl_bucket",
                             "required": True,
                             "help": "The incoming storage location s3 bucket where data products will be downloaded."}}

    transfer_protocol = {"positionals": ["-x", "--transfer-protocol"],
                         "kwargs": {"dest": "transfer_protocol",
                                    "default": "s3",
                                    "help": "The protocol used for retrieving data, HTTPS or default of S3"}}

    dry_run = {"positionals": ["--dry-run"],
               "kwargs": {"dest": "dry_run",
                          "action": "store_true",
                          "help": "Toggle for skipping physical downloads."}}

    smoke_run = {"positionals": ["--smoke-run"],
                 "kwargs": {"dest": "smoke_run",
                            "action": "store_true",
                            "help": "Toggle for processing a single tile."}}

    no_schedule_download = {"positionals": ["--no-schedule-download"],
                            "kwargs": {"dest": "no_schedule_download",
                                       "action": "store_true",
                                       "help": "Toggle for query only operation (no downloads)."}}

    release_version = {"positionals": ["--release-version"],
                       "kwargs": {"dest": "release_version",
                                  "help": "The release version of the download job-spec."}}

    job_queue = {"positionals": ["--job-queue"],
                 "kwargs": {"dest": "job_queue",
                            "help": "The queue to use for the scheduled download job."}}

    chunk_size = {"positionals": ["--chunk-size"],
                  "kwargs": {"dest": "chunk_size",
                             "type": int,
                             "help": "chunk-size = 1 means 1 tile per job. chunk-size > 1 means multiple (N) tiles "
                                     "per job"}}

    tile_ids = {"positionals": ["--tile-ids"],
                "kwargs": {"dest": "tile_ids",
                           "nargs": "*",
                           "help": "A list of target tile IDs pending download."}}

    full_parser = subparsers.add_parser("full")
    full_parser_arg_list = [endpoint, provider, collection, start_date, end_date, bbox, minutes, isl_bucket,
                            transfer_protocol, dry_run, smoke_run, no_schedule_download, release_version, job_queue,
                            chunk_size, tile_ids]
    add_arguments(full_parser, full_parser_arg_list)

    query_parser = subparsers.add_parser("query")
    query_parser_arg_list = [endpoint, provider, collection, start_date, end_date, bbox, minutes, isl_bucket, dry_run,
                             smoke_run, no_schedule_download, release_version, job_queue, chunk_size]
    add_arguments(query_parser, query_parser_arg_list)

    download_parser = subparsers.add_parser("download")
    download_parser_arg_list = [endpoint, isl_bucket, transfer_protocol, dry_run, smoke_run, tile_ids]
    add_arguments(download_parser, download_parser_arg_list)

    return parser


def add_arguments(parser, arg_list):
    for argument in arg_list:
        parser.add_argument(*argument["positionals"], **argument["kwargs"])


def validate(args):
    if hasattr(args, "bbox") and args.bbox:
        validate_bounds(args.bbox)

    if hasattr(args, "start_date") and args.start_date:
        validate_date(args.start_date, "start")

    if hasattr(args, "end_date") and args.end_date:
        validate_date(args.end_date, "end")

    if hasattr(args, "minutes") and args.minutes:
        validate_minutes(args.minutes)


def validate_bounds(bbox):
    bounds = bbox.split(',')
    value_error = ValueError(
        f"Error parsing bounds: {bbox}. Format is <W Longitude>,<S Latitude>,<E Longitude>,<N Latitude> without spaces")

    if len(bounds) != 4:
        raise value_error

    for b in bounds:
        try:
            float(b)
        except ValueError:
            raise value_error


def validate_date(date, prefix='start'):
    try:
        datetime.strptime(date, '%Y-%m-%dT%H:%M:%SZ')
    except ValueError:
        raise ValueError(
            f"Error parsing {prefix} date: {date}. Format must be like 2021-01-14T00:00:00Z")


def validate_minutes(minutes):
    try:
        int(minutes)
    except ValueError:
        raise ValueError(f"Error parsing minutes: {minutes}. Number must be an integer.")


def setup_earthdata_login_auth(endpoint):
    # ## Authentication setup
    #
    # This function will allow Python scripts to log into any Earthdata Login
    # application programmatically.  To avoid being prompted for
    # credentials every time you run and also allow clients such as curl to log in,
    # you can add the following to a `.netrc` (`_netrc` on Windows) file in
    # your home directory:
    #
    # ```
    # machine urs.earthdata.nasa.gov
    #     login <your username>
    #     password <your password>
    # ```
    #
    # Make sure that this file is only readable by the current user,
    # or you will receive an error stating
    # "netrc access too permissive."
    #
    # `$ chmod 0600 ~/.netrc`
    #
    # You'll need to authenticate using the netrc method when running from
    # command line with [`papermill`](https://papermill.readthedocs.io/en/latest/).
    # You can log in manually by executing the cell below when running in the
    # notebook client in your browser.*

    """
    Set up the request library so that it authenticates against the given
    Earthdata Login endpoint and is able to track cookies between requests.
    This looks in the .netrc file first and if no credentials are found,
    it prompts for them.

    Valid endpoints include:
        urs.earthdata.nasa.gov - Earthdata Login production
    """
    try:
        username, _, password = netrc.netrc().authenticators(endpoint)
    except FileNotFoundError as e:
        logging.error("There's no .netrc file")
        raise e
    except TypeError as e:
        logging.error("The endpoint isn't in the netrc file")
        raise e

    manager = request.HTTPPasswordMgrWithDefaultRealm()
    manager.add_password(None, endpoint, username, password)
    auth = request.HTTPBasicAuthHandler(manager)

    jar = CookieJar()
    processor = request.HTTPCookieProcessor(jar)
    opener = request.build_opener(auth, processor)
    opener.addheaders = [('User-agent', 'daac-subscriber')]
    request.install_opener(opener)

    return username, password


def get_token(url: str, client_id: str, user_ip: str, endpoint: str) -> str:
    username, _, password = netrc.netrc().authenticators(endpoint)
    xml = f"<?xml version='1.0' encoding='utf-8'?><token><username>{username}</username><password>{password}</password>" \
          f"<client_id>{client_id}</client_id><user_ip_address>{user_ip}</user_ip_address></token> "
    headers = {'Content-Type': 'application/xml', 'Accept': 'application/json'}
    resp = requests.post(url, headers=headers, data=xml)
    response_content = json.loads(resp.content)
    token = response_content['token']['id']

    return token


def query_cmr(args, token, cmr):
    page_size = 2000
    now = datetime.utcnow()
    now_date = now.strftime("%Y-%m-%dT%H:%M:%SZ")
    now_minus_minutes_date = (now - timedelta(minutes=args.minutes)).strftime("%Y-%m-%dT%H:%M:%SZ")

    start_date = args.start_date if args.start_date else now_minus_minutes_date
    end_date = args.end_date if args.end_date else now_date

    request_url = f"https://{cmr}/search/granules.umm_json"
    params = {
        'scroll': "false",
        'page_size': page_size,
        'sort_key': "-start_date",
        'provider': args.provider,
        'ShortName': args.collection,
        'updated_since': start_date,
        'token': token,
        'bounding_box': args.bbox,
    }

    time_range_is_defined = args.start_date or args.end_date
    if time_range_is_defined:
        temporal_range = get_temporal_range(start_date, end_date, now_date)
        logging.info("Temporal Range: " + temporal_range)
        params['temporal'] = temporal_range

    product_granules, search_after = request_search(request_url, params)

    while search_after:
        granules, search_after = request_search(request_url, params, search_after=search_after)
        product_granules.extend(granules)

    logging.info(f"Found {str(len(product_granules))} total granules")
    for granule in product_granules:
        granule['filtered_urls'] = filter_on_extension(granule, args)

    return product_granules


def get_temporal_range(start, end, now):
    start = start if start is not False else None
    end = end if end is not False else None

    if start is not None and end is not None:
        return "{},{}".format(start, end)
    if start is not None and end is None:
        return "{},{}".format(start, now)
    if start is None and end is not None:
        return "1900-01-01T00:00:00Z,{}".format(end)

    raise ValueError("One of start-date or end-date must be specified.")


def request_search(request_url, params, search_after=None):
    response = requests.get(request_url, params=params, headers={'CMR-Search-After': search_after}) \
        if search_after else requests.get(request_url, params=params)
    results = response.json()
    items = results.get('items')
    next_search_after = response.headers.get('CMR-Search-After')

    if items and 'umm' in items[0]:
        return [{"granule_id": item.get("umm").get("GranuleUR"),
                 "provider": item.get("meta").get("provider-id"),
                 "production_datetime": item.get("umm").get("DataGranule").get("ProductionDateTime"),
                 "short_name": item.get("umm").get("Platforms")[0].get("ShortName"),
                 "bounding_box": [{"lat": point.get("Latitude"), "lon": point.get("Longitude")}
                                  for point
                                  in item.get("umm").get("SpatialExtent").get("HorizontalSpatialDomain")
                                      .get("Geometry").get("GPolygons")[0].get("Boundary").get("Points")],
                 "related_urls": [url_item.get("URL") for url_item in item.get("umm").get("RelatedUrls")]}
                for item in items], next_search_after
    else:
        return [], None


def filter_on_extension(granule, args):
    extension_list_map = {"L30": ["B02", "B03", "B04", "B05", "B06", "B07", "Fmask"],
                          "S30": ["B02", "B03", "B04", "B8A", "B11", "B12", "Fmask"],
                          "TIF": ["tif"]}
    filter_extension = "TIF"

    for extension in extension_list_map:
        if extension.upper() in args.collection.upper():
            filter_extension = extension.upper()
            break

    return [f
            for f in granule.get("related_urls")
            for extension in extension_list_map.get(filter_extension)
            if extension in f]


def convert_datetime(datetime_obj, strformat="%Y-%m-%dT%H:%M:%S.%fZ"):
    if isinstance(datetime_obj, datetime):
        return datetime_obj.strftime(strformat)
    return datetime.strptime(str(datetime_obj), strformat)

<<<<<<< HEAD

def update_url_index(es_conn, urls, granule_id, job_id, query_dt):
=======
  
def update_url_index(es_conn, urls, granule_id, job_id):
>>>>>>> 56ace7cd
    for url in urls:
        es_conn.process_url(url, granule_id, job_id, query_dt)

        
def update_granule_index(es_spatial_conn, granule):
    es_spatial_conn.process_granule(granule)

    
def upload_url_list_from_https(session, es_conn, downloads, args, token, job_id):
    num_successes = num_failures = num_skipped = 0
    filtered_downloads = [f for f in downloads if "https://" in f]

    for url in filtered_downloads:
        try:
            if es_conn.product_is_downloaded(url):
                logging.info(f"SKIPPING: {url}")
                num_skipped = num_skipped + 1
            else:
                if args.dry_run:
                    logging.info(f"{args.dry_run=}. Skipping downloads.")
                else:
                    result = https_transfer(url, args.isl_bucket, session, token)
                    if "failed_download" in result:
                        raise Exception(result["failed_download"])
                    else:
                        logging.debug(str(result))

                es_conn.mark_product_as_downloaded(url, job_id)
                logging.info(f"{str(datetime.now())} SUCCESS: {url}")
                num_successes = num_successes + 1
        except Exception as e:
            logging.error(f"{str(datetime.now())} FAILURE: {url}")
            num_failures = num_failures + 1
            logging.error(e)

    logging.info(f"Files downloaded: {str(num_successes)}")
    logging.info(f"Duplicate files skipped: {str(num_skipped)}")
    logging.info(f"Files failed to download: {str(num_failures)}")


def https_transfer(url, bucket_name, session, token, staging_area="", chunk_size=25600):
    file_name = PurePath(url).name
    bucket = bucket_name[len("s3://"):] if bucket_name.startswith("s3://") else bucket_name

    key = Path(staging_area, file_name)
    upload_start_time = datetime.utcnow()
    headers = {"Echo-Token": token}

    try:
        with session.get(url, headers=headers, stream=True) as r:
            if r.status_code != 200:
                r.raise_for_status()
            logging.info("Uploading {} to Bucket={}, Key={}".format(file_name, bucket_name, key))
            with open("s3://{}/{}".format(bucket, key), "wb") as out:
                pool = ThreadPool(processes=10)
                pool.map(upload_chunk,
                         [{'chunk': chunk, 'out': out} for chunk in r.iter_content(chunk_size=chunk_size)])
                pool.close()
                pool.join()
        upload_end_time = datetime.utcnow()
        upload_duration = upload_end_time - upload_start_time
        upload_stats = {
            "file_name": file_name,
            "file_size (in bytes)": r.headers.get('Content-Length'),
            "upload_duration (in seconds)": upload_duration.total_seconds(),
            "upload_start_time": convert_datetime(upload_start_time),
            "upload_end_time": convert_datetime(upload_end_time)
        }
        return upload_stats
    except (ConnectionResetError, requests.exceptions.HTTPError) as e:
        return {"failed_download": e}


def upload_chunk(chunk_dict):
    logging.debug("Uploading {} byte(s)".format(len(chunk_dict['chunk'])))
    chunk_dict['out'].write(chunk_dict['chunk'])


def upload_url_list_from_s3(session, es_conn, downloads, args, job_id):
    aws_creds = get_aws_creds(session)
    s3 = boto3.Session(aws_access_key_id=aws_creds['accessKeyId'],
                       aws_secret_access_key=aws_creds['secretAccessKey'],
                       aws_session_token=aws_creds['sessionToken'],
                       region_name='us-west-2').client("s3")

    tmp_dir = "/tmp/data_subscriber"
    os.makedirs(tmp_dir, exist_ok=True)

    num_successes = num_failures = num_skipped = 0
    filtered_downloads = [f for f in downloads if "s3://" in f]

    for url in filtered_downloads:
        try:
            if es_conn.product_is_downloaded(url):
                logging.info(f"SKIPPING: {url}")
                num_skipped = num_skipped + 1
            else:
                if args.dry_run:
                    logging.info(f"{args.dry_run=}. Skipping downloads.")
                else:
                    result = s3_transfer(url, args.isl_bucket, s3, tmp_dir)
                    if "failed_download" in result:
                        raise Exception(result["failed_download"])
                    else:
                        logging.debug(str(result))

                es_conn.mark_product_as_downloaded(url, job_id)
                logging.info(f"{str(datetime.now())} SUCCESS: {url}")
                num_successes = num_successes + 1
        except Exception as e:
            logging.error(f"{str(datetime.now())} FAILURE: {url}")
            num_failures = num_failures + 1
            logging.error(e)

    logging.info(f"Files downloaded: {str(num_successes)}")
    logging.info(f"Duplicate files skipped: {str(num_skipped)}")
    logging.info(f"Files failed to download: {str(num_failures)}")

    shutil.rmtree(tmp_dir)


def get_aws_creds(session):
    with session.get("https://data.lpdaac.earthdatacloud.nasa.gov/s3credentials") as r:
        if r.status_code != 200:
            r.raise_for_status()

        return r.json()


def s3_transfer(url, bucket_name, s3, tmp_dir, staging_area=""):
    file_name = PurePath(url).name

    source = url[len("s3://"):].partition('/')
    source_bucket = source[0]
    source_key = source[2]

    target_bucket = bucket_name[len("s3://"):] if bucket_name.startswith("s3://") else bucket_name
    target_key = Path(staging_area, file_name)

    try:
        s3.download_file(source_bucket, source_key, f"{tmp_dir}/{target_key}")

        target_s3 = boto3.resource("s3")
        target_s3.Bucket(target_bucket).upload_file(f"{tmp_dir}/{target_key}", target_key)

        return {"successful_download": target_key}
    except Exception as e:
        return {"failed_download": e}


@contextmanager
def token_ctx(token_url, ip_addr, edl):
    token = get_token(token_url, 'daac-subscriber', ip_addr, edl)
    try:
        yield token
    finally:
        delete_token(token_url, token)


def delete_token(url: str, token: str) -> None:
    try:
        headers = {'Content-Type': 'application/xml', 'Accept': 'application/json'}
        url = '{}/{}'.format(url, token)
        resp = requests.request('DELETE', url, headers=headers)
        if resp.status_code == 204:
            logging.info("CMR token successfully deleted")
        else:
            logging.warning("CMR token deleting failed.")
    except Exception as e:
        logging.warning(f"Error deleting the token: {e}")


async def run_query(args, token, hls_conn, cmr, job_id):
    hls_spatial_conn = get_hls_spatial_catalog_connection(logging.getLogger(__name__))
    query_dt = datetime.now()
    granules = query_cmr(args, token, cmr)

    download_urls: list[str] = []
    for granule in granules:
        update_url_index(hls_conn, granule.get("filtered_urls"), granule.get("granule_id"), job_id, query_dt)
        update_granule_index(hls_spatial_conn, granule)
        download_urls.extend(granule.get("filtered_urls"))

    if args.subparser_name == "full":
        logging.info(f"{args.subparser_name=}. Skipping download job submission.")
        return

    if args.no_schedule_download:
        logging.info(f"{args.no_schedule_download=}. Skipping download job submission.")
        return

    if not args.chunk_size:
        logging.info(f"{args.chunk_size=}. Skipping download job submission.")
        return

    tile_id_to_urls_map: dict[str, set[str]] = map_reduce(
        iterable=download_urls,
        keyfunc=url_to_tile_id,
        valuefunc=lambda url: url,
        reducefunc=set
    )

    if args.smoke_run:
        logging.info(f"{args.smoke_run=}. Restricting to 1 tile(s).")
        tile_id_to_urls_map = dict(itertools.islice(tile_id_to_urls_map.items(), 1))

    logging.info(f"{tile_id_to_urls_map=}")
    job_submission_tasks = []
    loop = asyncio.get_event_loop()
    logging.info(f"{args.chunk_size=}")
    for tile_chunk in chunked(tile_id_to_urls_map.items(), n=args.chunk_size):
        chunk_id = str(uuid.uuid4())
        logging.info(f"{chunk_id=}")

        chunk_tile_ids = []
        chunk_urls = []
        for tile_id, urls in tile_chunk:
            chunk_tile_ids.append(tile_id)
            chunk_urls.extend(urls)

        logging.info(f"{chunk_tile_ids=}")
        logging.info(f"{chunk_urls=}")

        job_submission_tasks.append(
            loop.run_in_executor(
                executor=None,
                func=partial(
                    submit_download_job,
                    release_version=args.release_version,
                    params=[
                        {
                            "name": "isl_bucket_name",
                            "value": f"--isl-bucket={args.isl_bucket}",
                            "from": "value"
                        },
                        {
                            "name": "tile_ids",
                            "value": "--tile-ids " + " ".join(chunk_tile_ids) if chunk_tile_ids else "",
                            "from": "value"
                        },
                        {
                            "name": "smoke_run",
                            "value": "--smoke-run" if args.smoke_run else "",
                            "from": "value"
                        },
                        {
                            "name": "dry_run",
                            "value": "--dry-run" if args.dry_run else "",
                            "from": "value"
                        },

                    ],
                    job_queue=args.job_queue
                )
            )
        )

    results = await asyncio.gather(*job_submission_tasks, return_exceptions=True)
    logging.info(f"{len(results)=}")
    logging.info(f"{results=}")

    succeeded = [job_id for job_id in results if isinstance(job_id, str)]
    logging.info(f"{succeeded=}")
    failed = [e for e in results if isinstance(e, Exception)]
    logging.info(f"{failed=}")
    return {
        "success": succeeded,
        "fail": failed
    }


def run_download(args, token, hls_conn, netloc, username, password, job_id):
    all_pending_downloads: Iterable[dict] = hls_conn.get_all_undownloaded()
    logging.info(f"{all_pending_downloads=}")

    downloads = all_pending_downloads
    if args.tile_ids:
        logging.info(f"Filtering pending downloads by {args.tile_ids=}")
        downloads = list(filter(lambda d: to_tile_id(d) in args.tile_ids, all_pending_downloads))
        logging.info(f"{downloads=}")

    if not downloads:
        logging.info(f"No undownloaded files found in index.")
        return

    if args.smoke_run:
        logging.info(f"{args.smoke_run=}. Restricting to 1 tile(s).")
        args.tile_ids = args.tile_ids[:1]

    session = SessionWithHeaderRedirection(username, password, netloc)

    if args.transfer_protocol == "https":
        download_urls = [to_https_url(download) for download in downloads]
        logging.info(f"{download_urls=}")
        upload_url_list_from_https(session, hls_conn, download_urls, args, token, job_id)
    else:
        download_urls = [to_s3_url(download) for download in downloads]
        logging.info(f"{download_urls=}")
        upload_url_list_from_s3(session, hls_conn, download_urls, args, job_id)

    logging.info(f"Total files updated: {len(downloads)}")


def submit_download_job(*, release_version=None, params: list[dict[str, str]], job_queue: str) -> str:
    return submit_mozart_job_minimal(
        hysdsio={
            "id": str(uuid.uuid4()),
            "params": params,
            "job-specification": f"job-hls_download:{release_version}",
        },
        job_queue=job_queue
    )


def submit_mozart_job_minimal(*, hysdsio: dict, job_queue: str) -> str:
    return submit_mozart_job(
        hysdsio=hysdsio,
        product={},
        rule={
            "rule_name": "trigger-hls_download",
            "queue": job_queue,
            "priority": "0",
            "kwargs": "{}",
            "enable_dedup": True
        },
        queue=None,
        job_name="job-WF-hls_download",
        payload_hash=None,
        enable_dedup=None,
        soft_time_limit=None,
        time_limit=None,
        component=None
    )


def to_tile_id(dl_doc: dict[str, Any]):
    return url_to_tile_id(to_url(dl_doc))


def url_to_tile_id(url: str):
    input_filename = Path(url).name
    tile_id: str = re.findall(r"T\w{5}", input_filename)[0]
    return tile_id


def to_url(dl_dict: dict[str, Any]) -> str:
    if dl_dict.get("https_url"):
        return dl_dict["https_url"]
    elif dl_dict.get("s3_url"):
        return dl_dict["s3_url"]
    else:
        raise Exception(f"Couldn't find any URL in {dl_dict=}")


def to_https_url(dl_dict: dict[str, Any]) -> str:
    if dl_dict.get("https_url"):
        return dl_dict["https_url"]
    else:
        raise Exception(f"Couldn't find any URL in {dl_dict=}")


def to_s3_url(dl_dict: dict[str, Any]) -> str:
    if dl_dict.get("s3_url"):
        return dl_dict["s3_url"]
    else:
        raise Exception(f"Couldn't find any URL in {dl_dict=}")


if __name__ == '__main__':
    asyncio.run(run(sys.argv))<|MERGE_RESOLUTION|>--- conflicted
+++ resolved
@@ -442,21 +442,16 @@
         return datetime_obj.strftime(strformat)
     return datetime.strptime(str(datetime_obj), strformat)
 
-<<<<<<< HEAD
 
 def update_url_index(es_conn, urls, granule_id, job_id, query_dt):
-=======
-  
-def update_url_index(es_conn, urls, granule_id, job_id):
->>>>>>> 56ace7cd
     for url in urls:
         es_conn.process_url(url, granule_id, job_id, query_dt)
 
-        
+
 def update_granule_index(es_spatial_conn, granule):
     es_spatial_conn.process_granule(granule)
 
-    
+
 def upload_url_list_from_https(session, es_conn, downloads, args, token, job_id):
     num_successes = num_failures = num_skipped = 0
     filtered_downloads = [f for f in downloads if "https://" in f]
