--- conflicted
+++ resolved
@@ -1,10 +1,7 @@
 #!/usr/bin/env python3
 
 import asyncio
-<<<<<<< HEAD
-=======
 import boto3
->>>>>>> 672c69b3
 import logging
 import netrc
 import re
@@ -84,17 +81,10 @@
     logger.info(f"{argv=}")
     parser = create_parser()
     args = parser.parse_args(argv[1:])
-<<<<<<< HEAD
-    try:
-        validate(args)
-    except ValueError as v:
-        raise v
-=======
 
     configure_logger(args)
     validate_args(args)
->>>>>>> 672c69b3
-
+    
     es_conn = supply_es_conn(args)
 
     if args.file:
@@ -317,268 +307,5 @@
 
     return es_conn
 
-
-<<<<<<< HEAD
-def create_parser():
-    parser = argparse.ArgumentParser()
-    subparsers = parser.add_subparsers(dest="subparser_name", required=True)
-
-    verbose = {"positionals": ["-v", "--verbose"],
-               "kwargs": {"dest": "verbose",
-                          "action": "store_true",
-                          "help": "Verbose mode."}}
-
-    file = {"positionals": ["-f", "--file"],
-            "kwargs": {"dest": "file",
-                       "help": "Path to file with newline-separated URIs to ingest into data product ES index (to be downloaded later)."}}
-
-    endpoint = {"positionals": ["--endpoint"],
-                "kwargs": {"dest": "endpoint",
-                           "choices": ["OPS", "UAT"],
-                           "default": "OPS",
-                           "help": "Specify DAAC endpoint to use. Defaults to OPS."}}
-
-    provider = {"positionals": ["-p", "--provider"],
-                "kwargs": {"dest": "provider",
-                           "choices": ["LPCLOUD", "ASF", "ASF-SLC", "ASF-RTC", "ASF-CSLC"],
-                           "default": "LPCLOUD",
-                           "help": "Specify a provider for collection search. Default is LPCLOUD."}}
-
-    collection = {
-        "positionals": ["-c", "--collection-shortname"],
-        "kwargs": {
-            "dest": "collection",
-            "choices": [
-                "HLSL30",
-                "HLSS30",
-                "SENTINEL-1A_SLC",
-                "SENTINEL-1B_SLC",
-                "OPERA_L2_RTC-S1_V1",
-                "OPERA_L2_CSLC-S1_V1"
-            ],
-            "required": True,
-            "help": "The collection shortname for which you want to retrieve data."
-        }
-    }
-
-    start_date = {"positionals": ["-s", "--start-date"],
-                  "kwargs": {"dest": "start_date",
-                             "default": None,
-                             "help": "The ISO date time after which data should be retrieved. For Example, "
-                                     "--start-date 2021-01-14T00:00:00Z"}}
-
-    end_date = {"positionals": ["-e", "--end-date"],
-                "kwargs": {"dest": "end_date",
-                           "default": None,
-                           "help": "The ISO date time before which data should be retrieved. For Example, --end-date "
-                                   "2021-01-14T00:00:00Z"}}
-
-    bbox = {"positionals": ["-b", "--bounds"],
-            "kwargs": {"dest": "bbox",
-                       "default": "-180,-90,180,90",
-                       "help": "The bounding rectangle to filter result in. Format is W Longitude,S Latitude,"
-                               "E Longitude,N Latitude without spaces. Due to an issue with parsing arguments, "
-                               "to use this command, please use the -b=\"-180,-90,180,90\" syntax when calling from "
-                               "the command line. Default: \"-180,-90,180,90\"."}}
-
-    minutes = {"positionals": ["-m", "--minutes"],
-               "kwargs": {"dest": "minutes",
-                          "type": int,
-                          "default": 60,
-                          "help": "How far back in time, in minutes, should the script look for data. If running this "
-                                  "script as a cron, this value should be equal to or greater than how often your "
-                                  "cron runs (default: 60 minutes)."}}
-
-    dry_run = {"positionals": ["--dry-run"],
-               "kwargs": {"dest": "dry_run",
-                          "action": "store_true",
-                          "help": "Toggle for skipping physical downloads."}}
-
-    smoke_run = {"positionals": ["--smoke-run"],
-                 "kwargs": {"dest": "smoke_run",
-                            "action": "store_true",
-                            "help": "Toggle for processing a single tile."}}
-
-    no_schedule_download = {"positionals": ["--no-schedule-download"],
-                            "kwargs": {"dest": "no_schedule_download",
-                                       "action": "store_true",
-                                       "help": "Toggle for query only operation (no downloads)."}}
-
-    release_version = {"positionals": ["--release-version"],
-                       "kwargs": {"dest": "release_version",
-                                  "help": "The release version of the download job-spec."}}
-
-    job_queue = {"positionals": ["--job-queue"],
-                 "kwargs": {"dest": "job_queue",
-                            "help": "The queue to use for the scheduled download job."}}
-
-    chunk_size = {"positionals": ["--chunk-size"],
-                  "kwargs": {"dest": "chunk_size",
-                             "type": int,
-                             "help": "chunk-size = 1 means 1 tile per job. chunk-size > 1 means multiple (N) tiles "
-                                     "per job"}}
-    max_revision = {"positionals": ["--max-revision"],
-                  "kwargs": {"dest": "max_revision",
-                             "type": int,
-                             "default": 1000,
-                             "help": "The maximum number of revision-id to process. If the granule's revision-id is higher than this, it is ignored."}}
-
-    batch_ids = {"positionals": ["--batch-ids"],
-                 "kwargs": {"dest": "batch_ids",
-                            "nargs": "*",
-                            "help": "A list of target tile IDs pending download."}}
-
-    use_temporal = {"positionals": ["--use-temporal"],
-                    "kwargs": {"dest": "use_temporal",
-                               "action": "store_true",
-                               "help": "Toggle for using temporal range rather than revision date (range) in the query."}}
-
-    temporal_start_date = {"positionals": ["--temporal-start-date"],
-                           "kwargs": {"dest": "temporal_start_date",
-                                      "default": None,
-                                      "help": "The ISO date time after which data should be retrieved. Only valid when --use-temporal is false/omitted. For Example, "
-                                              "--temporal-start-date 2021-01-14T00:00:00Z"}}
-
-    native_id = {"positionals": ["--native-id"],
-                 "kwargs": {"dest": "native_id",
-                            "help": "The native ID of a single product granule to be queried, overriding other query arguments if present. "
-                                    "The native ID value supports the '*' and '?' wildcards."}}
-
-    k = {"positionals": ["--k"],
-                  "kwargs": {"dest": "k",
-                             "type": int,
-                             "help": "k is used only in DISP-S1 processing."}}
-
-    coverage_percent = {"positionals": ["--coverage-percent"],
-         "kwargs": {"dest": "coverage_percent",
-                    "type": int,
-                    "help": "Used when querying for RTC and CSLC input files."}}
-
-    grace_mins = {"positionals": ["--grace-mins"],
-                        "kwargs": {"dest": "grace_mins",
-                                   "type": int,
-                                   "help": "Used when querying for RTC and CSLC input files."}}
-
-    m = {"positionals": ["--m"],
-         "kwargs": {"dest": "m",
-                    "type": int,
-                    "help": "m is used only in DISP-S1 processing."}}
-
-    proc_mode = {"positionals": ["--processing-mode"],
-               "kwargs": {"dest": "proc_mode",
-                          "default": "forward",
-                          "choices": ["forward", "reprocessing", "historical"],
-                          "help": "Processing mode changes SLC data processing behavior"}}
-
-    include_regions = {"positionals": ["--include-regions"],
-                    "kwargs": {"dest": "include_regions",
-                               "help": "Only process granules whose bounding bbox intersects with the region specified. Comma-separated list. Only applies in Historical processing mode."}}
-
-    exclude_regions = {"positionals": ["--exclude-regions"],
-                    "kwargs": {"dest": "exclude_regions",
-                               "help": "Only process granules whose bounding bbox do not intersect with these regions. Comma-separated list. Only applies in Historical processing mode."}}
-
-    frame_range = {"positionals": ["--frame-range"],
-                       "kwargs": {"dest": "frame_range",
-                                  "help": "Only applies to DISP-S1 processing. Start and stop frame number range, inclusive on both ends."}}
-
-    step_hours = {"positionals": ["--step-hours"],
-                           "kwargs": {"dest": "step_hours",
-                            "default": 1,
-                            "help": "Number of hours to step for each survey iteration"}}
-
-    out_csv = {"positionals": ["--out-csv"],
-                           "kwargs": {"dest": "out_csv",
-                            "default": "cmr_survey.csv",
-                            "help": "Specify name of the output CSV file"}}
-
-    transfer_protocol = {"positionals": ["-x", "--transfer-protocol"],
-               "kwargs": {"dest": "transfer_protocol",
-                          "choices": ["s3", "https", "auto"],
-                          "default": "auto",
-                          "help": "The protocol used for retrieving data, HTTPS or S3 or AUTO, default of auto"}}
-
-
-    parser_arg_list = [verbose, file]
-    _add_arguments(parser, parser_arg_list)
-
-    survey_parser = subparsers.add_parser("survey")
-    survey_parser_arg_list = [verbose, endpoint, provider, collection, start_date, end_date, bbox, minutes, max_revision,
-                              smoke_run, native_id, frame_range, use_temporal, temporal_start_date, step_hours, out_csv]
-    _add_arguments(survey_parser, survey_parser_arg_list)
-
-    full_parser = subparsers.add_parser("full")
-    full_parser_arg_list = [verbose, endpoint, collection, start_date, end_date, bbox, minutes,
-                            dry_run, smoke_run, no_schedule_download, release_version, job_queue, chunk_size, max_revision,
-                            batch_ids, use_temporal, temporal_start_date, native_id, transfer_protocol,
-                            frame_range, include_regions, exclude_regions, proc_mode]
-    _add_arguments(full_parser, full_parser_arg_list)
-
-    query_parser = subparsers.add_parser("query")
-    query_parser_arg_list = [verbose, endpoint, collection, start_date, end_date, bbox, minutes, k, m, coverage_percent, grace_mins,
-                             dry_run, smoke_run, no_schedule_download, release_version, job_queue, chunk_size, max_revision,
-                             native_id, use_temporal, temporal_start_date, transfer_protocol,
-                             frame_range, include_regions, exclude_regions, proc_mode]
-    _add_arguments(query_parser, query_parser_arg_list)
-
-    download_parser = subparsers.add_parser("download")
-    download_parser_arg_list = [verbose, file, endpoint, dry_run, smoke_run, provider, batch_ids,
-                                start_date, end_date, use_temporal, temporal_start_date, transfer_protocol, release_version]
-    _add_arguments(download_parser, download_parser_arg_list)
-
-    return parser
-
-
-def _add_arguments(parser, arg_list):
-    for argument in arg_list:
-        parser.add_argument(*argument["positionals"], **argument["kwargs"])
-
-
-def validate(args):
-    if hasattr(args, "bbox") and args.bbox:
-        _validate_bounds(args.bbox)
-
-    if hasattr(args, "start_date") and args.start_date:
-        _validate_date(args.start_date, "start")
-
-    if hasattr(args, "end_date") and args.end_date:
-        _validate_date(args.end_date, "end")
-
-    if hasattr(args, "minutes") and args.minutes:
-        _validate_minutes(args.minutes)
-
-
-def _validate_bounds(bbox):
-    bounds = bbox.split(",")
-    value_error = ValueError(
-        f"Error parsing bounds: {bbox}. Format is <W Longitude>,<S Latitude>,<E Longitude>,<N Latitude> without spaces")
-
-    if len(bounds) != 4:
-        raise value_error
-
-    for b in bounds:
-        try:
-            float(b)
-        except ValueError:
-            raise value_error
-
-
-def _validate_date(date, prefix="start"):
-    try:
-        datetime.strptime(date, CMR_TIME_FORMAT)
-    except ValueError:
-        raise ValueError(
-            f"Error parsing {prefix} date: {date}. Format must be like 2021-01-14T00:00:00Z")
-
-
-def _validate_minutes(minutes):
-    try:
-        int(minutes)
-    except ValueError:
-        raise ValueError(f"Error parsing minutes: {minutes}. Number must be an integer.")
-
-
-=======
->>>>>>> 672c69b3
 if __name__ == "__main__":
     main()